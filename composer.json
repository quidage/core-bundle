--- conflicted
+++ resolved
@@ -130,12 +130,9 @@
         "source": "https://github.com/contao/core-bundle"
     },
     "extra": {
-<<<<<<< HEAD
         "branch-alias": {
             "dev-develop": "4.5.x-dev"
         },
-=======
->>>>>>> 9e85c726
         "contao-manager-plugin": "Contao\\CoreBundle\\ContaoManager\\Plugin"
     }
 }