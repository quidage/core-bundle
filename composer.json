--- conflicted
+++ resolved
@@ -25,7 +25,7 @@
 
         "ausi/slug-generator": "^1.0",
         "contao/image": "^0.3.5",
-        "contao/imagine-svg": "^0.1.2",
+        "contao/imagine-svg": "^0.1.2|^0.2",
         "doctrine/dbal": "^2.5",
         "imagine/imagine": "^0.7",
         "leafo/scssphp": "^0.7.1",
@@ -52,16 +52,8 @@
         "tecnickcom/tcpdf": "^6.0",
         "terminal42/header-replay-bundle": "^1.3",
         "true/punycode": "^2.1",
-<<<<<<< HEAD
         "twig/twig": "^1.26|^2.0",
 
-=======
-        "terminal42/header-replay-bundle": "^1.2",
-        "twig/twig": "^1.26",
-        "webmozart/path-util": "^2.0",
-        "contao/image": "^0.3.1",
-        "contao/imagine-svg": "^0.1.2|^0.2",
->>>>>>> 541a8ca5
         "contao-components/ace": "^1.2",
         "contao-components/chosen": "^1.1.6",
         "contao-components/colorbox": "^1.6",
@@ -143,11 +135,7 @@
     },
     "extra": {
         "branch-alias": {
-<<<<<<< HEAD
             "dev-4.5": "4.5.x-dev"
-=======
-            "dev-4.4": "4.4.x-dev"
->>>>>>> 541a8ca5
         },
         "contao-manager-plugin": "Contao\\CoreBundle\\ContaoManager\\Plugin"
     }
