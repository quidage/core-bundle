{
    "name": "contao/core-bundle",
    "type": "symfony-bundle",
    "description": "Contao 4 core bundle",
    "license": "LGPL-3.0-or-later",
    "authors": [
        {
            "name": "Leo Feyer",
            "homepage": "https://github.com/leofeyer"
        }
    ],
    "require": {
        "php": "^7.1",
        "ext-dom": "*",
        "ext-gd": "*",
        "ext-intl": "*",
        "ext-json": "*",
        "ext-pcre": "*",
        "ext-pdo": "*",
        "ext-zlib": "*",
        "ausi/slug-generator": "^1.1",
        "bacon/bacon-qr-code": "^2.0",
        "contao-components/ace": "^1.2",
        "contao-components/chosen": "^1.2",
        "contao-components/colorbox": "^1.6",
        "contao-components/colorpicker": "^1.5",
        "contao-components/compass": "^0.12",
        "contao-components/contao": "^8.0",
        "contao-components/datepicker": "^2.3",
        "contao-components/dropzone": "^5.0.1",
        "contao-components/highlight": "^9.0",
        "contao-components/html5shiv": "^3.7.3",
        "contao-components/jquery": "^1.12 || ^2.0 || ^3.0",
        "contao-components/jquery-ui": "^1.11.4",
        "contao-components/mediabox": "^1.5",
        "contao-components/mediaelement": "^4.1",
        "contao-components/mootools": "^1.6.0.1",
        "contao-components/respimage": "^1.4",
        "contao-components/simplemodal": "^2.1",
        "contao-components/swipe": "^2.0.3",
        "contao-components/tablesort": "^3.4.5",
        "contao-components/tablesorter": "^2.1",
        "contao-components/tinymce4": "^4.7",
        "contao/image": "^0.3.5",
        "contao/imagine-svg": "^0.1.2 || ^0.2",
        "doctrine/dbal": "^2.9",
        "doctrine/doctrine-bundle": "^1.7.2",
        "doctrine/doctrine-cache-bundle": "^1.3",
        "friendsofsymfony/http-cache": "^2.5",
        "friendsofsymfony/http-cache-bundle": "^2.6",
        "imagine/imagine": "^0.7",
        "knplabs/knp-menu-bundle": "^2.1",
        "knplabs/knp-time-bundle": "^1.5.2",
        "leafo/scssphp": "^0.7.1",
        "league/uri": "^5.0",
        "matthiasmullie/minify": "^1.3",
        "michelf/php-markdown": "^1.4",
        "nelmio/cors-bundle": "^1.5.3",
        "ocramius/package-versions": "^1.2",
        "oyejorge/less.php": "^1.7",
        "paragonie/constant_time_encoding": "^2.2",
        "patchwork/utf8": "^1.2",
        "phpspec/php-diff": "^1.0",
        "phpunit/php-token-stream": "^1.4 || ^2.0 || ^3.0",
        "psr/log": "^1.0",
        "scheb/two-factor-bundle": "^3.7",
        "simplepie/simplepie": "^1.3",
        "spomky-labs/otphp": "^9.1",
        "symfony-cmf/routing-bundle": "^2.1",
        "symfony/asset": "3.4.* || 4.1.* || 4.2.*",
        "symfony/cache": "3.4.* || 4.1.* || 4.2.*",
        "symfony/config": "3.4.* || 4.1.* || 4.2.*",
        "symfony/console": "3.4.* || 4.1.* || 4.2.*",
        "symfony/dependency-injection": "3.4.* || 4.1.* || 4.2.*",
        "symfony/expression-language": "3.4.* || 4.1.* || 4.2.*",
        "symfony/event-dispatcher": "3.4.* || 4.1.* || 4.2.*",
        "symfony/filesystem": "3.4.* || 4.1.* || 4.2.*",
        "symfony/finder": "3.4.* || 4.1.* || 4.2.*",
        "symfony/framework-bundle": "3.4.* || 4.1.* || 4.2.*",
        "symfony/http-foundation": "3.4.* || 4.1.* || 4.2.*",
        "symfony/http-kernel": "3.4.* || 4.1.* || 4.2.*",
        "symfony/lock": "3.4.* || 4.1.* || 4.2.*",
        "symfony/process": "3.4.* || 4.1.* || 4.2.*",
        "symfony/routing": "3.4.* || 4.1.* || 4.2.*",
        "symfony/security-bundle": "3.4.* || 4.1.* || 4.2.*",
        "symfony/swiftmailer-bundle": "^2.6 || ^3.1.5",
        "symfony/translation": "3.4.* || 4.1.* || 4.2.*",
        "symfony/twig-bundle": "3.4.* || 4.1.* || 4.2.*",
        "symfony/yaml": "3.4.* || 4.1.* || 4.2.*",
        "tecnickcom/tcpdf": "^6.2.22",
        "terminal42/header-replay-bundle": "^1.4",
        "true/punycode": "^2.1"
    },
    "conflict": {
        "contao-community-alliance/composer-plugin": "<3.0",
        "contao/core": "*",
        "contao/manager-bundle": "4.5.* <4.5.2",
        "contao/manager-plugin": "<2.0 || >=3.0",
        "doctrine/dbal": "2.9.* <2.9.3",
        "doctrine/doctrine-migrations-bundle": "<1.1",
        "doctrine/orm": "<2.4",
        "knplabs/knp-time-bundle": "1.9.0",
        "lexik/maintenance-bundle": "2.1.4",
        "symfony/finder": "3.4.7 || 4.0.7",
        "symfony/swiftmailer-bundle": "2.6.* <2.6.2",
        "symfony/twig-bundle": "4.1.0"
    },
    "require-dev": {
        "ext-fileinfo": "*",
        "composer/composer": "^1.0",
        "contao/manager-plugin": "^2.3.1",
        "contao/test-case": "^1.6",
        "doctrine/doctrine-migrations-bundle": "^1.1",
        "doctrine/event-manager": "^1.0",
        "doctrine/orm": "^2.5",
        "lexik/maintenance-bundle": "^2.1.3",
        "monolog/monolog": "^1.22",
        "php-http/guzzle6-adapter": "^1.1",
        "phpunit/phpunit": "^7.0",
        "symfony/browser-kit": "3.4.* || 4.1.* || 4.2.*",
        "symfony/phpunit-bridge": "^3.4.5"
    },
    "suggest": {
        "contao/tcpdf-bundle": "To export articles as PDF files",
        "lexik/maintenance-bundle": "To put the application into maintenance mode"
    },
    "extra": {
        "branch-alias": {
<<<<<<< HEAD
            "dev-master": "4.8.x-dev"
=======
            "dev-4.7": "4.7.x-dev"
>>>>>>> 566ce9c8
        },
        "contao-manager-plugin": "Contao\\CoreBundle\\ContaoManager\\Plugin"
    },
    "autoload": {
        "psr-4": {
            "Contao\\CoreBundle\\": "src/"
        },
        "classmap": [
            "src/Resources/contao/"
        ],
        "files": [
            "src/Resources/functions/utf8_bootup.php"
        ],
        "exclude-from-classmap": [
            "src/Resources/contao/config/",
            "src/Resources/contao/dca/",
            "src/Resources/contao/helper/functions.php",
            "src/Resources/contao/languages/",
            "src/Resources/contao/templates/",
            "src/Resources/contao/themes/"
        ]
    },
    "autoload-dev": {
        "psr-4": {
            "Contao\\CoreBundle\\Fixtures\\": "tests/Fixtures/src/",
            "Contao\\CoreBundle\\Tests\\": "tests/",
            "Contao\\TestBundle\\": "tests/Fixtures/vendor/contao/test-bundle/"
        }
    },
    "support": {
        "issues": "https://github.com/contao/core-bundle/issues",
        "forum": "https://community.contao.org",
        "source": "https://github.com/contao/core-bundle",
        "docs": "https://docs.contao.org"
    }
}<|MERGE_RESOLUTION|>--- conflicted
+++ resolved
@@ -126,11 +126,7 @@
     },
     "extra": {
         "branch-alias": {
-<<<<<<< HEAD
             "dev-master": "4.8.x-dev"
-=======
-            "dev-4.7": "4.7.x-dev"
->>>>>>> 566ce9c8
         },
         "contao-manager-plugin": "Contao\\CoreBundle\\ContaoManager\\Plugin"
     },
