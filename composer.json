{
    "name": "contao/core-bundle",
    "type": "symfony-bundle",
    "description": "Contao 4 core bundle",
    "license": "LGPL-3.0-or-later",
    "authors": [
        {
            "name": "Leo Feyer",
            "homepage": "https://github.com/leofeyer"
        }
    ],
    "require": {
        "php": "^7.1",
        "ext-dom": "*",
        "ext-gd": "*",
        "ext-pcre": "*",
        "ausi/slug-generator": "^1.0.1",
        "contao-components/ace": "^1.2",
        "contao-components/chosen": "^1.1.6",
        "contao-components/colorbox": "^1.6",
        "contao-components/colorpicker": "^1.4.0.1",
        "contao-components/compass": "^0.12",
        "contao-components/contao": "^7.1.4",
        "contao-components/datepicker": "^2.2.0.2",
        "contao-components/dropzone": "^5.0.1",
        "contao-components/highlight": "^9.0",
        "contao-components/html5shiv": "^3.7.3",
        "contao-components/jquery": "^1.11.3",
        "contao-components/jquery-ui": "^1.11.4",
        "contao-components/mediabox": "^1.5",
        "contao-components/mediaelement": "^4.1",
        "contao-components/mootools": "^1.6.0.1",
        "contao-components/respimage": "^1.4",
        "contao-components/simplemodal": "^2.0.3",
        "contao-components/swipe": "^2.0.3",
        "contao-components/tablesort": "^3.4.5",
        "contao-components/tablesorter": "^2.0.5.3",
        "contao-components/tinymce4": "^4.7",
        "contao/image": "^0.3.5",
        "contao/imagine-svg": "^0.1.2 || ^0.2",
        "doctrine/dbal": "^2.5",
        "doctrine/doctrine-bundle": "^1.6",
        "doctrine/doctrine-cache-bundle": "^1.3",
        "imagine/imagine": "^0.7",
        "knplabs/knp-menu-bundle": "^2.1",
        "knplabs/knp-time-bundle": "^1.5.2",
        "leafo/scssphp": "^0.7.1",
        "league/uri": "^5.0",
        "matthiasmullie/minify": "^1.3",
        "michelf/php-markdown": "^1.4",
        "nelmio/cors-bundle": "^1.5.3",
        "ocramius/package-versions": "^1.2",
        "oyejorge/less.php": "^1.7",
        "patchwork/utf8": "^1.2",
        "phpspec/php-diff": "^1.0",
        "phpunit/php-token-stream": "^1.4 || ^2.0 || ^3.0",
        "psr/log": "^1.0",
        "sensio/framework-extra-bundle": "^5.0",
        "simplepie/simplepie": "^1.3",
        "symfony/asset": "^3.4",
        "symfony/console": "^3.4",
        "symfony/dependency-injection": "^3.4",
        "symfony/filesystem": "^3.4",
        "symfony/finder": "^3.4",
        "symfony/framework-bundle": "^3.4",
        "symfony/http-foundation": "^3.4",
        "symfony/lock": "^3.4",
        "symfony/security-bundle": "^3.4",
        "symfony/swiftmailer-bundle": "^3.1.5",
        "symfony/yaml": "^3.4",
        "tecnickcom/tcpdf": "^6.0",
        "terminal42/header-replay-bundle": "^1.4",
        "true/punycode": "^2.1",
        "twig/twig": "^1.26 || ^2.0"
    },
    "conflict": {
        "contao/core": "*",
        "contao/manager-bundle": "4.5.* <4.5.2",
        "contao/manager-plugin": "<2.0 || >=3.0",
        "doctrine/doctrine-migrations-bundle": "<1.1",
        "doctrine/orm": "<2.4",
        "lexik/maintenance-bundle": "2.1.4",
        "symfony/finder": "3.4.7",
        "symfony/swiftmailer-bundle": "2.6.* <2.6.2"
    },
    "require-dev": {
        "ext-fileinfo": "*",
        "composer/composer": "^1.0",
        "contao/manager-plugin": "^2.2",
        "contao/test-case": "^1.1",
        "doctrine/doctrine-migrations-bundle": "^1.1",
        "doctrine/orm": "^2.5",
<<<<<<< HEAD
        "friendsofphp/php-cs-fixer": "^2.12",
        "lexik/maintenance-bundle": "^2.0",
=======
        "lexik/maintenance-bundle": "^2.1.3",
>>>>>>> 796307c4
        "monolog/monolog": "^1.22",
        "php-coveralls/php-coveralls": "^2.1",
        "php-http/guzzle6-adapter": "^1.1",
        "php-http/message-factory": "^1.0.2",
        "phpunit/phpunit": "^6.1",
        "symfony/phpunit-bridge": "^3.3.11"
    },
    "suggest": {
        "lexik/maintenance-bundle": "To put the application into maintenance mode"
    },
    "config": {
        "sort-packages": true
    },
    "extra": {
        "branch-alias": {
            "dev-4.5": "4.5.x-dev"
        },
        "contao-manager-plugin": "Contao\\CoreBundle\\ContaoManager\\Plugin"
    },
    "autoload": {
        "psr-4": {
            "Contao\\CoreBundle\\": "src/"
        },
        "classmap": [
            "src/Resources/contao/"
        ],
        "files": [
            "src/Resources/functions/utf8_bootup.php"
        ],
        "exclude-from-classmap": [
            "src/Resources/contao/config/",
            "src/Resources/contao/dca/",
            "src/Resources/contao/helper/",
            "src/Resources/contao/languages/",
            "src/Resources/contao/templates/",
            "src/Resources/contao/themes/"
        ]
    },
    "autoload-dev": {
        "psr-4": {
            "Contao\\CoreBundle\\Tests\\": "tests/"
        }
    },
    "support": {
        "issues": "https://github.com/contao/core-bundle/issues",
        "forum": "https://community.contao.org",
        "source": "https://github.com/contao/core-bundle",
        "docs": "https://docs.contao.org"
    }
}<|MERGE_RESOLUTION|>--- conflicted
+++ resolved
@@ -40,7 +40,6 @@
         "contao/imagine-svg": "^0.1.2 || ^0.2",
         "doctrine/dbal": "^2.5",
         "doctrine/doctrine-bundle": "^1.6",
-        "doctrine/doctrine-cache-bundle": "^1.3",
         "imagine/imagine": "^0.7",
         "knplabs/knp-menu-bundle": "^2.1",
         "knplabs/knp-time-bundle": "^1.5.2",
@@ -90,12 +89,7 @@
         "contao/test-case": "^1.1",
         "doctrine/doctrine-migrations-bundle": "^1.1",
         "doctrine/orm": "^2.5",
-<<<<<<< HEAD
-        "friendsofphp/php-cs-fixer": "^2.12",
-        "lexik/maintenance-bundle": "^2.0",
-=======
         "lexik/maintenance-bundle": "^2.1.3",
->>>>>>> 796307c4
         "monolog/monolog": "^1.22",
         "php-coveralls/php-coveralls": "^2.1",
         "php-http/guzzle6-adapter": "^1.1",
