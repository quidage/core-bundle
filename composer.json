{
    "name": "contao/core-bundle",
    "type": "symfony-bundle",
    "description": "Contao 4 core bundle",
    "license": "LGPL-3.0-or-later",
    "authors": [
        {
            "name": "Leo Feyer",
            "homepage": "https://github.com/leofeyer"
        }
    ],
    "require": {
        "php": "^7.1",
        "ext-dom": "*",
        "ext-gd": "*",
        "ext-intl": "*",
        "ext-json": "*",
        "ext-pcre": "*",
        "ext-pdo": "*",
        "ext-zlib": "*",
        "ausi/slug-generator": "^1.1",
        "bacon/bacon-qr-code": "^2.0",
        "contao-components/ace": "^1.2",
        "contao-components/chosen": "^1.2",
        "contao-components/colorbox": "^1.6",
        "contao-components/colorpicker": "^1.5",
        "contao-components/compass": "^0.12",
        "contao-components/contao": "^8.0",
        "contao-components/datepicker": "^2.3",
        "contao-components/dropzone": "^5.0.1",
        "contao-components/highlight": "^9.0",
        "contao-components/html5shiv": "^3.7.3",
        "contao-components/jquery": "^1.12 || ^2.0 || ^3.0",
        "contao-components/jquery-ui": "^1.11.4",
        "contao-components/mediabox": "^1.5",
        "contao-components/mediaelement": "^4.1",
        "contao-components/mootools": "^1.6.0.1",
        "contao-components/respimage": "^1.4",
        "contao-components/simplemodal": "^2.1",
        "contao-components/swipe": "^2.0.3",
        "contao-components/tablesort": "^3.4.5",
        "contao-components/tablesorter": "^2.1",
        "contao-components/tinymce4": "^4.7",
        "contao/image": "^0.3.5",
        "contao/imagine-svg": "^0.1.2 || ^0.2",
        "doctrine/dbal": "^2.5",
        "doctrine/doctrine-bundle": "^1.7.2",
        "doctrine/doctrine-cache-bundle": "^1.3",
        "friendsofsymfony/http-cache": "^2.5",
        "friendsofsymfony/http-cache-bundle": "^2.6",
        "imagine/imagine": "^0.7 || ^1.0",
        "knplabs/knp-menu-bundle": "^2.1",
        "knplabs/knp-time-bundle": "^1.5.2",
<<<<<<< HEAD
        "leafo/scssphp": "^0.7.1",
        "league/uri": "^5.0",
=======
        "league/uri": "^4.0",
>>>>>>> 6774b275
        "matthiasmullie/minify": "^1.3",
        "michelf/php-markdown": "^1.4",
        "nelmio/cors-bundle": "^1.5.3",
        "ocramius/package-versions": "^1.2",
        "oyejorge/less.php": "^1.7",
        "paragonie/constant_time_encoding": "^2.2",
        "patchwork/utf8": "^1.2",
        "phpspec/php-diff": "^1.0",
        "phpunit/php-token-stream": "^1.4 || ^2.0 || ^3.0",
        "psr/log": "^1.0",
<<<<<<< HEAD
        "scheb/two-factor-bundle": "^3.7",
=======
        "scssphp/scssphp": "^1.0",
>>>>>>> 6774b275
        "simplepie/simplepie": "^1.3",
        "spomky-labs/otphp": "^9.1",
        "symfony-cmf/routing-bundle": "^2.1",
        "symfony/asset": "3.4.* || 4.1.* || 4.2.*",
        "symfony/cache": "3.4.* || 4.1.* || 4.2.*",
        "symfony/config": "3.4.* || 4.1.* || 4.2.*",
        "symfony/console": "3.4.* || 4.1.* || 4.2.*",
        "symfony/dependency-injection": "3.4.* || 4.1.* || 4.2.*",
        "symfony/expression-language": "3.4.* || 4.1.* || 4.2.*",
        "symfony/event-dispatcher": "3.4.* || 4.1.* || 4.2.*",
        "symfony/filesystem": "3.4.* || 4.1.* || 4.2.*",
        "symfony/finder": "3.4.* || 4.1.* || 4.2.*",
        "symfony/framework-bundle": "3.4.* || 4.1.* || 4.2.*",
        "symfony/http-foundation": "3.4.* || 4.1.* || 4.2.*",
        "symfony/http-kernel": "3.4.* || 4.1.* || 4.2.*",
        "symfony/lock": "3.4.* || 4.1.* || 4.2.*",
        "symfony/process": "3.4.* || 4.1.* || 4.2.*",
        "symfony/routing": "3.4.* || 4.1.* || 4.2.*",
        "symfony/security-bundle": "3.4.* || 4.1.* || 4.2.*",
        "symfony/swiftmailer-bundle": "^2.6 || ^3.1.5",
        "symfony/translation": "3.4.* || 4.1.* || 4.2.*",
        "symfony/twig-bundle": "3.4.* || 4.1.* || 4.2.*",
        "symfony/yaml": "3.4.* || 4.1.* || 4.2.*",
        "terminal42/header-replay-bundle": "^1.4",
        "true/punycode": "^2.1"
    },
    "conflict": {
        "contao-community-alliance/composer-plugin": "<3.0",
        "contao/core": "*",
        "contao/manager-bundle": "4.5.* <4.5.2",
        "contao/manager-plugin": "<2.0 || >=3.0",
        "doctrine/dbal": "2.9.* <2.9.3",
        "doctrine/doctrine-migrations-bundle": "<1.1",
        "doctrine/orm": "<2.4",
        "knplabs/knp-time-bundle": "1.9.0",
        "lexik/maintenance-bundle": "2.1.4",
        "symfony/finder": "3.4.7 || 4.0.7",
        "symfony/swiftmailer-bundle": "2.6.* <2.6.2",
        "symfony/twig-bundle": "4.1.0"
    },
    "require-dev": {
        "ext-fileinfo": "*",
        "composer/composer": "^1.0",
        "contao/manager-plugin": "^2.3.1",
        "contao/test-case": "^2.1",
        "doctrine/doctrine-migrations-bundle": "^1.1",
        "doctrine/event-manager": "^1.0",
        "doctrine/orm": "^2.5",
        "lexik/maintenance-bundle": "^2.1.3",
        "monolog/monolog": "^1.22",
        "php-http/guzzle6-adapter": "^1.1",
        "phpunit/phpunit": "^7.0",
        "symfony/browser-kit": "3.4.* || 4.1.* || 4.2.*",
        "symfony/phpunit-bridge": "^3.4.5"
    },
    "suggest": {
        "contao/tcpdf-bundle": "To export articles as PDF files",
        "lexik/maintenance-bundle": "To put the application into maintenance mode"
    },
    "extra": {
        "contao-manager-plugin": "Contao\\CoreBundle\\ContaoManager\\Plugin"
    },
    "autoload": {
        "psr-4": {
            "Contao\\CoreBundle\\": "src/"
        },
        "classmap": [
            "src/Resources/contao/"
        ],
        "files": [
            "src/Resources/functions/utf8_bootup.php"
        ],
        "exclude-from-classmap": [
            "src/Resources/contao/config/",
            "src/Resources/contao/dca/",
            "src/Resources/contao/helper/functions.php",
            "src/Resources/contao/languages/",
            "src/Resources/contao/templates/",
            "src/Resources/contao/themes/"
        ]
    },
    "autoload-dev": {
        "psr-4": {
            "Contao\\CoreBundle\\Fixtures\\": "tests/Fixtures/src/",
            "Contao\\CoreBundle\\Tests\\": "tests/",
            "Contao\\TestBundle\\": "tests/Fixtures/vendor/contao/test-bundle/"
        }
    },
    "support": {
        "issues": "https://github.com/contao/contao/issues",
        "forum": "https://community.contao.org",
        "source": "https://github.com/contao/core-bundle",
        "docs": "https://docs.contao.org"
    }
}<|MERGE_RESOLUTION|>--- conflicted
+++ resolved
@@ -51,12 +51,7 @@
         "imagine/imagine": "^0.7 || ^1.0",
         "knplabs/knp-menu-bundle": "^2.1",
         "knplabs/knp-time-bundle": "^1.5.2",
-<<<<<<< HEAD
-        "leafo/scssphp": "^0.7.1",
         "league/uri": "^5.0",
-=======
-        "league/uri": "^4.0",
->>>>>>> 6774b275
         "matthiasmullie/minify": "^1.3",
         "michelf/php-markdown": "^1.4",
         "nelmio/cors-bundle": "^1.5.3",
@@ -67,11 +62,8 @@
         "phpspec/php-diff": "^1.0",
         "phpunit/php-token-stream": "^1.4 || ^2.0 || ^3.0",
         "psr/log": "^1.0",
-<<<<<<< HEAD
         "scheb/two-factor-bundle": "^3.7",
-=======
         "scssphp/scssphp": "^1.0",
->>>>>>> 6774b275
         "simplepie/simplepie": "^1.3",
         "spomky-labs/otphp": "^9.1",
         "symfony-cmf/routing-bundle": "^2.1",
