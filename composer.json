--- conflicted
+++ resolved
@@ -48,12 +48,7 @@
         "contao/imagine-svg": "^0.2.3 || ^1.0",
         "doctrine/dbal": "^2.10",
         "doctrine/doctrine-bundle": "^1.8 || ^2.0",
-<<<<<<< HEAD
-=======
-        "doctrine/doctrine-cache-bundle": "^1.3.1",
->>>>>>> 2f9cea91
         "doctrine/orm": "^2.6.3",
-        "doctrine/persistence": "^1.3",
         "dragonmantank/cron-expression": "^2.3",
         "friendsofsymfony/http-cache": "^2.6",
         "friendsofsymfony/http-cache-bundle": "^2.6",
@@ -125,11 +120,7 @@
         "composer/composer": "^1.0",
         "contao/maintenance-bundle-deprecated": "^2.1.5",
         "contao/manager-plugin": "^2.3.1",
-<<<<<<< HEAD
         "contao/test-case": "^4.2",
-=======
-        "contao/test-case": "^4.0",
->>>>>>> 2f9cea91
         "doctrine/event-manager": "^1.0",
         "monolog/monolog": "^1.24",
         "phpunit/phpunit": "^8.4",
