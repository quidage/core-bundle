--- conflicted
+++ resolved
@@ -20,28 +20,17 @@
     - php: 7.1
     - php: 7.2
 
-<<<<<<< HEAD
     # Ignore the platform requirements for the upcoming PHP version
     - php: nightly
       env: COMPOSER_FLAGS='--ignore-platform-reqs'
 
-    # Generate the coverage with the latest PHP version
-    - php: 7.2
-      env: COVERAGE='--exclude-group contao3 --coverage-clover build/logs/clover.xml'
-
-=======
->>>>>>> 7675d835
     # Lowest dependencies with the oldest and latest PHP versions
     - php: 7.1
       env: COMPOSER_FLAGS='--prefer-lowest --prefer-stable'
     - php: 7.2
-<<<<<<< HEAD
-      env: COMPOSER_FLAGS='--prefer-lowest --prefer-stable' SYMFONY_DEPRECATIONS_HELPER='weak_vendors'
+      env: COMPOSER_FLAGS='--prefer-lowest --prefer-stable'
   allow_failures:
     - php: nightly
-=======
-      env: COMPOSER_FLAGS='--prefer-lowest --prefer-stable'
->>>>>>> 7675d835
   fast_finish: true
 
 before_install:
@@ -53,13 +42,4 @@
   - composer update $COMPOSER_FLAGS --no-interaction --no-suggest
 
 script:
-<<<<<<< HEAD
-  - if [[ $COVERAGE ]]; then mkdir -p build/logs; fi
-  - php vendor/bin/phpunit $COVERAGE
-  - php vendor/bin/phpstan analyse src tests --level=3
-
-after_script:
-  - if [[ $COVERAGE ]]; then php vendor/bin/php-coveralls; fi
-=======
-  - php vendor/bin/phpunit
->>>>>>> 7675d835
+  - php vendor/bin/phpunit