--- conflicted
+++ resolved
@@ -387,26 +387,16 @@
         if (
             !empty($GLOBALS['TL_HOOKS']['initializeSystem'])
             && \is_array($GLOBALS['TL_HOOKS']['initializeSystem'])
-<<<<<<< HEAD
-            && is_dir(Path::join($this->rootDir, 'system/tmp'))
-=======
-            && is_dir($this->projectDir.'/system/tmp')
->>>>>>> 77f9f7ad
+            && is_dir(Path::join($this->projectDir, 'system/tmp'))
         ) {
             foreach ($GLOBALS['TL_HOOKS']['initializeSystem'] as $callback) {
                 System::importStatic($callback[0])->{$callback[1]}();
             }
         }
 
-<<<<<<< HEAD
-        if ($this->filesystem->exists($filePath = Path::join($this->rootDir, 'system/config/initconfig.php'))) {
+        if ($this->filesystem->exists($filePath = Path::join($this->projectDir, 'system/config/initconfig.php'))) {
             @trigger_error('Using the "initconfig.php" file has been deprecated and will no longer work in Contao 5.0.', E_USER_DEPRECATED);
             include $filePath;
-=======
-        if ($this->filesystem->exists($this->projectDir.'/system/config/initconfig.php')) {
-            @trigger_error('Using the "initconfig.php" file has been deprecated and will no longer work in Contao 5.0.', E_USER_DEPRECATED);
-            include $this->projectDir.'/system/config/initconfig.php';
->>>>>>> 77f9f7ad
         }
     }
 
