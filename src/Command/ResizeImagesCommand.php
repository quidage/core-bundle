--- conflicted
+++ resolved
@@ -322,14 +322,10 @@
                 continue;
             }
 
-<<<<<<< HEAD
-            $this->finishSubProcess($process, $paths[$index]);
-=======
             if (!$this->finishSubProcess($process, $paths[$index])) {
                 ++$failedCount;
             }
 
->>>>>>> 6685de5c
             unset($processes[$index]);
             $this->updateOutput($processes, $counts, $paths);
         }
