--- conflicted
+++ resolved
@@ -36,11 +36,6 @@
      */
     private $framework;
 
-    /**
-     * Constructor.
-     *
-     * @param ContaoFrameworkInterface $framework
-     */
     public function __construct(ContaoFrameworkInterface $framework)
     {
         $this->framework = $framework;
@@ -143,11 +138,7 @@
         $this->framework->initialize();
 
         /** @var Config $config */
-<<<<<<< HEAD
-        $config = $framework->getAdapter(Config::class);
-=======
         $config = $this->framework->getAdapter(Config::class);
->>>>>>> 0d550528
         $passwordLength = $config->get('minPasswordLength') ?: 8;
 
         if (Utf8::strlen($password) < $passwordLength) {
