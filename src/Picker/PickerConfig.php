--- conflicted
+++ resolved
@@ -35,11 +35,6 @@
     private $current;
 
     /**
-<<<<<<< HEAD
-=======
-     * Constructor.
-     *
->>>>>>> 4ce301f4
      * @param string     $context
      * @param array      $extras
      * @param string|int $value
