<?php

declare(strict_types=1);

/*
 * This file is part of Contao.
 *
 * (c) Leo Feyer
 *
 * @license LGPL-3.0-or-later
 */

namespace Contao\CoreBundle;

use Contao\CoreBundle\DependencyInjection\Compiler\AddAssetsPackagesPass;
use Contao\CoreBundle\DependencyInjection\Compiler\AddAvailableTransportsPass;
use Contao\CoreBundle\DependencyInjection\Compiler\AddCronJobsPass;
use Contao\CoreBundle\DependencyInjection\Compiler\AddPackagesPass;
use Contao\CoreBundle\DependencyInjection\Compiler\AddResourcesPathsPass;
use Contao\CoreBundle\DependencyInjection\Compiler\AddSessionBagsPass;
use Contao\CoreBundle\DependencyInjection\Compiler\CrawlerPass;
use Contao\CoreBundle\DependencyInjection\Compiler\DataContainerCallbackPass;
use Contao\CoreBundle\DependencyInjection\Compiler\MakeServicesPublicPass;
use Contao\CoreBundle\DependencyInjection\Compiler\PickerProviderPass;
use Contao\CoreBundle\DependencyInjection\Compiler\RegisterFragmentsPass;
use Contao\CoreBundle\DependencyInjection\Compiler\RegisterHookListenersPass;
use Contao\CoreBundle\DependencyInjection\Compiler\RegisterPagesPass;
use Contao\CoreBundle\DependencyInjection\Compiler\RemembermeServicesPass;
use Contao\CoreBundle\DependencyInjection\Compiler\SearchIndexerPass;
use Contao\CoreBundle\DependencyInjection\Compiler\TaggedMigrationsPass;
use Contao\CoreBundle\DependencyInjection\Compiler\TranslationDataCollectorPass;
use Contao\CoreBundle\DependencyInjection\ContaoCoreExtension;
use Contao\CoreBundle\DependencyInjection\Security\ContaoLoginFactory;
use Contao\CoreBundle\Event\ContaoCoreEvents;
use Contao\CoreBundle\Event\GenerateSymlinksEvent;
use Contao\CoreBundle\Event\MenuEvent;
use Contao\CoreBundle\Event\PreviewUrlConvertEvent;
use Contao\CoreBundle\Event\PreviewUrlCreateEvent;
use Contao\CoreBundle\Event\RobotsTxtEvent;
use Contao\CoreBundle\Event\SlugValidCharactersEvent;
use Contao\CoreBundle\Fragment\Reference\ContentElementReference;
use Contao\CoreBundle\Fragment\Reference\FrontendModuleReference;
use Symfony\Bundle\SecurityBundle\DependencyInjection\SecurityExtension;
use Symfony\Cmf\Component\Routing\DependencyInjection\Compiler\RegisterRouteEnhancersPass;
use Symfony\Component\DependencyInjection\Compiler\PassConfig;
use Symfony\Component\DependencyInjection\ContainerBuilder;
use Symfony\Component\EventDispatcher\DependencyInjection\AddEventAliasesPass;
use Symfony\Component\HttpKernel\Bundle\Bundle;
use Symfony\Component\HttpKernel\DependencyInjection\FragmentRendererPass;

class ContaoCoreBundle extends Bundle
{
    public const SCOPE_BACKEND = 'backend';
    public const SCOPE_FRONTEND = 'frontend';

    public function getContainerExtension(): ContaoCoreExtension
    {
        return new ContaoCoreExtension();
    }

    public function build(ContainerBuilder $container): void
    {
        parent::build($container);

        /** @var SecurityExtension $extension */
        $extension = $container->getExtension('security');
        $extension->addSecurityListenerFactory(new ContaoLoginFactory());

        $container->addCompilerPass(
            new AddEventAliasesPass([
                GenerateSymlinksEvent::class => ContaoCoreEvents::GENERATE_SYMLINKS,
                MenuEvent::class => ContaoCoreEvents::BACKEND_MENU_BUILD,
                PreviewUrlCreateEvent::class => ContaoCoreEvents::PREVIEW_URL_CREATE,
                PreviewUrlConvertEvent::class => ContaoCoreEvents::PREVIEW_URL_CONVERT,
                RobotsTxtEvent::class => ContaoCoreEvents::ROBOTS_TXT,
                SlugValidCharactersEvent::class => ContaoCoreEvents::SLUG_VALID_CHARACTERS,
            ])
        );

        $container->addCompilerPass(new MakeServicesPublicPass());
        $container->addCompilerPass(new AddPackagesPass());
        $container->addCompilerPass(new AddAssetsPackagesPass());
        $container->addCompilerPass(new AddSessionBagsPass());
        $container->addCompilerPass(new AddResourcesPathsPass());
        $container->addCompilerPass(new TaggedMigrationsPass());
        $container->addCompilerPass(new PickerProviderPass());
<<<<<<< HEAD
        $container->addCompilerPass(new RegisterPagesPass(), PassConfig::TYPE_BEFORE_OPTIMIZATION, 1);
        $container->addCompilerPass(new RegisterFragmentsPass(FrontendModuleReference::TAG_NAME));
        $container->addCompilerPass(new RegisterFragmentsPass(ContentElementReference::TAG_NAME));
=======

        $container->addCompilerPass(
            new RegisterFragmentsPass(
                FrontendModuleReference::TAG_NAME,
                FrontendModuleReference::GLOBALS_KEY,
                FrontendModuleReference::PROXY_CLASS
            )
        );

        $container->addCompilerPass(
            new RegisterFragmentsPass(
                ContentElementReference::TAG_NAME,
                ContentElementReference::GLOBALS_KEY,
                ContentElementReference::PROXY_CLASS
            )
        );

>>>>>>> ddadfa71
        $container->addCompilerPass(new FragmentRendererPass('contao.fragment.handler'));
        $container->addCompilerPass(new RemembermeServicesPass('contao_frontend'));
        $container->addCompilerPass(new DataContainerCallbackPass());
        $container->addCompilerPass(new TranslationDataCollectorPass());
        $container->addCompilerPass(new RegisterHookListenersPass(), PassConfig::TYPE_OPTIMIZE);
        $container->addCompilerPass(new SearchIndexerPass()); // Must be before the CrawlerPass
        $container->addCompilerPass(new CrawlerPass());
        $container->addCompilerPass(new AddCronJobsPass());
        $container->addCompilerPass(new AddAvailableTransportsPass());
        $container->addCompilerPass(new RegisterRouteEnhancersPass('contao.routing.page_router', 'contao.page_router_enhancer'));
    }
}<|MERGE_RESOLUTION|>--- conflicted
+++ resolved
@@ -84,11 +84,7 @@
         $container->addCompilerPass(new AddResourcesPathsPass());
         $container->addCompilerPass(new TaggedMigrationsPass());
         $container->addCompilerPass(new PickerProviderPass());
-<<<<<<< HEAD
         $container->addCompilerPass(new RegisterPagesPass(), PassConfig::TYPE_BEFORE_OPTIMIZATION, 1);
-        $container->addCompilerPass(new RegisterFragmentsPass(FrontendModuleReference::TAG_NAME));
-        $container->addCompilerPass(new RegisterFragmentsPass(ContentElementReference::TAG_NAME));
-=======
 
         $container->addCompilerPass(
             new RegisterFragmentsPass(
@@ -106,7 +102,6 @@
             )
         );
 
->>>>>>> ddadfa71
         $container->addCompilerPass(new FragmentRendererPass('contao.fragment.handler'));
         $container->addCompilerPass(new RemembermeServicesPass('contao_frontend'));
         $container->addCompilerPass(new DataContainerCallbackPass());
