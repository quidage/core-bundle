--- conflicted
+++ resolved
@@ -145,15 +145,10 @@
             return [$config, $attributes];
         }
 
-<<<<<<< HEAD
         /** @var ImageSizeModel $imageSizeModel */
-        $imageSizeModel = $this->framework->getAdapter('Contao\ImageSizeModel');
-=======
-        /* @var ImageSizeModel $imageSizeModel */
         $imageSizeModel = $this->framework->getAdapter('Contao\ImageSizeModel')->findByPk($size[2]);
 
         $config->setSize($this->createConfigItem($imageSizeModel));
->>>>>>> a6184276
 
         if ($imageSizeModel && $imageSizeModel->cssClass) {
             $attributes['class'] = $imageSizeModel->cssClass;
