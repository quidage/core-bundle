<?php

declare(strict_types=1);

/*
 * This file is part of Contao.
 *
 * (c) Leo Feyer
 *
 * @license LGPL-3.0-or-later
 */

namespace Contao\CoreBundle\Migration\Version408;

use Contao\CoreBundle\Framework\ContaoFramework;
use Contao\CoreBundle\Migration\AbstractMigration;
use Contao\CoreBundle\Migration\MigrationResult;
use Contao\File;
use Contao\StringUtil;
use Doctrine\DBAL\Connection;
use Doctrine\DBAL\Types\IntegerType;
use Symfony\Component\Filesystem\Filesystem;
use Webmozart\PathUtil\Path;

/**
 * @internal
 */
class Version480Update extends AbstractMigration
{
    /**
     * @var Connection
     */
    private $connection;

    /**
     * @var Filesystem
     */
    private $filesystem;

    /**
     * @var ContaoFramework
     */
    private $framework;

    /**
     * @var string
     */
    private $projectDir;

    /**
     * @var array<string>
     */
    private $resultMessages = [];

    public function __construct(Connection $connection, Filesystem $filesystem, ContaoFramework $framework, string $projectDir)
    {
        $this->connection = $connection;
        $this->filesystem = $filesystem;
        $this->framework = $framework;
        $this->projectDir = $projectDir;
    }

    public function getName(): string
    {
        return 'Contao 4.8.0 Update';
    }

    public function shouldRun(): bool
    {
        return $this->shouldRunMediaelement()
            || $this->shouldRunSkipIfDimensionsMatch()
            || $this->shouldRunImportantPart()
            || $this->shouldRunMinKeywordLength()
            || $this->shouldRunContextLength()
            || $this->shouldRunDefaultImageDensities()
            || $this->shouldRunRememberMe();
    }

    public function run(): MigrationResult
    {
        $this->framework->initialize();
        $this->resultMessages = [];

        if ($this->shouldRunMediaelement()) {
            $this->runMediaelement();
        }

        if ($this->shouldRunSkipIfDimensionsMatch()) {
            $this->runSkipIfDimensionsMatch();
        }

        if ($this->shouldRunImportantPart()) {
            $this->runImportantPart();
        }

        if ($this->shouldRunMinKeywordLength()) {
            $this->runMinKeywordLength();
        }

        if ($this->shouldRunContextLength()) {
            $this->runContextLength();
        }

        if ($this->shouldRunDefaultImageDensities()) {
            $this->runDefaultImageDensities();
        }

        if ($this->shouldRunRememberMe()) {
            $this->runRememberMe();
        }

        return $this->createResult(true, $this->resultMessages ? implode("\n", $this->resultMessages) : null);
    }

    public function shouldRunMediaelement(): bool
    {
        $schemaManager = $this->connection->getSchemaManager();

        if (!$schemaManager->tablesExist(['tl_layout'])) {
            return false;
        }

        $columns = $schemaManager->listTableColumns('tl_layout');

        if (!isset($columns['jquery'], $columns['scripts'])) {
            return false;
        }

        return (bool) $this->connection
            ->query("
                SELECT EXISTS(
                    SELECT id
                    FROM tl_layout
                    WHERE
                        jquery LIKE '%j_mediaelement%'
                        OR scripts LIKE '%js_mediaelement%'
                )
            ")
            ->fetchColumn()
        ;
    }

    public function runMediaelement(): void
    {
<<<<<<< HEAD
        $this->framework->initialize();

        $this->connection->executeStatement('
            ALTER TABLE
                tl_layout
            DROP
                picturefill
        ');

        $rows = $this->connection->fetchAllAssociative('
=======
        $statement = $this->connection->query('
>>>>>>> c3eb59ff
            SELECT
                id, jquery, scripts
            FROM
                tl_layout
        ');

        // Remove the "j_mediaelement" and "js_mediaelement" templates
        foreach ($rows as $row) {
            if ($row['jquery']) {
                $jquery = StringUtil::deserialize($row['jquery']);

                if (\is_array($jquery) && false !== ($i = array_search('j_mediaelement', $jquery, true))) {
                    unset($jquery[$i]);

                    $stmt = $this->connection->prepare('
                        UPDATE
                            tl_layout
                        SET
                            jquery = :jquery
                        WHERE
                            id = :id
                    ');

                    $stmt->execute([':jquery' => serialize(array_values($jquery)), ':id' => $row['id']]);
                }
            }

            if ($row['scripts']) {
                $scripts = StringUtil::deserialize($row['scripts']);

                if (\is_array($scripts) && false !== ($i = array_search('js_mediaelement', $scripts, true))) {
                    unset($scripts[$i]);

                    $stmt = $this->connection->prepare('
                        UPDATE
                            tl_layout
                        SET
                            scripts = :scripts
                        WHERE
                            id = :id
                    ');

                    $stmt->execute([':scripts' => serialize(array_values($scripts)), ':id' => $row['id']]);
                }
            }
        }
    }

    public function shouldRunSkipIfDimensionsMatch(): bool
    {
        $schemaManager = $this->connection->getSchemaManager();

        if (!$schemaManager->tablesExist(['tl_image_size'])) {
            return false;
        }

<<<<<<< HEAD
        $this->connection->executeStatement("
=======
        $columns = $schemaManager->listTableColumns('tl_image_size');

        return !isset($columns['skipifdimensionsmatch']);
    }

    public function runSkipIfDimensionsMatch(): void
    {
        $this->connection->query("
>>>>>>> c3eb59ff
            ALTER TABLE
                tl_image_size
            ADD
                skipIfDimensionsMatch char(1) NOT NULL default ''
        ");

        // Enable the "skipIfDimensionsMatch" option for existing image sizes (backwards compatibility)
        $this->connection->executeStatement("
            UPDATE
                tl_image_size
            SET
                skipIfDimensionsMatch = '1'
        ");
    }

    public function shouldRunImportantPart(): bool
    {
        $schemaManager = $this->connection->getSchemaManager();

        if (!$schemaManager->tablesExist(['tl_files'])) {
            return false;
        }

        $columns = $schemaManager->listTableColumns('tl_files');

        if (
            !isset(
            $columns['path'],
            $columns['importantpartx'],
            $columns['importantparty'],
            $columns['importantpartwidth'],
            $columns['importantpartheight']
        )
        ) {
            return false;
        }

        if ($columns['importantpartx']->getType() instanceof IntegerType) {
            return true;
        }

        return (bool) $this->connection
            ->query('
                SELECT EXISTS(
                    SELECT id
                    FROM tl_files
                    WHERE
                        importantPartX > 1
                        OR importantPartY > 1
                        OR importantPartWidth > 1
                        OR importantPartHeight > 1
                )
            ')
            ->fetchColumn()
        ;
    }

    public function runImportantPart(): void
    {
        $compareValue = 1;

        // If the columns are of type integer, we can safely convert all images even if they are only set to 1
        if ($this->connection->getSchemaManager()->listTableColumns('tl_files')['importantpartx']->getType() instanceof IntegerType) {
            $compareValue = 0;
        }

        $this->connection->executeStatement('
            ALTER TABLE
                tl_files
            CHANGE
                importantPartX importantPartX DOUBLE PRECISION UNSIGNED DEFAULT 0 NOT NULL,
            CHANGE
                importantPartY importantPartY DOUBLE PRECISION UNSIGNED DEFAULT 0 NOT NULL,
            CHANGE
                importantPartWidth importantPartWidth DOUBLE PRECISION UNSIGNED DEFAULT 0 NOT NULL,
            CHANGE
                importantPartHeight importantPartHeight DOUBLE PRECISION UNSIGNED DEFAULT 0 NOT NULL
        ');

<<<<<<< HEAD
        $files = $this->connection->fetchAllAssociative('
=======
        $statement = $this->connection->query("
>>>>>>> c3eb59ff
            SELECT
                id, path, importantPartX, importantPartY, importantPartWidth, importantPartHeight
            FROM
                tl_files
            WHERE
                importantPartWidth > $compareValue OR importantPartHeight > $compareValue
        ");

        // Convert the important part to relative values as fractions
<<<<<<< HEAD
        foreach ($files as $file) {
            $path = Path::join($this->projectDir, $file['path']);

            if (!$this->filesystem->exists($path) || is_dir($path)) {
                continue;
            }

            $imageSize = (new File($file['path']))->imageViewSize;
=======
        while (false !== ($file = $statement->fetch(\PDO::FETCH_OBJ))) {
            if (!$this->filesystem->exists($this->projectDir.'/'.$file->path) || is_dir($this->projectDir.'/'.$file->path)) {
                $imageSize = [];
            } else {
                $imageSize = (new File($file->path))->imageViewSize;
            }

            $updateData = [
                ':id' => $file->id,
            ];
>>>>>>> c3eb59ff

            if (empty($imageSize[0]) || empty($imageSize[1])) {
                if (
                    (float) $file->importantPartX + (float) $file->importantPartWidth <= 1.00001
                    && (float) $file->importantPartY + (float) $file->importantPartHeight <= 1.00001
                ) {
                    continue;
                }

                $updateData[':x'] = 0;
                $updateData[':y'] = 0;
                $updateData[':width'] = 0;
                $updateData[':height'] = 0;

                $this->resultMessages[] = sprintf(
                    'Deleted invalid important part [%s,%s,%s,%s] from image "%s".',
                    $file->importantPartX,
                    $file->importantPartY,
                    $file->importantPartWidth,
                    $file->importantPartHeight,
                    $file->path
                );
            } else {
                $updateData[':x'] = min(1, $file->importantPartX / $imageSize[0]);
                $updateData[':y'] = min(1, $file->importantPartY / $imageSize[1]);
                $updateData[':width'] = min(1 - $updateData[':x'], $file->importantPartWidth / $imageSize[0]);
                $updateData[':height'] = min(1 - $updateData[':y'], $file->importantPartHeight / $imageSize[1]);
            }

            $this->connection
                ->prepare('
                    UPDATE
                        tl_files
                    SET
                        importantPartX = :x,
                        importantPartY = :y,
                        importantPartWidth = :width,
                        importantPartHeight = :height
                    WHERE
                        id = :id
                ')
                ->execute($updateData)
            ;
        }
    }

<<<<<<< HEAD
            $stmt->execute([
                ':id' => $file['id'],
                ':x' => $file['importantPartX'] / $imageSize[0],
                ':y' => $file['importantPartY'] / $imageSize[1],
                ':width' => $file['importantPartWidth'] / $imageSize[0],
                ':height' => $file['importantPartHeight'] / $imageSize[1],
            ]);
        }

        $this->connection->executeStatement('
=======
    public function shouldRunMinKeywordLength(): bool
    {
        $schemaManager = $this->connection->getSchemaManager();

        if (!$schemaManager->tablesExist(['tl_module'])) {
            return false;
        }

        $columns = $schemaManager->listTableColumns('tl_module');

        return !isset($columns['minkeywordlength']);
    }

    public function runMinKeywordLength(): void
    {
        $this->connection->query('
>>>>>>> c3eb59ff
            ALTER TABLE
                tl_module
            ADD
                minKeywordLength smallint(5) unsigned NOT NULL default 4 AFTER contextLength
        ');

        // Disable the minimum keyword length for existing modules (backwards compatibility)
        $this->connection->executeStatement("
            UPDATE
                tl_module
            SET
                minKeywordLength = 0
            WHERE
                type = 'search'
        ");
    }

    public function shouldRunContextLength(): bool
    {
        $schemaManager = $this->connection->getSchemaManager();

<<<<<<< HEAD
        $this->connection->executeStatement("
=======
        if (!$schemaManager->tablesExist(['tl_module'])) {
            return false;
        }

        $columns = $schemaManager->listTableColumns('tl_module');

        return isset($columns['contextlength'], $columns['totallength']);
    }

    public function runContextLength(): void
    {
        $this->connection->query("
>>>>>>> c3eb59ff
            ALTER TABLE
                tl_module
            CHANGE
                contextLength contextLength varchar(64) NOT NULL default ''
        ");

        $rows = $this->connection->fetchAllAssociative("
            SELECT
                id, contextLength, totalLength
            FROM
                tl_module
            WHERE
                type = 'search'
        ");

        // Consolidate the search context fields
        foreach ($rows as $row) {
            $stmt = $this->connection->prepare('
                UPDATE
                    tl_module
                SET
                    contextLength = :context
                WHERE
                    id = :id
            ');

            $stmt->execute([
                ':id' => $row['id'],
                ':context' => serialize([$row['contextLength'], $row['totalLength']]),
            ]);
        }

<<<<<<< HEAD
        $this->connection->executeStatement("
=======
        $this->connection->query('ALTER TABLE tl_module DROP COLUMN totalLength');
    }

    public function shouldRunDefaultImageDensities(): bool
    {
        $schemaManager = $this->connection->getSchemaManager();

        if (!$schemaManager->tablesExist(['tl_layout', 'tl_theme'])) {
            return false;
        }

        $columnsLayout = $schemaManager->listTableColumns('tl_layout');
        $columnsTheme = $schemaManager->listTableColumns('tl_theme');

        return !isset($columnsLayout['defaultimagedensities']) && isset($columnsTheme['defaultimagedensities']);
    }

    public function runDefaultImageDensities(): void
    {
        $this->connection->query("
>>>>>>> c3eb59ff
            ALTER TABLE
                tl_layout
            ADD
                defaultImageDensities varchar(255) NOT NULL default ''
        ");

        // Move the default image densities to the page layout
        $this->connection->executeStatement('
            UPDATE
                tl_layout l
            SET
                defaultImageDensities = (SELECT defaultImageDensities FROM tl_theme t WHERE t.id = l.pid)
        ');
    }

    public function shouldRunRememberMe(): bool
    {
        $schemaManager = $this->connection->getSchemaManager();

        if (!$schemaManager->tablesExist(['tl_remember_me'])) {
            return false;
        }

        $columns = $schemaManager->listTableColumns('tl_remember_me');

        return !isset($columns['id']);
    }

    public function runRememberMe(): void
    {
        // Since rememberme is broken in Contao 4.7 and there are no valid
        // cookies out there, we can simply drop the old table here and let the
        // install tool create the new one
        if ($this->connection->getSchemaManager()->tablesExist(['tl_remember_me'])) {
            $this->connection->executeStatement('DROP TABLE tl_remember_me');
        }
    }
}<|MERGE_RESOLUTION|>--- conflicted
+++ resolved
@@ -126,36 +126,20 @@
             return false;
         }
 
-        return (bool) $this->connection
-            ->query("
-                SELECT EXISTS(
-                    SELECT id
-                    FROM tl_layout
-                    WHERE
-                        jquery LIKE '%j_mediaelement%'
-                        OR scripts LIKE '%js_mediaelement%'
-                )
-            ")
-            ->fetchColumn()
-        ;
+        return (bool) $this->connection->fetchOne("
+            SELECT EXISTS(
+                SELECT id
+                FROM tl_layout
+                WHERE
+                    jquery LIKE '%j_mediaelement%'
+                    OR scripts LIKE '%js_mediaelement%'
+            )
+        ");
     }
 
     public function runMediaelement(): void
     {
-<<<<<<< HEAD
-        $this->framework->initialize();
-
-        $this->connection->executeStatement('
-            ALTER TABLE
-                tl_layout
-            DROP
-                picturefill
-        ');
-
         $rows = $this->connection->fetchAllAssociative('
-=======
-        $statement = $this->connection->query('
->>>>>>> c3eb59ff
             SELECT
                 id, jquery, scripts
             FROM
@@ -212,18 +196,14 @@
             return false;
         }
 
-<<<<<<< HEAD
+        $columns = $schemaManager->listTableColumns('tl_image_size');
+
+        return !isset($columns['skipifdimensionsmatch']);
+    }
+
+    public function runSkipIfDimensionsMatch(): void
+    {
         $this->connection->executeStatement("
-=======
-        $columns = $schemaManager->listTableColumns('tl_image_size');
-
-        return !isset($columns['skipifdimensionsmatch']);
-    }
-
-    public function runSkipIfDimensionsMatch(): void
-    {
-        $this->connection->query("
->>>>>>> c3eb59ff
             ALTER TABLE
                 tl_image_size
             ADD
@@ -251,12 +231,12 @@
 
         if (
             !isset(
-            $columns['path'],
-            $columns['importantpartx'],
-            $columns['importantparty'],
-            $columns['importantpartwidth'],
-            $columns['importantpartheight']
-        )
+                $columns['path'],
+                $columns['importantpartx'],
+                $columns['importantparty'],
+                $columns['importantpartwidth'],
+                $columns['importantpartheight']
+            )
         ) {
             return false;
         }
@@ -265,20 +245,17 @@
             return true;
         }
 
-        return (bool) $this->connection
-            ->query('
-                SELECT EXISTS(
-                    SELECT id
-                    FROM tl_files
-                    WHERE
-                        importantPartX > 1
-                        OR importantPartY > 1
-                        OR importantPartWidth > 1
-                        OR importantPartHeight > 1
-                )
-            ')
-            ->fetchColumn()
-        ;
+        return (bool) $this->connection->fetchOne('
+            SELECT EXISTS(
+                SELECT id
+                FROM tl_files
+                WHERE
+                    importantPartX > 1
+                    OR importantPartY > 1
+                    OR importantPartWidth > 1
+                    OR importantPartHeight > 1
+            )
+        ');
     }
 
     public function runImportantPart(): void
@@ -303,11 +280,7 @@
                 importantPartHeight importantPartHeight DOUBLE PRECISION UNSIGNED DEFAULT 0 NOT NULL
         ');
 
-<<<<<<< HEAD
-        $files = $this->connection->fetchAllAssociative('
-=======
-        $statement = $this->connection->query("
->>>>>>> c3eb59ff
+        $files = $this->connection->fetchAllAssociative("
             SELECT
                 id, path, importantPartX, importantPartY, importantPartWidth, importantPartHeight
             FROM
@@ -317,32 +290,23 @@
         ");
 
         // Convert the important part to relative values as fractions
-<<<<<<< HEAD
         foreach ($files as $file) {
             $path = Path::join($this->projectDir, $file['path']);
 
             if (!$this->filesystem->exists($path) || is_dir($path)) {
-                continue;
-            }
-
-            $imageSize = (new File($file['path']))->imageViewSize;
-=======
-        while (false !== ($file = $statement->fetch(\PDO::FETCH_OBJ))) {
-            if (!$this->filesystem->exists($this->projectDir.'/'.$file->path) || is_dir($this->projectDir.'/'.$file->path)) {
                 $imageSize = [];
             } else {
-                $imageSize = (new File($file->path))->imageViewSize;
+                $imageSize = (new File($file['path']))->imageViewSize;
             }
 
             $updateData = [
-                ':id' => $file->id,
+                ':id' => $file['id'],
             ];
->>>>>>> c3eb59ff
 
             if (empty($imageSize[0]) || empty($imageSize[1])) {
                 if (
-                    (float) $file->importantPartX + (float) $file->importantPartWidth <= 1.00001
-                    && (float) $file->importantPartY + (float) $file->importantPartHeight <= 1.00001
+                    (float) $file['importantPartX'] + (float) $file['importantPartWidth'] <= 1.00001
+                    && (float) $file['importantPartY'] + (float) $file['importantPartHeight'] <= 1.00001
                 ) {
                     continue;
                 }
@@ -354,17 +318,17 @@
 
                 $this->resultMessages[] = sprintf(
                     'Deleted invalid important part [%s,%s,%s,%s] from image "%s".',
-                    $file->importantPartX,
-                    $file->importantPartY,
-                    $file->importantPartWidth,
-                    $file->importantPartHeight,
-                    $file->path
+                    $file['importantPartX'],
+                    $file['importantPartY'],
+                    $file['importantPartWidth'],
+                    $file['importantPartHeight'],
+                    $file['path']
                 );
             } else {
-                $updateData[':x'] = min(1, $file->importantPartX / $imageSize[0]);
-                $updateData[':y'] = min(1, $file->importantPartY / $imageSize[1]);
-                $updateData[':width'] = min(1 - $updateData[':x'], $file->importantPartWidth / $imageSize[0]);
-                $updateData[':height'] = min(1 - $updateData[':y'], $file->importantPartHeight / $imageSize[1]);
+                $updateData[':x'] = min(1, $file['importantPartX'] / $imageSize[0]);
+                $updateData[':y'] = min(1, $file['importantPartY'] / $imageSize[1]);
+                $updateData[':width'] = min(1 - $updateData[':x'], $file['importantPartWidth'] / $imageSize[0]);
+                $updateData[':height'] = min(1 - $updateData[':y'], $file['importantPartHeight'] / $imageSize[1]);
             }
 
             $this->connection
@@ -384,35 +348,22 @@
         }
     }
 
-<<<<<<< HEAD
-            $stmt->execute([
-                ':id' => $file['id'],
-                ':x' => $file['importantPartX'] / $imageSize[0],
-                ':y' => $file['importantPartY'] / $imageSize[1],
-                ':width' => $file['importantPartWidth'] / $imageSize[0],
-                ':height' => $file['importantPartHeight'] / $imageSize[1],
-            ]);
-        }
-
+    public function shouldRunMinKeywordLength(): bool
+    {
+        $schemaManager = $this->connection->getSchemaManager();
+
+        if (!$schemaManager->tablesExist(['tl_module'])) {
+            return false;
+        }
+
+        $columns = $schemaManager->listTableColumns('tl_module');
+
+        return !isset($columns['minkeywordlength']);
+    }
+
+    public function runMinKeywordLength(): void
+    {
         $this->connection->executeStatement('
-=======
-    public function shouldRunMinKeywordLength(): bool
-    {
-        $schemaManager = $this->connection->getSchemaManager();
-
-        if (!$schemaManager->tablesExist(['tl_module'])) {
-            return false;
-        }
-
-        $columns = $schemaManager->listTableColumns('tl_module');
-
-        return !isset($columns['minkeywordlength']);
-    }
-
-    public function runMinKeywordLength(): void
-    {
-        $this->connection->query('
->>>>>>> c3eb59ff
             ALTER TABLE
                 tl_module
             ADD
@@ -434,22 +385,18 @@
     {
         $schemaManager = $this->connection->getSchemaManager();
 
-<<<<<<< HEAD
+        if (!$schemaManager->tablesExist(['tl_module'])) {
+            return false;
+        }
+
+        $columns = $schemaManager->listTableColumns('tl_module');
+
+        return isset($columns['contextlength'], $columns['totallength']);
+    }
+
+    public function runContextLength(): void
+    {
         $this->connection->executeStatement("
-=======
-        if (!$schemaManager->tablesExist(['tl_module'])) {
-            return false;
-        }
-
-        $columns = $schemaManager->listTableColumns('tl_module');
-
-        return isset($columns['contextlength'], $columns['totallength']);
-    }
-
-    public function runContextLength(): void
-    {
-        $this->connection->query("
->>>>>>> c3eb59ff
             ALTER TABLE
                 tl_module
             CHANGE
@@ -482,10 +429,7 @@
             ]);
         }
 
-<<<<<<< HEAD
-        $this->connection->executeStatement("
-=======
-        $this->connection->query('ALTER TABLE tl_module DROP COLUMN totalLength');
+        $this->connection->executeStatement('ALTER TABLE tl_module DROP COLUMN totalLength');
     }
 
     public function shouldRunDefaultImageDensities(): bool
@@ -504,8 +448,7 @@
 
     public function runDefaultImageDensities(): void
     {
-        $this->connection->query("
->>>>>>> c3eb59ff
+        $this->connection->executeStatement("
             ALTER TABLE
                 tl_layout
             ADD
