<?php

declare(strict_types=1);

/*
 * This file is part of Contao.
 *
 * (c) Leo Feyer
 *
 * @license LGPL-3.0-or-later
 */

namespace Contao\CoreBundle\Config\Loader;

use Symfony\Component\Config\Loader\Loader;
use Webmozart\PathUtil\Path;

/**
 * Reads XLIFF files and converts them into Contao language arrays.
 */
class XliffFileLoader extends Loader
{
    /**
     * @var string
     */
    private $projectDir;

    /**
     * @var bool
     */
    private $addToGlobals;

    public function __construct(string $projectDir, bool $addToGlobals = false)
    {
        $this->projectDir = $projectDir;
        $this->addToGlobals = $addToGlobals;
    }

    public function load($file, $type = null): string
    {
        return $this->convertXlfToPhp((string) $file, $type ?: 'en');
    }

    public function supports($resource, $type = null): bool
    {
        return 'xlf' === Path::getExtension((string) $resource, true);
    }

    private function convertXlfToPhp(string $name, string $language): string
    {
        $xml = $this->getDomDocumentFromFile($name);

<<<<<<< HEAD
        $return = "\n// ".Path::makeRelative($name, $this->rootDir)."\n";
=======
        $return = "\n// ".str_replace(strtr($this->projectDir, '\\', '/').'/', '', strtr($name, '\\', '/'))."\n";
>>>>>>> 77f9f7ad
        $fileNodes = $xml->getElementsByTagName('file');
        $language = strtolower($language);

        /** @var \DOMElement $fileNode */
        foreach ($fileNodes as $fileNode) {
            $tagName = 'target';

            // Use the source tag if the source language matches
            if (strtolower($fileNode->getAttribute('source-language')) === $language) {
                $tagName = 'source';
            }

            $return .= $this->getPhpFromFileNode($fileNode, $tagName);
        }

        return $return;
    }

    private function getPhpFromFileNode(\DOMElement $fileNode, string $tagName): string
    {
        $return = '';
        $units = $fileNode->getElementsByTagName('trans-unit');

        /** @var \DOMElement $unit */
        foreach ($units as $unit) {
            $node = $unit->getElementsByTagName($tagName);

            if (null === $node->item(0)) {
                continue;
            }

            $chunks = $this->getChunksFromUnit($unit);
            $value = $this->fixClosingTags($node->item(0));

            $return .= $this->getStringRepresentation($chunks, $value);

            $this->addGlobal($chunks, $value);
        }

        return $return;
    }

    private function getDomDocumentFromFile(string $name): \DOMDocument
    {
        $xml = new \DOMDocument();

        // Strip white space
        $xml->preserveWhiteSpace = false;

        // Use loadXML() instead of load() (see contao/core#7192)
        $xml->loadXML(file_get_contents($name));

        return $xml;
    }

    /**
     * Removes extra spaces in closing tags.
     */
    private function fixClosingTags(\DOMNode $node): string
    {
        return str_replace('</ em>', '</em>', $node->nodeValue);
    }

    /**
     * Splits the ID attribute and returns the chunks.
     */
    private function getChunksFromUnit(\DOMElement $unit): array
    {
        $chunks = explode('.', $unit->getAttribute('id'));

        // Handle keys with dots
        if (preg_match('/tl_layout\.[a-z]+\.css\./', $unit->getAttribute('id'))) {
            $chunks = [$chunks[0], $chunks[1].'.'.$chunks[2], $chunks[3]];
        }

        return $chunks;
    }

    /**
     * Returns a string representation of the global PHP language array.
     *
     * @throws \OutOfBoundsException
     */
    private function getStringRepresentation(array $chunks, $value): string
    {
        switch (\count($chunks)) {
            case 2:
                return sprintf(
                    "\$GLOBALS['TL_LANG']['%s'][%s] = %s;\n",
                    $chunks[0],
                    $this->quoteKey($chunks[1]),
                    $this->quoteValue($value)
                );

            case 3:
                return sprintf(
                    "\$GLOBALS['TL_LANG']['%s'][%s][%s] = %s;\n",
                    $chunks[0],
                    $this->quoteKey($chunks[1]),
                    $this->quoteKey($chunks[2]),
                    $this->quoteValue($value)
                );

            case 4:
                return sprintf(
                    "\$GLOBALS['TL_LANG']['%s'][%s][%s][%s] = %s;\n",
                    $chunks[0],
                    $this->quoteKey($chunks[1]),
                    $this->quoteKey($chunks[2]),
                    $this->quoteKey($chunks[3]),
                    $this->quoteValue($value)
                );
        }

        throw new \OutOfBoundsException('Cannot load less than 2 or more than 4 levels in XLIFF language files.');
    }

    /**
     * Adds the labels to the global PHP language array.
     */
    private function addGlobal(array $chunks, $value): void
    {
        if (false === $this->addToGlobals) {
            return;
        }

        $data = &$GLOBALS['TL_LANG'];

        foreach ($chunks as $key) {
            if (null === $data || !\is_array($data)) {
                $data = [];
            }

            $data = &$data[$key];
        }

        $data = $value;
    }

    /**
     * @return int|string
     */
    private function quoteKey(string $key)
    {
        if ('0' === $key) {
            return 0;
        }

        if (is_numeric($key)) {
            return (int) $key;
        }

        return "'".str_replace("'", "\\'", $key)."'";
    }

    private function quoteValue(string $value): string
    {
        $value = str_replace("\n", '\n', $value);

        if (false !== strpos($value, '\n')) {
            return '"'.str_replace(['$', '"'], ['\\$', '\\"'], $value).'"';
        }

        return "'".str_replace("'", "\\'", $value)."'";
    }
}<|MERGE_RESOLUTION|>--- conflicted
+++ resolved
@@ -50,11 +50,7 @@
     {
         $xml = $this->getDomDocumentFromFile($name);
 
-<<<<<<< HEAD
-        $return = "\n// ".Path::makeRelative($name, $this->rootDir)."\n";
-=======
-        $return = "\n// ".str_replace(strtr($this->projectDir, '\\', '/').'/', '', strtr($name, '\\', '/'))."\n";
->>>>>>> 77f9f7ad
+        $return = "\n// ".Path::makeRelative($name, $this->projectDir)."\n";
         $fileNodes = $xml->getElementsByTagName('file');
         $language = strtolower($language);
 
