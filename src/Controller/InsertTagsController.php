<?php

declare(strict_types=1);

/*
 * This file is part of Contao.
 *
 * (c) Leo Feyer
 *
 * @license LGPL-3.0-or-later
 */

namespace Contao\CoreBundle\Controller;

use Contao\CoreBundle\Framework\ContaoFrameworkInterface;
use Contao\InsertTags;
use Symfony\Bundle\FrameworkBundle\Controller\Controller;
use Symfony\Component\HttpFoundation\Request;
use Symfony\Component\HttpFoundation\Response;

/**
 * @internal Do not use this controller in your code
 *
 * It is supposed to be used within ESI requests that are protected by the
 * Symfony fragment URI signer. If you use it directly, make sure to add a
 * permission check, because insert tags can contain arbitrary data!
 */
class InsertTagsController extends Controller
{
    /**
     * @var ContaoFrameworkInterface
     */
    private $framework;

    /**
     * @param $framework
     */
    public function __construct($framework)
    {
        $this->framework = $framework;
    }

    /**
     * Renders an insert tag.
     *
     * @param Request $request
     * @param string  $insertTag
     *
     * @return Response
     */
<<<<<<< HEAD
    public function renderAction(string $insertTag): Response
=======
    public function renderAction(Request $request, $insertTag)
>>>>>>> 8b37ad08
    {
        $this->framework->initialize();

        /** @var InsertTags $it */
        $it = $this->framework->createInstance(InsertTags::class);

        $response = Response::create($it->replace($insertTag, false));
        $response->setPrivate(); // always private

        if ($clientCache = $request->query->getInt('clientCache')) {
            $response->setMaxAge($clientCache);
        }

        return $response;
    }
}<|MERGE_RESOLUTION|>--- conflicted
+++ resolved
@@ -48,11 +48,7 @@
      *
      * @return Response
      */
-<<<<<<< HEAD
-    public function renderAction(string $insertTag): Response
-=======
-    public function renderAction(Request $request, $insertTag)
->>>>>>> 8b37ad08
+    public function renderAction(Request $request, string $insertTag): Response
     {
         $this->framework->initialize();
 
