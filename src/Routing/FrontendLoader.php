<?php

/**
 * This file is part of Contao.
 *
 * Copyright (c) 2005-2015 Leo Feyer
 *
 * @license LGPL-3.0+
 */

namespace Contao\CoreBundle\Routing;

use Symfony\Component\Config\Loader\Loader;
use Symfony\Component\Routing\Route;
use Symfony\Component\Routing\RouteCollection;

/**
 * Adds routes for the Contao front end.
 *
 * @author Andreas Schempp <https://github.com/aschempp>
 * @author Leo Feyer <https://github.com/leofeyer>
 */
class FrontendLoader extends Loader
{
    /**
     * @var string
     */
    private $format;

    /**
     * @var string
     */
    private $defaultLocale;

    /**
     * @var bool
     */
    private $prependLocale;

    /**
     * Constructor.
     *
     * @param string $format        The URL suffix
     * @param string $defaultLocale The default locale
     * @param bool   $prependLocale Prepend the locale
     */
    public function __construct($format, $defaultLocale, $prependLocale)
    {
        $this->format        = isset($format[2]) ? substr($format, 1) : '';
        $this->defaultLocale = $defaultLocale;
        $this->prependLocale = $prependLocale;
    }

    /**
     * {@inheritdoc}
     */
    public function load($resource, $type = null)
    {
        $routes   = new RouteCollection();
        $defaults = ['_controller' => 'ContaoCoreBundle:Frontend:index', '_scope' => 'frontend'];

        $this->addFrontendRoute($routes, $defaults);
        $this->addRootRoute($routes, $defaults);
        $this->addCatchAllRoute($routes, $defaults);

        return $routes;
    }

    /**
     * {@inheritdoc}
     */
    public function supports($resource, $type = null)
    {
        return 'contao_frontend' === $type;
    }

    /**
     * Adds the frontend route which is language-aware.
     *
     * @param RouteCollection $routes   A collection of routes
     * @param array           $defaults Default parameters for the route
     */
    private function addFrontendRoute(RouteCollection $routes, array $defaults)
    {
        $pattern = '/{alias}';
        $require = ['alias' => '.*'];

        // URL suffix
        if ($this->format) {
            $pattern .= '.{_format}';

            $defaults['_format'] = $this->format;
            $require['_format']  = $this->format;
        }

        // Add language to URL
        if ($this->prependLocale) {
            $pattern = '/{_locale}' . $pattern;

            $require['_locale'] = '[a-z]{2}(\-[A-Z]{2})?';
        } else {
            $defaults['_locale'] = $this->defaultLocale;
        }

        $routes->add('contao_frontend', new Route($pattern, $defaults, $require));
    }

<<<<<<< HEAD
        // FIXME: add the contao_root and contao_catchall routes

        return $routes;
=======
    /**
     * Adds a route to redirect a user to the installation root.
     *
     * @param RouteCollection $routes   A collection of routes
     * @param array           $defaults Default parameters for the route
     */
    private function addRootRoute(RouteCollection $routes, array $defaults)
    {
        $routes->add('contao_root', new Route('/', $defaults));
>>>>>>> c6284bc6
    }

    /**
     * Adds a catch-all route to redirect all request to the Contao frontend controller.
     *
     * @param RouteCollection $routes   A collection of routes
     * @param array           $defaults Default parameters for the route
     */
    private function addCatchAllRoute(RouteCollection $routes, array $defaults)
    {
        $pattern = '/{_url_fragment}';
        $require = ['_url_fragment' => '.*'];

        $defaults['_url_fragment'] = '';

        $routes->add('contao_catch_all', new Route($pattern, $defaults, $require));
    }
}<|MERGE_RESOLUTION|>--- conflicted
+++ resolved
@@ -105,11 +105,6 @@
         $routes->add('contao_frontend', new Route($pattern, $defaults, $require));
     }
 
-<<<<<<< HEAD
-        // FIXME: add the contao_root and contao_catchall routes
-
-        return $routes;
-=======
     /**
      * Adds a route to redirect a user to the installation root.
      *
@@ -119,7 +114,6 @@
     private function addRootRoute(RouteCollection $routes, array $defaults)
     {
         $routes->add('contao_root', new Route('/', $defaults));
->>>>>>> c6284bc6
     }
 
     /**
