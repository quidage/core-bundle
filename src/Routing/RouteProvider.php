--- conflicted
+++ resolved
@@ -19,12 +19,7 @@
 use Contao\Model\Collection;
 use Contao\PageModel;
 use Contao\System;
-<<<<<<< HEAD
-use Doctrine\DBAL\Connection;
 use Symfony\Cmf\Component\Routing\Candidates\CandidatesInterface;
-=======
-use Symfony\Cmf\Component\Routing\RouteProviderInterface;
->>>>>>> 5069ec4a
 use Symfony\Component\HttpFoundation\Request;
 use Symfony\Component\Routing\Exception\RouteNotFoundException;
 use Symfony\Component\Routing\Route;
@@ -38,11 +33,7 @@
     private $pageRegistry;
 
     /**
-<<<<<<< HEAD
      * @var bool
-=======
-     * @var string
->>>>>>> 5069ec4a
      */
     private $legacyRouting;
 
@@ -54,19 +45,12 @@
     /**
      * @internal Do not inherit from this class; decorate the "contao.routing.route_provider" service instead
      */
-<<<<<<< HEAD
-    public function __construct(ContaoFramework $framework, Connection $connection, CandidatesInterface $candidates, PageRegistry $pageRegistry, bool $legacyRouting, bool $prependLocale)
-    {
-        parent::__construct($framework, $connection, $candidates);
+    public function __construct(ContaoFramework $framework, CandidatesInterface $candidates, PageRegistry $pageRegistry, bool $legacyRouting, bool $prependLocale)
+    {
+        parent::__construct($framework, $candidates);
 
         $this->pageRegistry = $pageRegistry;
         $this->legacyRouting = $legacyRouting;
-=======
-    public function __construct(ContaoFramework $framework, string $urlSuffix, bool $prependLocale)
-    {
-        $this->framework = $framework;
-        $this->urlSuffix = $urlSuffix;
->>>>>>> 5069ec4a
         $this->prependLocale = $prependLocale;
     }
 
@@ -295,48 +279,7 @@
     }
 
     /**
-<<<<<<< HEAD
      * @return array<PageModel>
-=======
-     * @return array<Model>
-     */
-    private function findPages(array $candidates): array
-    {
-        $ids = [];
-        $aliases = [];
-
-        foreach ($candidates as $candidate) {
-            if (is_numeric($candidate)) {
-                $ids[] = (int) $candidate;
-            } else {
-                $aliases[] = $candidate;
-            }
-        }
-
-        $conditions = [];
-
-        if (!empty($ids)) {
-            $conditions[] = 'tl_page.id IN ('.implode(',', $ids).')';
-        }
-
-        if (!empty($aliases)) {
-            $conditions[] = 'tl_page.alias IN ('.implode(',', array_fill(0, \count($aliases), '?')).')';
-        }
-
-        /** @var PageModel $pageModel */
-        $pageModel = $this->framework->getAdapter(PageModel::class);
-        $pages = $pageModel->findBy([implode(' OR ', $conditions)], $aliases);
-
-        if (!$pages instanceof Collection) {
-            return [];
-        }
-
-        return $pages->getModels();
-    }
-
-    /**
-     * @return array<Model>
->>>>>>> 5069ec4a
      */
     private function findRootPages(string $httpHost): array
     {
