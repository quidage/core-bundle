<?php

declare(strict_types=1);

/*
 * This file is part of Contao.
 *
 * (c) Leo Feyer
 *
 * @license LGPL-3.0-or-later
 */

namespace Contao\CoreBundle\Routing\Matcher;

use Contao\Config;
use Contao\CoreBundle\Framework\ContaoFramework;
use Contao\Input;
use Contao\PageModel;
use Contao\System;
use Symfony\Component\HttpFoundation\Request;
use Symfony\Component\Routing\Exception\ResourceNotFoundException;
use Symfony\Component\Routing\Matcher\RequestMatcherInterface;

class LegacyMatcher implements RequestMatcherInterface
{
    /**
     * @var ContaoFramework
     */
    private $framework;

    /**
     * @var RequestMatcherInterface
     */
    private $requestMatcher;

    /**
     * @var string
     */
    private $urlSuffix;

    /**
     * @var bool
     */
    private $prependLocale;

    /**
     * @internal Do not inherit from this class; decorate the "contao.routing.legacy_matcher" service instead
     */
    public function __construct(ContaoFramework $framework, RequestMatcherInterface $requestMatcher, string $urlSuffix, bool $prependLocale)
    {
        $this->framework = $framework;
        $this->requestMatcher = $requestMatcher;
        $this->urlSuffix = $urlSuffix;
        $this->prependLocale = $prependLocale;
    }

    public function matchRequest(Request $request): array
    {
        $this->framework->initialize(true);

        $pathInfo = rawurldecode($request->getPathInfo());

        if (
            '/' === $pathInfo
            || empty($GLOBALS['TL_HOOKS']['getPageIdFromUrl'])
            || !\is_array($GLOBALS['TL_HOOKS']['getPageIdFromUrl'])
            || ($this->prependLocale && preg_match('@^/([a-z]{2}(-[A-Z]{2})?)/$@', $pathInfo))
        ) {
            return $this->requestMatcher->matchRequest($request);
        }

<<<<<<< HEAD
        trigger_deprecation('contao/core-bundle', '4.0', 'Using the "getPageIdFromUrl" hook has been deprecated and will no longer work in Contao 5.0.');

=======
>>>>>>> ac00969e
        $locale = null;
        $fragments = null;

        try {
            $match = $this->requestMatcher->matchRequest($request);
            $fragments = $this->createFragmentsFromMatch($match);
            $locale = $match['_locale'] ?? null;
        } catch (ResourceNotFoundException $e) {
            // continue and parse fragments from path
        }

        if (null === $fragments) {
            $pathInfo = $this->parseSuffixAndLanguage($pathInfo, $locale);
            $fragments = $this->createFragmentsFromPath($pathInfo);
        }

        if ($this->prependLocale) {
            if (null === $locale) {
                throw new ResourceNotFoundException('Locale is missing');
            }

            /** @var Input $input */
            $input = $this->framework->getAdapter(Input::class);
            $input->setGet('language', $locale);
        }

        @trigger_error('Using the "getPageIdFromUrl" hook has been deprecated and will no longer work in Contao 5.0.', E_USER_DEPRECATED);

        $fragments = $this->executeLegacyHook($fragments);
        $pathInfo = $this->createPathFromFragments($fragments, $locale);

        return $this->requestMatcher->matchRequest($this->rebuildRequest($pathInfo, $request));
    }

    private function createFragmentsFromMatch(array $match): array
    {
        $page = $match['pageModel'] ?? null;
        $parameters = $match['parameters'] ?? '';

        if (!$page instanceof PageModel) {
            throw new ResourceNotFoundException('Resource not found');
        }

        if ('' === $parameters) {
            return [$page->alias];
        }

        /** @var Config $config */
        $config = $this->framework->getAdapter(Config::class);
        $fragments = array_merge([$page->alias], explode('/', substr($parameters, 1)));

        // Add the second fragment as auto_item if the number of fragments is even
        if ($config->get('useAutoItem') && 0 === \count($fragments) % 2) {
            array_splice($fragments, 1, 0, ['auto_item']);
        }

        return $fragments;
    }

    private function createFragmentsFromPath(string $pathInfo): array
    {
        /** @var Config $config */
        $config = $this->framework->getAdapter(Config::class);
        $fragments = explode('/', $pathInfo);

        // Add the second fragment as auto_item if the number of fragments is even
        if ($config->get('useAutoItem') && 0 === \count($fragments) % 2) {
            array_splice($fragments, 1, 0, ['auto_item']);
        }

        return $fragments;
    }

    private function executeLegacyHook(array $fragments): array
    {
        /** @var System $system */
        $system = $this->framework->getAdapter(System::class);

        foreach ($GLOBALS['TL_HOOKS']['getPageIdFromUrl'] as $callback) {
            $fragments = $system->importStatic($callback[0])->{$callback[1]}($fragments);
        }

        // Return if the alias is empty (see #4702 and #4972)
        if ('' === $fragments[0]) {
            throw new ResourceNotFoundException('Page alias is empty');
        }

        return $fragments;
    }

    private function createPathFromFragments(array $fragments, ?string $locale): string
    {
        /** @var Config $config */
        $config = $this->framework->getAdapter(Config::class);

        if (isset($fragments[1]) && 'auto_item' === $fragments[1] && $config->get('useAutoItem')) {
            unset($fragments[1]);
        }

        $pathInfo = implode('/', $fragments).$this->urlSuffix;

        if ($this->prependLocale) {
            $pathInfo = $locale.'/'.$pathInfo;
        }

        return '/'.$pathInfo;
    }

    private function parseSuffixAndLanguage(string $pathInfo, ?string &$locale): string
    {
        $suffixLength = \strlen($this->urlSuffix);

        if (0 !== $suffixLength) {
            if (substr($pathInfo, -$suffixLength) !== $this->urlSuffix) {
                throw new ResourceNotFoundException('URL suffix does not match');
            }

            $pathInfo = substr($pathInfo, 0, -$suffixLength);
        }

        if (0 === strncmp($pathInfo, '/', 1)) {
            $pathInfo = substr($pathInfo, 1);
        }

        if ($this->prependLocale) {
            $matches = [];

            if (!preg_match('@^([a-z]{2}(-[A-Z]{2})?)/(.+)$@', $pathInfo, $matches)) {
                throw new ResourceNotFoundException('Locale does not match');
            }

            [, $locale,, $pathInfo] = $matches;
        }

        return $pathInfo;
    }

    /**
     * @see ChainRouter::rebuildRequest()
     */
    private function rebuildRequest(string $pathinfo, Request $request): Request
    {
        $uri = $pathinfo;
        $server = [];

        if ($request->getBaseUrl()) {
            $uri = $request->getBaseUrl().$pathinfo;
            $server['SCRIPT_FILENAME'] = $request->getBaseUrl();
            $server['PHP_SELF'] = $request->getBaseUrl();
        }

        $host = $request->getHttpHost() ?: 'localhost';
        $scheme = $request->getScheme() ?: 'http';
        $uri = $scheme.'://'.$host.$uri.'?'.$request->getQueryString();

        return Request::create($uri, $request->getMethod(), [], [], [], $server);
    }
}<|MERGE_RESOLUTION|>--- conflicted
+++ resolved
@@ -69,11 +69,6 @@
             return $this->requestMatcher->matchRequest($request);
         }
 
-<<<<<<< HEAD
-        trigger_deprecation('contao/core-bundle', '4.0', 'Using the "getPageIdFromUrl" hook has been deprecated and will no longer work in Contao 5.0.');
-
-=======
->>>>>>> ac00969e
         $locale = null;
         $fragments = null;
 
@@ -100,7 +95,7 @@
             $input->setGet('language', $locale);
         }
 
-        @trigger_error('Using the "getPageIdFromUrl" hook has been deprecated and will no longer work in Contao 5.0.', E_USER_DEPRECATED);
+        trigger_deprecation('contao/core-bundle', '4.0', 'Using the "getPageIdFromUrl" hook has been deprecated and will no longer work in Contao 5.0.');
 
         $fragments = $this->executeLegacyHook($fragments);
         $pathInfo = $this->createPathFromFragments($fragments, $locale);
