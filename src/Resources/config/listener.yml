--- conflicted
+++ resolved
@@ -5,7 +5,6 @@
 # Symfony route listener (defaults to 32).
 #
 # - 30: ContainerScopeListener
-<<<<<<< HEAD
 # - 20: RefererIdListener
 # - 20: LocaleListener
 #
@@ -13,13 +12,6 @@
 # Symfony locale listener (defaults to 16).
 #
 # - 10: InitializeSystemListener
-=======
-# - 28: RefererIdListener
-# - 26: InsecureInstallationListener
-# - 24: InitializeSystemListener
-# - 22: ToggleViewListener
-# - 20: OutputFromCacheListener
->>>>>>> a116b0aa
 #
 # Session listener
 #
@@ -75,11 +67,7 @@
         calls:
             - [setContainer, ["@service_container"]]
         tags:
-<<<<<<< HEAD
             - { name: kernel.event_listener, event: kernel.request, method: onKernelRequest, priority: 10 }
-=======
-            - { name: kernel.event_listener, event: kernel.request, method: onKernelRequest, priority: 24 }
->>>>>>> a116b0aa
             - { name: kernel.event_listener, event: console.command, method: onConsoleCommand }
 
     contao.listener.locale:
@@ -98,11 +86,7 @@
         calls:
             - [setContainer, ["@service_container"]]
         tags:
-<<<<<<< HEAD
             - { name: kernel.event_listener, event: kernel.request, method: onKernelRequest }
-=======
-            - { name: kernel.event_listener, event: kernel.request, method: onKernelRequest, priority: 20 }
->>>>>>> a116b0aa
 
     contao.listener.pretty_error_screens:
         class: Contao\CoreBundle\EventListener\PrettyErrorScreenListener
@@ -140,11 +124,7 @@
         calls:
             - [setContainer, ["@service_container"]]
         tags:
-<<<<<<< HEAD
             - { name: kernel.event_listener, event: kernel.request, method: onKernelRequest }
-=======
-            - { name: kernel.event_listener, event: kernel.request, method: onKernelRequest, priority: 22 }
->>>>>>> a116b0aa
 
     contao.listener.user_session:
         class: Contao\CoreBundle\EventListener\UserSessionListener
