<?php

/*
 * This file is part of Contao.
 *
 * (c) Leo Feyer
 *
 * @license LGPL-3.0-or-later
 */

$GLOBALS['TL_DCA']['tl_undo'] = array
(
	// Config
	'config' => array
	(
		'dataContainer'               => 'Table',
		'closed'                      => true,
		'notEditable'                 => true,
		'sql' => array
		(
			'keys' => array
			(
				'id' => 'primary'
			)
		),
		'onload_callback' => array
		(
			array('tl_undo', 'checkPermission')
		),
		'onshow_callback' => array
		(
			array('tl_undo', 'showDeletedRecords')
		)
	),

	// List
	'list'  => array
	(
		'sorting' => array
		(
			'mode'                    => 2,
			'fields'                  => array('tstamp'),
			'panelLayout'             => 'sort,search,limit'
		),
		'label' => array
		(
			'fields'                  => array('tstamp', 'query'),
			'format'                  => '<span style="color:#999;padding-right:3px">[%s]</span>%s',
			'label_callback'          => array('tl_undo', 'ellipsis')
		),
		'operations' => array
		(
			'undo' => array
			(
				'href'                => '&amp;act=undo',
				'icon'                => 'undo.svg'
			),
			'show' => array
			(
				'href'                => '&amp;act=show',
				'icon'                => 'show.svg'
			)
		)
	),

	// Fields
	'fields' => array
	(
		'id' => array
		(
			'sql'                     => "int(10) unsigned NOT NULL auto_increment"
		),
		'pid' => array
		(
			'sorting'                 => true,
			'foreignKey'              => 'tl_user.name',
			'sql'                     => "int(10) unsigned NOT NULL default 0",
			'relation'                => array('type'=>'belongsTo', 'load'=>'lazy')
		),
		'tstamp' => array
		(
			'sorting'                 => true,
			'flag'                    => 6,
			'sql'                     => "int(10) unsigned NOT NULL default 0"
		),
		'fromTable' => array
		(
			'sorting'                 => true,
			'sql'                     => "varchar(255) NOT NULL default ''"
		),
		'query' => array
		(
			'sql'                     => "text NULL"
		),
		'affectedRows' => array
		(
			'sql'                     => "smallint(5) unsigned NOT NULL default 0"
		),
		'data' => array
		(
			'search'                  => true,
			'sql'                     => "mediumblob NULL"
		)
	)
);

/**
 * Provide miscellaneous methods that are used by the data configuration array.
 *
 * @author Leo Feyer <https://github.com/leofeyer>
 */
class tl_undo extends Contao\Backend
{
	/**
	 * Import the back end user object
	 */
	public function __construct()
	{
		parent::__construct();
		$this->import('Contao\BackendUser', 'User');
	}

	/**
	 * Check permissions to use table tl_undo
	 *
	 * @throws Contao\CoreBundle\Exception\AccessDeniedException
	 */
	public function checkPermission()
	{
		if ($this->User->isAdmin)
		{
			return;
		}

		// Show only own undo steps
		$objSteps = $this->Database->prepare("SELECT id FROM tl_undo WHERE pid=?")
								   ->execute($this->User->id);

		// Restrict the list
		$GLOBALS['TL_DCA']['tl_undo']['list']['sorting']['root'] = $objSteps->numRows ? $objSteps->fetchEach('id') : array(0);

		// Redirect if there is an error
		if (Contao\Input::get('act') && !in_array(Contao\Input::get('id'), $GLOBALS['TL_DCA']['tl_undo']['list']['sorting']['root']))
		{
			throw new Contao\CoreBundle\Exception\AccessDeniedException('Not enough permissions to ' . Contao\Input::get('act') . ' undo step ID ' . Contao\Input::get('id') . '.');
		}
	}

	/**
	 * Show the deleted records
	 *
	 * @param array $data
<<<<<<< HEAD
	 * @param mixed $row
=======
	 * @param array $row
>>>>>>> f7c2f265
	 */
	public function showDeletedRecords($data, $row)
	{
		$arrData = Contao\StringUtil::deserialize($row['data']);

		foreach ($arrData as $strTable=>$arrTableData)
		{
			Contao\System::loadLanguageFile($strTable);
			Contao\Controller::loadDataContainer($strTable);

			foreach ($arrTableData as $arrRow)
			{
				$arrBuffer = array();

				foreach ($arrRow as $i=>$v)
				{
					if (is_array($array = Contao\StringUtil::deserialize($v)))
					{
<<<<<<< HEAD
						if (isset($array['value'], $array['unit']))
=======
						if (count($array) == 2 && isset($array['value'], $array['unit']))
>>>>>>> f7c2f265
						{
							$v = trim($array['value'] . ', ' . $array['unit']);
						}
						else
						{
							$v = implode(', ', $array);
						}
					}

					// Get the field label
					if (isset($GLOBALS['TL_DCA'][$strTable]['fields'][$i]['label']))
					{
						$label = is_array($GLOBALS['TL_DCA'][$strTable]['fields'][$i]['label']) ? $GLOBALS['TL_DCA'][$strTable]['fields'][$i]['label'][0] : $GLOBALS['TL_DCA'][$strTable]['fields'][$i]['label'];
					}
					else
					{
						$label = is_array($GLOBALS['TL_LANG']['MSC'][$i]) ? $GLOBALS['TL_LANG']['MSC'][$i][0] : $GLOBALS['TL_LANG']['MSC'][$i];
					}

					if (!$label)
					{
						$label = '-';
					}

					$label .= ' <small>' . $i . '</small>';

					$arrBuffer[$label] = $v;
				}

				$data[$strTable][] = $arrBuffer;
			}
		}

		return $data;
	}

	/**
	 * Add the surrounding ellipsis layer
	 *
	 * @param array  $row
	 * @param string $label
	 *
	 * @return string
	 */
	public function ellipsis($row, $label)
	{
		return '<div class="ellipsis">' . $label . '</div>';
	}
}<|MERGE_RESOLUTION|>--- conflicted
+++ resolved
@@ -150,11 +150,7 @@
 	 * Show the deleted records
 	 *
 	 * @param array $data
-<<<<<<< HEAD
-	 * @param mixed $row
-=======
 	 * @param array $row
->>>>>>> f7c2f265
 	 */
 	public function showDeletedRecords($data, $row)
 	{
@@ -173,11 +169,7 @@
 				{
 					if (is_array($array = Contao\StringUtil::deserialize($v)))
 					{
-<<<<<<< HEAD
 						if (isset($array['value'], $array['unit']))
-=======
-						if (count($array) == 2 && isset($array['value'], $array['unit']))
->>>>>>> f7c2f265
 						{
 							$v = trim($array['value'] . ', ' . $array['unit']);
 						}
