--- conflicted
+++ resolved
@@ -611,11 +611,7 @@
 	 */
 	public function editUser($row, $href, $label, $title, $icon, $attributes)
 	{
-<<<<<<< HEAD
 		return ($this->User->isAdmin || !$row['admin']) ? '<a href="' . $this->addToUrl($href . '&amp;id=' . $row['id']) . '" title="' . Contao\StringUtil::specialchars($title) . '"' . $attributes . '>' . Contao\Image::getHtml($icon, $label) . '</a> ' : Contao\Image::getHtml(preg_replace('/\.svg$/i', '_.svg', $icon)) . ' ';
-=======
-		return ($this->User->isAdmin || !$row['admin']) ? '<a href="' . $this->addToUrl($href . '&amp;id=' . $row['id']) . '" title="' . StringUtil::specialchars($title) . '"' . $attributes . '>' . Image::getHtml($icon, $label) . '</a> ' : Image::getHtml(preg_replace('/\.svg$/i', '_.svg', $icon)) . ' ';
->>>>>>> 2958a3bb
 	}
 
 	/**
@@ -638,11 +634,7 @@
 			return '';
 		}
 
-<<<<<<< HEAD
 		return ($this->User->isAdmin || !$row['admin']) ? '<a href="' . $this->addToUrl($href . '&amp;id=' . $row['id']) . '" title="' . Contao\StringUtil::specialchars($title) . '"' . $attributes . '>' . Contao\Image::getHtml($icon, $label) . '</a> ' : Contao\Image::getHtml(preg_replace('/\.svg$/i', '_.svg', $icon)) . ' ';
-=======
-		return ($this->User->isAdmin || !$row['admin']) ? '<a href="' . $this->addToUrl($href . '&amp;id=' . $row['id']) . '" title="' . StringUtil::specialchars($title) . '"' . $attributes . '>' . Image::getHtml($icon, $label) . '</a> ' : Image::getHtml(preg_replace('/\.svg$/i', '_.svg', $icon)) . ' ';
->>>>>>> 2958a3bb
 	}
 
 	/**
@@ -659,11 +651,7 @@
 	 */
 	public function deleteUser($row, $href, $label, $title, $icon, $attributes)
 	{
-<<<<<<< HEAD
 		return ($this->User->isAdmin || !$row['admin']) ? '<a href="' . $this->addToUrl($href . '&amp;id=' . $row['id']) . '" title="' . Contao\StringUtil::specialchars($title) . '"' . $attributes . '>' . Contao\Image::getHtml($icon, $label) . '</a> ' : Contao\Image::getHtml(preg_replace('/\.svg$/i', '_.svg', $icon)) . ' ';
-=======
-		return ($this->User->isAdmin || !$row['admin']) ? '<a href="' . $this->addToUrl($href . '&amp;id=' . $row['id']) . '" title="' . StringUtil::specialchars($title) . '"' . $attributes . '>' . Image::getHtml($icon, $label) . '</a> ' : Image::getHtml(preg_replace('/\.svg$/i', '_.svg', $icon)) . ' ';
->>>>>>> 2958a3bb
 	}
 
 	/**
@@ -693,14 +681,10 @@
 			return Contao\Image::getHtml(preg_replace('/\.svg$/i', '_.svg', $icon)) . ' ';
 		}
 
-<<<<<<< HEAD
 		$router = Contao\System::getContainer()->get('router');
 		$url = $router->generate('contao_backend', array('_switch_user'=>$row['username']));
 
 		return '<a href="' . $url . '" title="' . Contao\StringUtil::specialchars($title) . '">' . Contao\Image::getHtml($icon, $label) . '</a> ';
-=======
-		return '<a href="' . $this->addToUrl($href . '&amp;id=' . $row['id']) . '" title="' . StringUtil::specialchars($title) . '">' . Image::getHtml($icon, $label) . '</a> ';
->>>>>>> 2958a3bb
 	}
 
 	/**
@@ -771,14 +755,9 @@
 		{
 			if (empty($v))
 			{
-<<<<<<< HEAD
 				continue;
-=======
-				$arrModules[$k] = array_keys($v);
->>>>>>> 2958a3bb
 			}
 
-<<<<<<< HEAD
 			foreach ($v as $kk=>$vv)
 			{
 				if (isset($vv['disablePermissionChecks']) && $vv['disablePermissionChecks'] === true)
@@ -786,11 +765,8 @@
 					unset($v[$kk]);
 				}
 			}
-=======
-		// Unset the undo module as it is always allowed
-		if (($key = array_search('undo', $arrModules['system'])) !== false)
-		{
-			unset($arrModules['system'][$key]);
+
+			$arrModules[$k] = array_keys($v);
 		}
 
 		$modules = Contao\StringUtil::deserialize($dc->activeRecord->modules);
@@ -799,13 +775,6 @@
 		if (!$this->User->isAdmin && (!is_array($modules) || !in_array('tpl_editor', $modules)) && ($key = array_search('tpl_editor', $arrModules['design'])) !== false)
 		{
 			unset($arrModules['design'][$key]);
-		}
-
-		return $arrModules;
-	}
->>>>>>> 2958a3bb
-
-			$arrModules[$k] = array_keys($v);
 		}
 
 		return $arrModules;
@@ -902,11 +871,7 @@
 	 */
 	public function toggleIcon($row, $href, $label, $title, $icon, $attributes)
 	{
-<<<<<<< HEAD
 		if (Contao\Input::get('tid'))
-=======
-		if (strlen(Input::get('tid')))
->>>>>>> 2958a3bb
 		{
 			$this->toggleVisibility(Contao\Input::get('tid'), (Contao\Input::get('state') == 1), (@func_get_arg(12) ?: null));
 			$this->redirect($this->getReferer());
@@ -931,11 +896,7 @@
 			return Contao\Image::getHtml($icon) . ' ';
 		}
 
-<<<<<<< HEAD
 		return '<a href="' . $this->addToUrl($href) . '" title="' . Contao\StringUtil::specialchars($title) . '"' . $attributes . '>' . Contao\Image::getHtml($icon, $label, 'data-state="' . ($row['disable'] ? 0 : 1) . '"') . '</a> ';
-=======
-		return '<a href="' . $this->addToUrl($href) . '" title="' . StringUtil::specialchars($title) . '"' . $attributes . '>' . Image::getHtml($icon, $label, 'data-state="' . ($row['disable'] ? 0 : 1) . '"') . '</a> ';
->>>>>>> 2958a3bb
 	}
 
 	/**
