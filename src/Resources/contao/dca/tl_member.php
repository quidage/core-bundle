--- conflicted
+++ resolved
@@ -322,15 +322,7 @@
 			'flag'                    => 1,
 			'inputType'               => 'text',
 			'eval'                    => array('mandatory'=>true, 'unique'=>true, 'rgxp'=>'extnd', 'nospace'=>true, 'maxlength'=>64, 'feEditable'=>true, 'feViewable'=>true, 'feGroup'=>'login', 'tl_class'=>'w50'),
-<<<<<<< HEAD
 			'sql'                     => 'varchar(64) BINARY NULL'
-=======
-			'save_callback' => array
-			(
-				array('tl_member', 'resetAutologin')
-			),
-			'sql'                     => "varchar(64) COLLATE utf8_bin NULL"
->>>>>>> 8b37ad08
 		),
 		'password' => array
 		(
@@ -340,7 +332,6 @@
 			'eval'                    => array('mandatory'=>true, 'preserveTags'=>true, 'minlength'=>Config::get('minPasswordLength'), 'feEditable'=>true, 'feGroup'=>'login', 'tl_class'=>'clr'),
 			'save_callback' => array
 			(
-				array('tl_member', 'resetAutologin'),
 				array('tl_member', 'setNewPassword')
 			),
 			'sql'                     => "varchar(255) NOT NULL default ''"
@@ -540,43 +531,6 @@
 		}
 
 		return '<a href="contao/preview.php?user='.rawurlencode($row['username']).'" title="'.StringUtil::specialchars($title).'" target="_blank">'.Image::getHtml($icon, $label).'</a> ';
-	}
-
-
-	/**
-	 * Reset the autologin hash
-	 *
-	 * @param string        $varValue
-	 * @param DataContainer $dc
-	 *
-	 * @return string
-	 */
-	public function resetAutologin($varValue, $dc)
-	{
-		// Return if a user edits their own account in the front end
-		if (TL_MODE == 'FE')
-		{
-			return $varValue;
-		}
-
-		// Return if there is no user (e.g. upon registration)
-		if (!$dc)
-		{
-			return $varValue;
-		}
-
-		$objUser = $this->Database->prepare("SELECT * FROM tl_member WHERE id=?")
-								  ->limit(1)
-								  ->execute($dc->id);
-
-		// Reset the autologin hash
-		if ($varValue != $objUser->{$dc->field})
-		{
-			$this->Database->prepare("UPDATE tl_member SET autologin=NULL WHERE id=?")
-						   ->execute($dc->id);
-		}
-
-		return $varValue;
 	}
 
 
