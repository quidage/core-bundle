--- conflicted
+++ resolved
@@ -1575,11 +1575,7 @@
 			return '';
 		}
 
-<<<<<<< HEAD
-		return ($row['type'] == 'regular' || $row['type'] == 'error_403' || $row['type'] == 'error_404') ? '<a href="' . $this->addToUrl($href.'&amp;pn='.$row['id']) . '" title="'.specialchars($title).'">'.Image::getHtml($icon, $label).'</a> ' : Image::getHtml(preg_replace('/\.gif$/i', '_.gif', $icon)).' ';
-=======
-		return ($row['type'] == 'regular' || $row['type'] == 'error_403' || $row['type'] == 'error_404') ? '<a href="' . $this->addToUrl($href.'&amp;node='.$row['id']) . '" title="'.specialchars($title).'">'.Image::getHtml($icon, $label).'</a> ' : Image::getHtml(preg_replace('/\.svg$/i', '_.svg', $icon)).' ';
->>>>>>> b72a89ab
+		return ($row['type'] == 'regular' || $row['type'] == 'error_403' || $row['type'] == 'error_404') ? '<a href="' . $this->addToUrl($href.'&amp;pn='.$row['id']) . '" title="'.specialchars($title).'">'.Image::getHtml($icon, $label).'</a> ' : Image::getHtml(preg_replace('/\.svg$/i', '_.svg', $icon)).' ';
 	}
 
 
