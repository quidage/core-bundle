<?php

/*
 * This file is part of Contao.
 *
 * (c) Leo Feyer
 *
 * @license LGPL-3.0-or-later
 */

$GLOBALS['TL_DCA']['tl_files'] = array
(
	// Config
	'config' => array
	(
		'dataContainer'               => 'Folder',
		'enableVersioning'            => true,
		'databaseAssisted'            => true,
		'onload_callback' => array
		(
			array('tl_files', 'checkPermission'),
			array('tl_files', 'addBreadcrumb'),
			array('tl_files', 'adjustPalettes')
		),
		'oncreate_version_callback' => array
		(
			array('tl_files', 'createVersion')
		),
		'onrestore_version_callback' => array
		(
			array('tl_files', 'restoreVersion')
		),
		'sql' => array
		(
			'keys' => array
			(
				'id' => 'primary',
				'pid' => 'index',
				'uuid' => 'unique',
				'path' => 'index', // not unique (see #7725)
				'extension' => 'index'
			)
		)
	),

	// List
	'list' => array
	(
		'sorting' => array
		(
			'panelLayout'             => 'search'
		),
		'global_operations' => array
		(
			'sync' => array
			(
				'href'                => 'act=sync',
				'class'               => 'header_sync',
				'button_callback'     => array('tl_files', 'syncFiles')
			),
			'toggleNodes' => array
			(
				'href'                => 'tg=all',
				'class'               => 'header_toggle',
				'showOnSelect'        => true
			),
			'all' => array
			(
				'href'                => 'act=select',
				'class'               => 'header_edit_all',
				'attributes'          => 'onclick="Backend.getScrollOffset()" accesskey="e"'
			)
		),
		'operations' => array
		(
			'edit' => array
			(
				'href'                => 'act=edit',
				'icon'                => 'edit.svg',
				'button_callback'     => array('tl_files', 'editFile')
			),
			'copy' => array
			(
				'href'                => 'act=paste&amp;mode=copy',
				'icon'                => 'copy.svg',
				'attributes'          => 'onclick="Backend.getScrollOffset()"',
				'button_callback'     => array('tl_files', 'copyFile')
			),
			'cut' => array
			(
				'href'                => 'act=paste&amp;mode=cut',
				'icon'                => 'cut.svg',
				'attributes'          => 'onclick="Backend.getScrollOffset()"',
				'button_callback'     => array('tl_files', 'cutFile')
			),
			'delete' => array
			(
				'href'                => 'act=delete',
				'icon'                => 'delete.svg',
				'attributes'          => 'onclick="if(!confirm(\'' . $GLOBALS['TL_LANG']['MSC']['deleteConfirmFile'] . '\'))return false;Backend.getScrollOffset()"',
				'button_callback'     => array('tl_files', 'deleteFile')
			),
			'show' => array
			(
				'href'                => 'act=show',
				'icon'                => 'show.svg',
				'button_callback'     => array('tl_files', 'showFile')
			),
			'source' => array
			(
				'href'                => 'act=source',
				'icon'                => 'editor.svg',
				'button_callback'     => array('tl_files', 'editSource')
			),
			'upload' => array
			(
				'href'                => 'act=move&amp;mode=2',
				'icon'                => 'new.svg',
				'button_callback'     => array('tl_files', 'uploadFile')
			),
			'drag' => array
			(
				'icon'                => 'drag.svg',
				'attributes'          => 'class="drag-handle" aria-hidden="true"',
				'button_callback'     => array('tl_files', 'dragFile')
			)
		)
	),

	// Palettes
	'palettes' => array
	(
		'default'                     => 'name,protected,syncExclude,importantPartX,importantPartY,importantPartWidth,importantPartHeight;meta'
	),

	// Fields
	'fields' => array
	(
		'id' => array
		(
			'sql'                     => "int(10) unsigned NOT NULL auto_increment"
		),
		'pid' => array
		(
			'sql'                     => "binary(16) NULL"
		),
		'tstamp' => array
		(
			'sql'                     => "int(10) unsigned NOT NULL default 0"
		),
		'uuid' => array
		(
			'sql'                     => "binary(16) NULL"
		),
		'type' => array
		(
			'sql'                     => "varchar(16) NOT NULL default ''"
		),
		'path' => array
		(
			'eval'                    => array('unique'=>true, 'versionize'=>false),
			'sql'                     => "varchar(1022) BINARY NOT NULL default ''",
		),
		'extension' => array
		(
			'sql'                     => "varchar(16) BINARY NOT NULL default ''"
		),
		'hash' => array
		(
			'sql'                     => "varchar(32) NOT NULL default ''"
		),
		'found' => array
		(
			'sql'                     => "char(1) NOT NULL default '1'"
		),
		'name' => array
		(
			'inputType'               => 'text',
			'eval'                    => array('mandatory'=>true, 'versionize'=>false, 'maxlength'=>255, 'decodeEntities'=>true, 'tl_class'=>'w50', 'addWizardClass'=>false),
			'wizard' => array
			(
				array('tl_files', 'addFileLocation')
			),
			'save_callback' => array
			(
				array('tl_files', 'checkFilename')
			),
			'sql'                     => "varchar(255) BINARY NOT NULL default ''"
		),
		'protected' => array
		(
			'input_field_callback'    => array('tl_files', 'protectFolder'),
			'eval'                    => array('tl_class'=>'w50 clr')
		),
		'syncExclude' => array
		(
			'input_field_callback'    => array('tl_files', 'excludeFolder'),
			'eval'                    => array('tl_class'=>'w50')
		),
		'importantPartX' => array
		(
			'inputType'               => 'text',
			'eval'                    => array('rgxp'=>'digit', 'nospace'=>true, 'tl_class'=>'w50 clr'),
			'sql'                     => "DOUBLE unsigned NOT NULL default 0"
		),
		'importantPartY' => array
		(
			'inputType'               => 'text',
			'eval'                    => array('rgxp'=>'digit', 'nospace'=>true, 'tl_class'=>'w50'),
			'sql'                     => "DOUBLE unsigned NOT NULL default 0"
		),
		'importantPartWidth' => array
		(
			'inputType'               => 'text',
			'eval'                    => array('rgxp'=>'digit', 'nospace'=>true, 'tl_class'=>'w50 clr'),
			'sql'                     => "DOUBLE unsigned NOT NULL default 0"
		),
		'importantPartHeight' => array
		(
			'inputType'               => 'text',
			'eval'                    => array('rgxp'=>'digit', 'nospace'=>true, 'tl_class'=>'w50'),
			'sql'                     => "DOUBLE unsigned NOT NULL default 0"
		),
		'meta' => array
		(
			'inputType'               => 'metaWizard',
			'eval'                    => array
			(
				'allowHtml'           => true,
				'multiple'            => true,
				'metaFields'          => array
				(
					'title'           => 'maxlength="255"',
					'alt'             => 'maxlength="255"',
					'link'            => array('attributes'=>'maxlength="255"', 'dcaPicker'=>true),
					'caption'         => 'maxlength="255"'
				)
			),
			'sql'                     => "blob NULL"
		)
	)
);

/**
 * Provide miscellaneous methods that are used by the data configuration array.
 *
 * @author Leo Feyer <https://github.com/leofeyer>
 */
class tl_files extends Contao\Backend
{
	/**
	 * Import the back end user object
	 */
	public function __construct()
	{
		parent::__construct();
		$this->import('Contao\BackendUser', 'User');
	}

	/**
	 * Check permissions to edit the file system
	 *
	 * @throws Contao\CoreBundle\Exception\AccessDeniedException
	 */
	public function checkPermission()
	{
		if ($this->User->isAdmin)
		{
			return;
		}

		// Permissions
		if (!is_array($this->User->fop))
		{
			$this->User->fop = array();
		}

		$canUpload = $this->User->hasAccess('f1', 'fop');
		$canEdit = $this->User->hasAccess('f2', 'fop');
		$canDeleteOne = $this->User->hasAccess('f3', 'fop');
		$canDeleteRecursive = $this->User->hasAccess('f4', 'fop');

		// Set the filemounts
		$GLOBALS['TL_DCA']['tl_files']['list']['sorting']['root'] = $this->User->filemounts;

		// Disable the upload button if uploads are not allowed
		if (!$canUpload)
		{
			$GLOBALS['TL_DCA']['tl_files']['config']['closed'] = true;
		}

		// Disable the edit_all button
		if (!$canEdit)
		{
			$GLOBALS['TL_DCA']['tl_files']['config']['notEditable'] = true;
		}

		// Disable the delete_all button
		if (!$canDeleteOne && !$canDeleteRecursive)
		{
			$GLOBALS['TL_DCA']['tl_files']['config']['notDeletable'] = true;
		}

		$container = Contao\System::getContainer();
		$projectDir = $container->getParameter('kernel.project_dir');
		$objSession = $container->get('session');

		$session = $objSession->all();

		// Set allowed page IDs (edit multiple)
		if (is_array($session['CURRENT']['IDS']))
		{
			if (Contao\Input::get('act') == 'editAll')
			{
				if (!$canEdit)
				{
					$session['CURRENT']['IDS'] = array();
				}
			}

			// Check delete permissions
			else
			{
				$folders = array();
				$delete_all = array();

				foreach ($session['CURRENT']['IDS'] as $id)
				{
					if (is_dir($projectDir . '/' . $id))
					{
						$folders[] = $id;

						if ($canDeleteRecursive || ($canDeleteOne && count(scan($projectDir . '/' . $id)) < 1))
						{
							$delete_all[] = $id;
						}
					}
					elseif (($canDeleteOne || $canDeleteRecursive) && !in_array(dirname($id), $folders))
					{
						$delete_all[] = $id;
					}
				}

				$session['CURRENT']['IDS'] = $delete_all;
			}
		}

		// Set allowed clipboard IDs
		if (!$canEdit && isset($session['CLIPBOARD']['tl_files']))
		{
			$session['CLIPBOARD']['tl_files'] = array();
		}

		// Overwrite session
		$objSession->replace($session);

		// Check current action
		if (Contao\Input::get('act') && Contao\Input::get('act') != 'paste')
		{
			switch (Contao\Input::get('act'))
			{
				case 'move':
					if (!$canUpload)
					{
						throw new Contao\CoreBundle\Exception\AccessDeniedException('No permission to upload files.');
					}
					break;

				case 'edit':
				case 'create':
				case 'copy':
				case 'copyAll':
				case 'cut':
				case 'cutAll':
					if (!$canEdit)
					{
						throw new Contao\CoreBundle\Exception\AccessDeniedException('No permission to create, edit, copy or move files.');
					}
					break;

				case 'delete':
					$strFile = Contao\Input::get('id', true);

					if (is_dir($projectDir . '/' . $strFile))
					{
						$finder = Symfony\Component\Finder\Finder::create()->in($projectDir . '/' . $strFile);

						if (!$canDeleteRecursive && $finder->hasResults())
						{
							throw new Contao\CoreBundle\Exception\AccessDeniedException('No permission to delete folder "' . $strFile . '" recursively.');
						}

						if (!$canDeleteOne)
						{
							throw new Contao\CoreBundle\Exception\AccessDeniedException('No permission to delete folder "' . $strFile . '".');
						}
					}
					elseif (!$canDeleteOne)
					{
						throw new Contao\CoreBundle\Exception\AccessDeniedException('No permission to delete file "' . $strFile . '".');
					}
					break;

				case 'source':
					if (!$this->User->hasAccess('f5', 'fop'))
					{
						throw new Contao\CoreBundle\Exception\AccessDeniedException('Not enough permissions to edit the source of file "' . Contao\Input::get('id', true) . '".');
					}
					break;

				case 'sync':
					if (!$this->User->hasAccess('f6', 'fop'))
					{
						throw new Contao\CoreBundle\Exception\AccessDeniedException('No permission to synchronize the file system with the database.');
					}
					break;

				default:
					if (empty($this->User->fop))
					{
						throw new Contao\CoreBundle\Exception\AccessDeniedException('No permission to manipulate files.');
					}
					break;
			}
		}
	}

	/**
	 * Add the breadcrumb menu
	 */
	public function addBreadcrumb()
	{
		Contao\Backend::addFilesBreadcrumb();
	}

	/**
	 * Adjust the palettes
	 *
	 * @param Contao\DataContainer $dc
	 */
	public function adjustPalettes(Contao\DataContainer $dc)
	{
		if (!$dc->id)
		{
			return;
		}

		$projectDir = Contao\System::getContainer()->getParameter('kernel.project_dir');
		$blnIsFolder = is_dir($projectDir . '/' . $dc->id);

		// Remove the meta data when editing folders
		if ($blnIsFolder)
		{
			Contao\CoreBundle\DataContainer\PaletteManipulator::create()
				->removeField('meta')
				->applyToPalette('default', $dc->table)
			;
		}

		// Only show the important part fields for images
		if ($blnIsFolder || !in_array(strtolower(substr($dc->id, strrpos($dc->id, '.') + 1)), Contao\StringUtil::trimsplit(',', strtolower(Contao\Config::get('validImageTypes')))))
		{
			Contao\CoreBundle\DataContainer\PaletteManipulator::create()
				->removeField(array('importantPartX', 'importantPartY', 'importantPartWidth', 'importantPartHeight'))
				->applyToPalette('default', $dc->table)
			;
		}
	}

	/**
	 * Store the content if it is an editable file
	 *
	 * @param string  $table
	 * @param integer $pid
	 * @param integer $version
	 * @param array   $data
	 */
	public function createVersion($table, $pid, $version, $data)
	{
		$model = Contao\FilesModel::findByPk($pid);

		if ($model === null || !in_array($model->extension, Contao\StringUtil::trimsplit(',', strtolower(Contao\Config::get('editableFiles')))))
		{
			return;
		}

		$file = new Contao\File($model->path);

		if ($file->extension == 'svgz')
		{
			$data['content'] = gzdecode($file->getContent());
		}
		else
		{
			$data['content'] = $file->getContent();
		}

		$this->Database->prepare("UPDATE tl_version SET data=? WHERE pid=? AND version=? AND fromTable=?")
					   ->execute(serialize($data), $pid, $version, $table);
	}

	/**
	 * Restore the content if it is an editable file
	 *
	 * @param string  $table
	 * @param integer $pid
	 * @param integer $version
	 * @param array   $data
	 */
	public function restoreVersion($table, $pid, $version, $data)
	{
		$model = Contao\FilesModel::findByPk($pid);

		if ($model === null || !in_array($model->extension, Contao\StringUtil::trimsplit(',', strtolower(Contao\Config::get('editableFiles')))))
		{
			return;
		}

		// Refetch the data, because not existing field have been unset
		$objData = $this->Database->prepare("SELECT data FROM tl_version WHERE fromTable=? AND pid=? AND version=?")
								  ->limit(1)
								  ->execute($table, $pid, $version);

		if ($objData->numRows < 1)
		{
			return;
		}

		$arrData = Contao\StringUtil::deserialize($objData->data);

		if (!is_array($arrData))
		{
			return;
		}

		$file = new Contao\File($model->path);

		if ($file->extension == 'svgz')
		{
			$file->write(gzencode($arrData['content']));
		}
		else
		{
			$file->write($arrData['content']);
		}

		$file->close();
	}

	/**
	 * Add the file location instead of the help text (see #6503)
	 *
	 * @param Contao\DataContainer $dc
	 *
	 * @return string
	 */
	public function addFileLocation(Contao\DataContainer $dc)
	{
		// Unset the default help text
		unset($GLOBALS['TL_DCA'][$dc->table]['fields'][$dc->field]['label'][1]);

		return '<p class="tl_help tl_tip">' . sprintf($GLOBALS['TL_LANG']['tl_files']['fileLocation'], $dc->id) . '</p>';
	}

	/**
	 * Check a file name and romanize it
	 *
	 * @param string                                $varValue
	 * @param Contao\DataContainer|Contao\DC_Folder $dc
	 *
	 * @return mixed
	 *
	 * @throws Exception
	 */
	public function checkFilename($varValue, Contao\DataContainer $dc)
	{
		$varValue = str_replace('"', '', $varValue);

		if (strpos($varValue, '/') !== false || preg_match('/\.$/', $varValue))
		{
			throw new Exception($GLOBALS['TL_LANG']['ERR']['invalidName']);
		}

		// Check the length without the file extension
		if ($dc->activeRecord && $varValue != '')
		{
			$intMaxlength = $GLOBALS['TL_DCA'][$dc->table]['fields'][$dc->field]['eval']['maxlength'];

			if ($dc->activeRecord->type == 'file')
			{
				$intMaxlength -= (strlen($dc->activeRecord->extension) + 1);
			}

			if ($intMaxlength && Patchwork\Utf8::strlen($varValue) > $intMaxlength)
			{
				throw new Exception(sprintf($GLOBALS['TL_LANG']['ERR']['maxlength'], $GLOBALS['TL_DCA'][$dc->table]['fields'][$dc->field]['label'][0], $intMaxlength));
			}
		}

		return $varValue;
	}

	/**
	 * Return the sync files button
	 *
	 * @param string $href
	 * @param string $label
	 * @param string $title
	 * @param string $class
	 * @param string $attributes
	 *
	 * @return string
	 */
	public function syncFiles($href, $label, $title, $class, $attributes)
	{
		return $this->User->hasAccess('f6', 'fop') ? '<a href="' . $this->addToUrl($href) . '" title="' . Contao\StringUtil::specialchars($title) . '" class="' . $class . '"' . $attributes . '>' . $label . '</a> ' : '';
	}

	/**
	 * Return the edit file button
	 *
	 * @param array  $row
	 * @param string $href
	 * @param string $label
	 * @param string $title
	 * @param string $icon
	 * @param string $attributes
	 *
	 * @return string
	 */
	public function editFile($row, $href, $label, $title, $icon, $attributes)
	{
		return $this->User->hasAccess('f2', 'fop') ? '<a href="' . $this->addToUrl($href . '&amp;id=' . $row['id']) . '" title="' . Contao\StringUtil::specialchars($title) . '"' . $attributes . '>' . Contao\Image::getHtml($icon, $label) . '</a> ' : Contao\Image::getHtml(preg_replace('/\.svg$/i', '_.svg', $icon)) . ' ';
	}

	/**
	 * Return the copy file button
	 *
	 * @param array  $row
	 * @param string $href
	 * @param string $label
	 * @param string $title
	 * @param string $icon
	 * @param string $attributes
	 *
	 * @return string
	 */
	public function copyFile($row, $href, $label, $title, $icon, $attributes)
	{
		return $this->User->hasAccess('f2', 'fop') ? '<a href="' . $this->addToUrl($href . '&amp;id=' . $row['id']) . '" title="' . Contao\StringUtil::specialchars($title) . '"' . $attributes . '>' . Contao\Image::getHtml($icon, $label) . '</a> ' : Contao\Image::getHtml(preg_replace('/\.svg$/i', '_.svg', $icon)) . ' ';
	}

	/**
	 * Return the cut file button
	 *
	 * @param array  $row
	 * @param string $href
	 * @param string $label
	 * @param string $title
	 * @param string $icon
	 * @param string $attributes
	 *
	 * @return string
	 */
	public function cutFile($row, $href, $label, $title, $icon, $attributes)
	{
		return $this->User->hasAccess('f2', 'fop') ? '<a href="' . $this->addToUrl($href . '&amp;id=' . $row['id']) . '" title="' . Contao\StringUtil::specialchars($title) . '"' . $attributes . '>' . Contao\Image::getHtml($icon, $label) . '</a> ' : Contao\Image::getHtml(preg_replace('/\.svg$/i', '_.svg', $icon)) . ' ';
	}

	/**
	 * Return the drag file button
	 *
	 * @param array  $row
	 * @param string $href
	 * @param string $label
	 * @param string $title
	 * @param string $icon
	 * @param string $attributes
	 *
	 * @return string
	 */
	public function dragFile($row, $href, $label, $title, $icon, $attributes)
	{
		return $this->User->hasAccess('f2', 'fop') ? '<button type="button" title="' . Contao\StringUtil::specialchars($title) . '" ' . $attributes . '>' . Contao\Image::getHtml($icon, $label) . '</button> ' : ' ';
	}

	/**
	 * Return the upload file button
	 *
	 * @param array  $row
	 * @param string $href
	 * @param string $label
	 * @param string $title
	 * @param string $icon
	 * @param string $attributes
	 *
	 * @return string
	 */
	public function uploadFile($row, $href, $label, $title, $icon, $attributes)
	{
		if (isset($row['type']) && $row['type'] == 'folder' && !$GLOBALS['TL_DCA']['tl_files']['config']['closed'] && !$GLOBALS['TL_DCA']['tl_files']['config']['notCreatable'] && Contao\Input::get('act') != 'select')
		{
			return '<a href="' . $this->addToUrl($href . '&amp;pid=' . $row['id']) . '" title="' . Contao\StringUtil::specialchars($title) . '" ' . $attributes . '>' . Contao\Image::getHtml($icon, $label) . '</a> ';
		}

		return ' ';
	}

	/**
	 * Return the delete file button
	 *
	 * @param array  $row
	 * @param string $href
	 * @param string $label
	 * @param string $title
	 * @param string $icon
	 * @param string $attributes
	 *
	 * @return string
	 */
	public function deleteFile($row, $href, $label, $title, $icon, $attributes)
	{
		$projectDir = Contao\System::getContainer()->getParameter('kernel.project_dir');
		$path = $projectDir . '/' . urldecode($row['id']);

		if (!is_dir($path))
		{
			return ($this->User->hasAccess('f3', 'fop') || $this->User->hasAccess('f4', 'fop')) ? '<a href="' . $this->addToUrl($href . '&amp;id=' . $row['id']) . '" title="' . Contao\StringUtil::specialchars($title) . '"' . $attributes . '>' . Contao\Image::getHtml($icon, $label) . '</a> ' : Contao\Image::getHtml(preg_replace('/\.svg$/i', '_.svg', $icon)) . ' ';
		}

		$finder = Symfony\Component\Finder\Finder::create()->in($path);

		if ($finder->hasResults())
		{
			return $this->User->hasAccess('f4', 'fop') ? '<a href="' . $this->addToUrl($href . '&amp;id=' . $row['id']) . '" title="' . Contao\StringUtil::specialchars($title) . '"' . $attributes . '>' . Contao\Image::getHtml($icon, $label) . '</a> ' : Contao\Image::getHtml(preg_replace('/\.svg$/i', '_.svg', $icon)) . ' ';
		}

		return $this->User->hasAccess('f3', 'fop') ? '<a href="' . $this->addToUrl($href . '&amp;id=' . $row['id']) . '" title="' . Contao\StringUtil::specialchars($title) . '"' . $attributes . '>' . Contao\Image::getHtml($icon, $label) . '</a> ' : Contao\Image::getHtml(preg_replace('/\.svg$/i', '_.svg', $icon)) . ' ';
	}

	/**
	 * Return the edit file source button
	 *
	 * @param array  $row
	 * @param string $href
	 * @param string $label
	 * @param string $title
	 * @param string $icon
	 * @param string $attributes
	 *
	 * @return string
	 */
	public function editSource($row, $href, $label, $title, $icon, $attributes)
	{
		if (!$this->User->hasAccess('f5', 'fop'))
		{
			return '';
		}

		$strDecoded = rawurldecode($row['id']);
		$projectDir = Contao\System::getContainer()->getParameter('kernel.project_dir');

		if (is_dir($projectDir . '/' . $strDecoded))
		{
			return '';
		}

		$objFile = new Contao\File($strDecoded);

		if (!in_array($objFile->extension, Contao\StringUtil::trimsplit(',', strtolower(Contao\Config::get('editableFiles')))))
		{
			return Contao\Image::getHtml(preg_replace('/\.svg$/i', '_.svg', $icon)) . ' ';
		}

		return '<a href="' . $this->addToUrl($href . '&amp;id=' . $row['id']) . '" title="' . Contao\StringUtil::specialchars($title) . '"' . $attributes . '>' . Contao\Image::getHtml($icon, $label) . '</a> ';
	}

	/**
	 * Return the show file button
	 *
	 * @param array  $row
	 * @param string $href
	 * @param string $label
	 * @param string $title
	 * @param string $icon
	 * @param string $attributes
	 *
	 * @return string
	 */
	public function showFile($row, $href, $label, $title, $icon, $attributes)
	{
		if (Contao\Input::get('popup'))
		{
			return '';
		}

		return '<a href="contao/popup.php?src=' . base64_encode($row['id']) . '" title="' . Contao\StringUtil::specialchars($title) . '"' . $attributes . ' onclick="Backend.openModalIframe({\'title\':\'' . str_replace("'", "\\'", Contao\StringUtil::specialchars($row['fileNameEncoded'])) . '\',\'url\':this.href});return false">' . Contao\Image::getHtml($icon, $label) . '</a> ';
	}

	/**
	 * Return a checkbox to protect a folder
	 *
	 * @param Contao\DataContainer $dc
	 *
	 * @return string
	 *
	 * @throws RuntimeException
	 */
	public function protectFolder(Contao\DataContainer $dc)
	{
<<<<<<< HEAD
		$strPath = $dc->id;
		$projectDir = Contao\System::getContainer()->getParameter('kernel.project_dir');

		// Check if the folder has been renamed (see #6432, #934)
		if (Contao\Input::post('name') && !is_dir($projectDir . '/' . $strPath))
		{
			if (Contao\Validator::isInsecurePath(Contao\Input::post('name')))
			{
				throw new RuntimeException('Invalid file or folder name ' . Contao\Input::post('name'));
			}

			$count = 0;
			$strName = basename($strPath);
			$strNewPath = str_replace($strName, Contao\Input::post('name'), $strPath, $count);

			if ($strNewPath && $count > 0 && is_dir($projectDir . '/' . $strNewPath))
			{
				$strPath = $strNewPath;
			}
=======
		if (!$dc->activeRecord || !$dc->activeRecord->path)
		{
			// This should never happen, because DC_Folder does not support "override all"
			throw new \InvalidArgumentException('The DataContainer object does not contain a valid active record');
>>>>>>> b9468a5c
		}

		$strPath = $dc->activeRecord->path;

		// Only show for folders (see #5660)
		if (!is_dir($projectDir . '/' . $strPath))
		{
			return '';
		}

		$objFolder = new Contao\Folder($strPath);

		// Check if the folder or a parent folder is public
		$blnUnprotected = $objFolder->isUnprotected();

		// Disable the checkbox if a parent folder is public (see #712)
		$blnDisable = $blnUnprotected && !file_exists($projectDir . '/' . $strPath . '/.public');

		// Protect or unprotect the folder
		if (!$blnDisable && Contao\Input::post('FORM_SUBMIT') == 'tl_files')
		{
			if (Contao\Input::post($dc->inputName))
			{
				if (!$blnUnprotected)
				{
					$blnUnprotected = true;
					$objFolder->unprotect();

					$this->import('Contao\Automator', 'Automator');
					$this->Automator->generateSymlinks();

					$this->log('Folder "' . $strPath . '" has been published', __METHOD__, TL_FILES);
				}
			}
			elseif ($blnUnprotected)
			{
				$blnUnprotected = false;
				$objFolder->protect();

				$this->import('Contao\Automator', 'Automator');
				$this->Automator->generateSymlinks();

				$this->log('Folder "' . $strPath . '" has been protected', __METHOD__, TL_FILES);
			}
		}

		$class = $GLOBALS['TL_DCA'][$dc->table]['fields'][$dc->field]['eval']['tl_class'] . ' cbx';

		if (in_array(Contao\Input::get('act'), array('editAll', 'overrideAll')))
		{
			$class = str_replace(array('w50', 'clr', 'wizard', 'long', 'm12', 'cbx'), '', $class);
		}

		$class = trim('widget ' . $class);

		return '
<div class="' . $class . '">
  <div id="ctrl_' . $dc->field . '" class="tl_checkbox_single_container">
    <input type="hidden" name="' . $dc->inputName . '" value=""><input type="checkbox" name="' . $dc->inputName . '" id="opt_' . $dc->inputName . '_0" class="tl_checkbox" value="1"' . (($blnUnprotected || basename($strPath) == '__new__') ? ' checked="checked"' : '') . ' onfocus="Backend.getScrollOffset()"' . ($blnDisable ? ' disabled' : '') . '> <label for="opt_' . $dc->inputName . '_0">' . $GLOBALS['TL_LANG']['tl_files']['protected'][0] . '</label>
  </div>' . (Contao\Config::get('showHelp') ? '
  <p class="tl_help tl_tip">' . $GLOBALS['TL_LANG']['tl_files']['protected'][1] . '</p>' : '') . '
</div>';
	}

	/**
	 * Return a checkbox to exclude a folder from synchronization
	 *
	 * @param Contao\DataContainer $dc
	 *
	 * @return string
	 *
	 * @throws RuntimeException
	 */
	public function excludeFolder(Contao\DataContainer $dc)
	{
		$strPath = $dc->id;
		$projectDir = Contao\System::getContainer()->getParameter('kernel.project_dir');

		// Check if the folder has been renamed (see #6432, #934)
		if (Contao\Input::post('name'))
		{
			if (Contao\Validator::isInsecurePath(Contao\Input::post('name')))
			{
				throw new RuntimeException('Invalid file or folder name ' . Contao\Input::post('name'));
			}

			$count = 0;
			$strName = basename($strPath);

			if ($count > 0 && ($strNewPath = str_replace($strName, Contao\Input::post('name'), $strPath, $count)) && is_dir($projectDir . '/' . $strNewPath))
			{
				$strPath = $strNewPath;
			}
		}

		// Only show for folders (see #5660)
		if (!is_dir($projectDir . '/' . $strPath))
		{
			return '';
		}

		$objFolder = new Contao\Folder($strPath);

		// Check if the folder or a parent folder is unsynchronized
		$blnUnsynchronized = $objFolder->isUnsynchronized();

		// Disable the checkbox if a parent folder is unsynchronized
		$blnDisable = $blnUnsynchronized && !file_exists($projectDir . '/' . $strPath . '/.nosync');

		// Synchronize or unsynchronize the folder
		if (!$blnDisable && Contao\Input::post('FORM_SUBMIT') == 'tl_files')
		{
			if (Contao\Input::post($dc->inputName))
			{
				if (!$blnUnsynchronized)
				{
					$blnUnsynchronized = true;
					$objFolder->unsynchronize();

					$this->log('Synchronization of folder "' . $strPath . '" has been disabled', __METHOD__, TL_FILES);
				}
			}
			elseif ($blnUnsynchronized)
			{
				$blnUnsynchronized = false;
				$objFolder->synchronize();

				$this->log('Synchronization of folder "' . $strPath . '" has been enabled', __METHOD__, TL_FILES);
			}
		}

		$class = $GLOBALS['TL_DCA'][$dc->table]['fields'][$dc->field]['eval']['tl_class'] . ' cbx';

		if (in_array(Contao\Input::get('act'), array('editAll', 'overrideAll')))
		{
			$class = str_replace(array('w50', 'clr', 'wizard', 'long', 'm12', 'cbx'), '', $class);
		}

		$class = trim('widget ' . $class);

		return '
<div class="' . $class . '">
  <div id="ctrl_' . $dc->field . '" class="tl_checkbox_single_container">
    <input type="hidden" name="' . $dc->inputName . '" value=""><input type="checkbox" name="' . $dc->inputName . '" id="opt_' . $dc->inputName . '_0" class="tl_checkbox" value="1"' . ($blnUnsynchronized ? ' checked="checked"' : '') . ' onfocus="Backend.getScrollOffset()"' . ($blnDisable ? ' disabled' : '') . '> <label for="opt_' . $dc->inputName . '_0">' . $GLOBALS['TL_LANG']['tl_files']['syncExclude'][0] . '</label>
  </div>' . (Contao\Config::get('showHelp') ? '
  <p class="tl_help tl_tip">' . $GLOBALS['TL_LANG']['tl_files']['syncExclude'][1] . '</p>' : '') . '
</div>';
	}
}<|MERGE_RESOLUTION|>--- conflicted
+++ resolved
@@ -808,35 +808,14 @@
 	 */
 	public function protectFolder(Contao\DataContainer $dc)
 	{
-<<<<<<< HEAD
-		$strPath = $dc->id;
-		$projectDir = Contao\System::getContainer()->getParameter('kernel.project_dir');
-
-		// Check if the folder has been renamed (see #6432, #934)
-		if (Contao\Input::post('name') && !is_dir($projectDir . '/' . $strPath))
-		{
-			if (Contao\Validator::isInsecurePath(Contao\Input::post('name')))
-			{
-				throw new RuntimeException('Invalid file or folder name ' . Contao\Input::post('name'));
-			}
-
-			$count = 0;
-			$strName = basename($strPath);
-			$strNewPath = str_replace($strName, Contao\Input::post('name'), $strPath, $count);
-
-			if ($strNewPath && $count > 0 && is_dir($projectDir . '/' . $strNewPath))
-			{
-				$strPath = $strNewPath;
-			}
-=======
 		if (!$dc->activeRecord || !$dc->activeRecord->path)
 		{
 			// This should never happen, because DC_Folder does not support "override all"
 			throw new \InvalidArgumentException('The DataContainer object does not contain a valid active record');
->>>>>>> b9468a5c
 		}
 
 		$strPath = $dc->activeRecord->path;
+		$projectDir = Contao\System::getContainer()->getParameter('kernel.project_dir');
 
 		// Only show for folders (see #5660)
 		if (!is_dir($projectDir . '/' . $strPath))
