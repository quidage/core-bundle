--- conflicted
+++ resolved
@@ -320,13 +320,8 @@
 			$GLOBALS['TL_DCA']['tl_files']['config']['notDeletable'] = true;
 		}
 
-<<<<<<< HEAD
 		$container = System::getContainer();
-		$rootDir = $container->getParameter('kernel.project_dir');
-=======
-		$container = Contao\System::getContainer();
 		$projectDir = $container->getParameter('kernel.project_dir');
->>>>>>> 77f9f7ad
 		$objSession = $container->get('session');
 
 		$session = $objSession->all();
@@ -354,11 +349,7 @@
 					{
 						$folders[] = $id;
 
-<<<<<<< HEAD
-						if ($canDeleteRecursive || ($canDeleteOne && count(Folder::scan($rootDir . '/' . $id)) < 1))
-=======
-						if ($canDeleteRecursive || ($canDeleteOne && count(scan($projectDir . '/' . $id)) < 1))
->>>>>>> 77f9f7ad
+						if ($canDeleteRecursive || ($canDeleteOne && count(Folder::scan($projectDir . '/' . $id)) < 1))
 						{
 							$delete_all[] = $id;
 						}
@@ -411,11 +402,7 @@
 
 					if (is_dir($projectDir . '/' . $strFile))
 					{
-<<<<<<< HEAD
-						$finder = Finder::create()->in($rootDir . '/' . $strFile);
-=======
-						$finder = Symfony\Component\Finder\Finder::create()->in($projectDir . '/' . $strFile);
->>>>>>> 77f9f7ad
+						$finder = Finder::create()->in($projectDir . '/' . $strFile);
 
 						if (!$canDeleteRecursive && $finder->hasResults())
 						{
@@ -477,13 +464,8 @@
 			return;
 		}
 
-<<<<<<< HEAD
-		$rootDir = System::getContainer()->getParameter('kernel.project_dir');
-		$blnIsFolder = is_dir($rootDir . '/' . $dc->id);
-=======
-		$projectDir = Contao\System::getContainer()->getParameter('kernel.project_dir');
+		$projectDir = System::getContainer()->getParameter('kernel.project_dir');
 		$blnIsFolder = is_dir($projectDir . '/' . $dc->id);
->>>>>>> 77f9f7ad
 
 		// Remove the meta data when editing folders
 		if ($blnIsFolder)
@@ -757,13 +739,8 @@
 	 */
 	public function deleteFile($row, $href, $label, $title, $icon, $attributes)
 	{
-<<<<<<< HEAD
-		$rootDir = System::getContainer()->getParameter('kernel.project_dir');
-		$path = $rootDir . '/' . urldecode($row['id']);
-=======
-		$projectDir = Contao\System::getContainer()->getParameter('kernel.project_dir');
+		$projectDir = System::getContainer()->getParameter('kernel.project_dir');
 		$path = $projectDir . '/' . urldecode($row['id']);
->>>>>>> 77f9f7ad
 
 		if (!is_dir($path))
 		{
@@ -800,11 +777,7 @@
 		}
 
 		$strDecoded = rawurldecode($row['id']);
-<<<<<<< HEAD
-		$rootDir = System::getContainer()->getParameter('kernel.project_dir');
-=======
-		$projectDir = Contao\System::getContainer()->getParameter('kernel.project_dir');
->>>>>>> 77f9f7ad
+		$projectDir = System::getContainer()->getParameter('kernel.project_dir');
 
 		if (is_dir($projectDir . '/' . $strDecoded))
 		{
@@ -855,17 +828,10 @@
 	public function protectFolder(DataContainer $dc)
 	{
 		$strPath = $dc->id;
-<<<<<<< HEAD
-		$rootDir = System::getContainer()->getParameter('kernel.project_dir');
+		$projectDir = System::getContainer()->getParameter('kernel.project_dir');
 
 		// Check if the folder has been renamed (see #6432, #934)
-		if (Input::post('name') && !is_dir($rootDir . '/' . $strPath))
-=======
-		$projectDir = Contao\System::getContainer()->getParameter('kernel.project_dir');
-
-		// Check if the folder has been renamed (see #6432, #934)
-		if (Contao\Input::post('name') && !is_dir($projectDir . '/' . $strPath))
->>>>>>> 77f9f7ad
+		if (Input::post('name') && !is_dir($projectDir . '/' . $strPath))
 		{
 			if (Validator::isInsecurePath(Input::post('name')))
 			{
@@ -954,11 +920,7 @@
 	public function excludeFolder(DataContainer $dc)
 	{
 		$strPath = $dc->id;
-<<<<<<< HEAD
-		$rootDir = System::getContainer()->getParameter('kernel.project_dir');
-=======
-		$projectDir = Contao\System::getContainer()->getParameter('kernel.project_dir');
->>>>>>> 77f9f7ad
+		$projectDir = System::getContainer()->getParameter('kernel.project_dir');
 
 		// Check if the folder has been renamed (see #6432, #934)
 		if (Input::post('name'))
@@ -971,11 +933,7 @@
 			$count = 0;
 			$strName = basename($strPath);
 
-<<<<<<< HEAD
-			if ($count > 0 && ($strNewPath = str_replace($strName, Input::post('name'), $strPath, $count)) && is_dir($rootDir . '/' . $strNewPath))
-=======
-			if ($count > 0 && ($strNewPath = str_replace($strName, Contao\Input::post('name'), $strPath, $count)) && is_dir($projectDir . '/' . $strNewPath))
->>>>>>> 77f9f7ad
+			if ($count > 0 && ($strNewPath = str_replace($strName, Input::post('name'), $strPath, $count)) && is_dir($projectDir . '/' . $strNewPath))
 			{
 				$strPath = $strNewPath;
 			}
