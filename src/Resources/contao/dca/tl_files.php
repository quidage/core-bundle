<?php

/*
 * This file is part of Contao.
 *
 * (c) Leo Feyer
 *
 * @license LGPL-3.0-or-later
 */

use Contao\Automator;
use Contao\Backend;
use Contao\BackendUser;
use Contao\Config;
use Contao\CoreBundle\DataContainer\PaletteManipulator;
use Contao\CoreBundle\Exception\AccessDeniedException;
use Contao\DataContainer;
use Contao\DC_Folder;
use Contao\File;
use Contao\FilesModel;
use Contao\Folder;
use Contao\Image;
use Contao\Input;
use Contao\StringUtil;
use Contao\System;
use Contao\Validator;
use Patchwork\Utf8;
use Symfony\Component\Finder\Finder;

$GLOBALS['TL_DCA']['tl_files'] = array
(
	// Config
	'config' => array
	(
		'dataContainer'               => 'Folder',
		'enableVersioning'            => true,
		'databaseAssisted'            => true,
		'onload_callback' => array
		(
			array('tl_files', 'checkPermission'),
			array('tl_files', 'addBreadcrumb'),
			array('tl_files', 'adjustPalettes')
		),
		'oncreate_version_callback' => array
		(
			array('tl_files', 'createVersion')
		),
		'onrestore_version_callback' => array
		(
			array('tl_files', 'restoreVersion')
		),
		'sql' => array
		(
			'keys' => array
			(
				'id' => 'primary',
				'pid' => 'index',
				'uuid' => 'unique',
				'path' => 'index', // not unique (see #7725)
				'extension' => 'index'
			)
		)
	),

	// List
	'list' => array
	(
		'sorting' => array
		(
			'panelLayout'             => 'search'
		),
		'global_operations' => array
		(
			'sync' => array
			(
				'href'                => 'act=sync',
				'class'               => 'header_sync',
				'button_callback'     => array('tl_files', 'syncFiles')
			),
			'toggleNodes' => array
			(
				'href'                => 'tg=all',
				'class'               => 'header_toggle',
				'showOnSelect'        => true
			),
			'all' => array
			(
				'href'                => 'act=select',
				'class'               => 'header_edit_all',
				'attributes'          => 'onclick="Backend.getScrollOffset()" accesskey="e"'
			)
		),
		'operations' => array
		(
			'edit' => array
			(
				'href'                => 'act=edit',
				'icon'                => 'edit.svg',
				'button_callback'     => array('tl_files', 'editFile')
			),
			'copy' => array
			(
				'href'                => 'act=paste&amp;mode=copy',
				'icon'                => 'copy.svg',
				'attributes'          => 'onclick="Backend.getScrollOffset()"',
				'button_callback'     => array('tl_files', 'copyFile')
			),
			'cut' => array
			(
				'href'                => 'act=paste&amp;mode=cut',
				'icon'                => 'cut.svg',
				'attributes'          => 'onclick="Backend.getScrollOffset()"',
				'button_callback'     => array('tl_files', 'cutFile')
			),
			'delete' => array
			(
				'href'                => 'act=delete',
				'icon'                => 'delete.svg',
				'attributes'          => 'onclick="if(!confirm(\'' . $GLOBALS['TL_LANG']['MSC']['deleteConfirmFile'] . '\'))return false;Backend.getScrollOffset()"',
				'button_callback'     => array('tl_files', 'deleteFile')
			),
			'show' => array
			(
				'href'                => 'act=show',
				'icon'                => 'show.svg',
				'button_callback'     => array('tl_files', 'showFile')
			),
			'source' => array
			(
				'href'                => 'act=source',
				'icon'                => 'editor.svg',
				'button_callback'     => array('tl_files', 'editSource')
			),
			'upload' => array
			(
				'href'                => 'act=move&amp;mode=2',
				'icon'                => 'new.svg',
				'button_callback'     => array('tl_files', 'uploadFile')
			),
			'drag' => array
			(
				'icon'                => 'drag.svg',
				'attributes'          => 'class="drag-handle" aria-hidden="true"',
				'button_callback'     => array('tl_files', 'dragFile')
			)
		)
	),

	// Palettes
	'palettes' => array
	(
		'default'                     => 'name,protected,syncExclude,importantPartX,importantPartY,importantPartWidth,importantPartHeight;meta'
	),

	// Fields
	'fields' => array
	(
		'id' => array
		(
			'sql'                     => "int(10) unsigned NOT NULL auto_increment"
		),
		'pid' => array
		(
			'sql'                     => "binary(16) NULL"
		),
		'tstamp' => array
		(
			'sql'                     => "int(10) unsigned NOT NULL default 0"
		),
		'uuid' => array
		(
			'sql'                     => "binary(16) NULL"
		),
		'type' => array
		(
			'sql'                     => "varchar(16) NOT NULL default ''"
		),
		'path' => array
		(
			'eval'                    => array('unique'=>true, 'versionize'=>false),
			'sql'                     => "varchar(1022) BINARY NOT NULL default ''",
		),
		'extension' => array
		(
			'sql'                     => "varchar(16) BINARY NOT NULL default ''"
		),
		'hash' => array
		(
			'sql'                     => "varchar(32) NOT NULL default ''"
		),
		'found' => array
		(
			'sql'                     => "char(1) NOT NULL default '1'"
		),
		'name' => array
		(
			'inputType'               => 'text',
			'eval'                    => array('mandatory'=>true, 'versionize'=>false, 'maxlength'=>255, 'decodeEntities'=>true, 'tl_class'=>'w50', 'addWizardClass'=>false),
			'wizard' => array
			(
				array('tl_files', 'addFileLocation')
			),
			'save_callback' => array
			(
				array('tl_files', 'checkFilename')
			),
			'sql'                     => "varchar(255) BINARY NOT NULL default ''"
		),
		'protected' => array
		(
			'input_field_callback'    => array('tl_files', 'protectFolder'),
			'eval'                    => array('tl_class'=>'w50 clr')
		),
		'syncExclude' => array
		(
			'input_field_callback'    => array('tl_files', 'excludeFolder'),
			'eval'                    => array('tl_class'=>'w50')
		),
		'importantPartX' => array
		(
			'inputType'               => 'text',
			'eval'                    => array('rgxp'=>'digit', 'nospace'=>true, 'tl_class'=>'w50 clr'),
			'sql'                     => "DOUBLE unsigned NOT NULL default 0"
		),
		'importantPartY' => array
		(
			'inputType'               => 'text',
			'eval'                    => array('rgxp'=>'digit', 'nospace'=>true, 'tl_class'=>'w50'),
			'sql'                     => "DOUBLE unsigned NOT NULL default 0"
		),
		'importantPartWidth' => array
		(
			'inputType'               => 'text',
			'eval'                    => array('rgxp'=>'digit', 'nospace'=>true, 'tl_class'=>'w50 clr'),
			'sql'                     => "DOUBLE unsigned NOT NULL default 0"
		),
		'importantPartHeight' => array
		(
			'inputType'               => 'text',
			'eval'                    => array('rgxp'=>'digit', 'nospace'=>true, 'tl_class'=>'w50'),
			'sql'                     => "DOUBLE unsigned NOT NULL default 0"
		),
		'meta' => array
		(
			'inputType'               => 'metaWizard',
			'eval'                    => array
			(
				'allowHtml'           => true,
				'multiple'            => true,
				'metaFields'          => array
				(
					'title'           => 'maxlength="255"',
					'alt'             => 'maxlength="255"',
					'link'            => array('attributes'=>'maxlength="255"', 'dcaPicker'=>true),
					'caption'         => 'maxlength="255"'
				)
			),
			'sql'                     => "blob NULL"
		)
	)
);

/**
 * Provide miscellaneous methods that are used by the data configuration array.
 *
 * @author Leo Feyer <https://github.com/leofeyer>
 */
class tl_files extends Backend
{
	/**
	 * Import the back end user object
	 */
	public function __construct()
	{
		parent::__construct();
		$this->import(BackendUser::class, 'User');
	}

	/**
	 * Check permissions to edit the file system
	 *
	 * @throws AccessDeniedException
	 */
	public function checkPermission()
	{
		if ($this->User->isAdmin)
		{
			return;
		}

		// Permissions
		if (!is_array($this->User->fop))
		{
			$this->User->fop = array();
		}

		$canUpload = $this->User->hasAccess('f1', 'fop');
		$canEdit = $this->User->hasAccess('f2', 'fop');
		$canDeleteOne = $this->User->hasAccess('f3', 'fop');
		$canDeleteRecursive = $this->User->hasAccess('f4', 'fop');

		// Set the filemounts
		$GLOBALS['TL_DCA']['tl_files']['list']['sorting']['root'] = $this->User->filemounts;

		// Disable the upload button if uploads are not allowed
		if (!$canUpload)
		{
			$GLOBALS['TL_DCA']['tl_files']['config']['closed'] = true;
		}

		// Disable the edit_all button
		if (!$canEdit)
		{
			$GLOBALS['TL_DCA']['tl_files']['config']['notEditable'] = true;
		}

		// Disable the delete_all button
		if (!$canDeleteOne && !$canDeleteRecursive)
		{
			$GLOBALS['TL_DCA']['tl_files']['config']['notDeletable'] = true;
		}

		$container = System::getContainer();
		$projectDir = $container->getParameter('kernel.project_dir');
		$objSession = $container->get('session');

		$session = $objSession->all();

		// Set allowed page IDs (edit multiple)
		if (is_array($session['CURRENT']['IDS']))
		{
			if (Input::get('act') == 'editAll')
			{
				if (!$canEdit)
				{
					$session['CURRENT']['IDS'] = array();
				}
			}

			// Check delete permissions
			else
			{
				$folders = array();
				$delete_all = array();

				foreach ($session['CURRENT']['IDS'] as $id)
				{
					if (is_dir($projectDir . '/' . $id))
					{
						$folders[] = $id;

						if ($canDeleteRecursive || ($canDeleteOne && count(Folder::scan($projectDir . '/' . $id)) < 1))
						{
							$delete_all[] = $id;
						}
					}
					elseif (($canDeleteOne || $canDeleteRecursive) && !in_array(dirname($id), $folders))
					{
						$delete_all[] = $id;
					}
				}

				$session['CURRENT']['IDS'] = $delete_all;
			}
		}

		// Set allowed clipboard IDs
		if (!$canEdit && isset($session['CLIPBOARD']['tl_files']))
		{
			$session['CLIPBOARD']['tl_files'] = array();
		}

		// Overwrite session
		$objSession->replace($session);

		// Check current action
		if (Input::get('act') && Input::get('act') != 'paste')
		{
			switch (Input::get('act'))
			{
				case 'move':
					if (!$canUpload)
					{
						throw new AccessDeniedException('No permission to upload files.');
					}
					break;

				case 'edit':
				case 'create':
				case 'copy':
				case 'copyAll':
				case 'cut':
				case 'cutAll':
					if (!$canEdit)
					{
						throw new AccessDeniedException('No permission to create, edit, copy or move files.');
					}
					break;

				case 'delete':
					$strFile = Input::get('id', true);

					if (is_dir($projectDir . '/' . $strFile))
					{
						$finder = Finder::create()->in($projectDir . '/' . $strFile);

						if (!$canDeleteRecursive && $finder->hasResults())
						{
							throw new AccessDeniedException('No permission to delete folder "' . $strFile . '" recursively.');
						}

						if (!$canDeleteOne)
						{
							throw new AccessDeniedException('No permission to delete folder "' . $strFile . '".');
						}
					}
					elseif (!$canDeleteOne)
					{
						throw new AccessDeniedException('No permission to delete file "' . $strFile . '".');
					}
					break;

				case 'source':
					if (!$this->User->hasAccess('f5', 'fop'))
					{
						throw new AccessDeniedException('Not enough permissions to edit the source of file "' . Input::get('id', true) . '".');
					}
					break;

				case 'sync':
					if (!$this->User->hasAccess('f6', 'fop'))
					{
						throw new AccessDeniedException('No permission to synchronize the file system with the database.');
					}
					break;

				default:
					if (empty($this->User->fop))
					{
						throw new AccessDeniedException('No permission to manipulate files.');
					}
					break;
			}
		}
	}

	/**
	 * Add the breadcrumb menu
	 */
	public function addBreadcrumb()
	{
		Backend::addFilesBreadcrumb();
	}

	/**
	 * Adjust the palettes
	 *
	 * @param DataContainer $dc
	 */
	public function adjustPalettes(DataContainer $dc)
	{
		if (!$dc->id)
		{
			return;
		}

		$projectDir = System::getContainer()->getParameter('kernel.project_dir');
		$blnIsFolder = is_dir($projectDir . '/' . $dc->id);

		// Remove the metadata when editing folders
		if ($blnIsFolder)
		{
			PaletteManipulator::create()
				->removeField('meta')
				->applyToPalette('default', $dc->table)
			;
		}

		// Only show the important part fields for images
		if ($blnIsFolder || !in_array(strtolower(substr($dc->id, strrpos($dc->id, '.') + 1)), StringUtil::trimsplit(',', strtolower(Config::get('validImageTypes')))))
		{
			PaletteManipulator::create()
				->removeField(array('importantPartX', 'importantPartY', 'importantPartWidth', 'importantPartHeight'))
				->applyToPalette('default', $dc->table)
			;
		}
	}

	/**
	 * Store the content if it is an editable file
	 *
	 * @param string  $table
	 * @param integer $pid
	 * @param integer $version
	 * @param array   $data
	 */
	public function createVersion($table, $pid, $version, $data)
	{
		$model = FilesModel::findByPk($pid);

		if ($model === null || !in_array($model->extension, StringUtil::trimsplit(',', strtolower(Config::get('editableFiles')))))
		{
			return;
		}

		$file = new File($model->path);

		if ($file->extension == 'svgz')
		{
			$data['content'] = gzdecode($file->getContent());
		}
		else
		{
			$data['content'] = $file->getContent();
		}

		$this->Database->prepare("UPDATE tl_version SET data=? WHERE pid=? AND version=? AND fromTable=?")
					   ->execute(serialize($data), $pid, $version, $table);
	}

	/**
	 * Restore the content if it is an editable file
	 *
	 * @param string  $table
	 * @param integer $pid
	 * @param integer $version
	 * @param array   $data
	 */
	public function restoreVersion($table, $pid, $version, $data)
	{
		$model = FilesModel::findByPk($pid);

		if ($model === null || !in_array($model->extension, StringUtil::trimsplit(',', strtolower(Config::get('editableFiles')))))
		{
			return;
		}

		// Refetch the data, because not existing field have been unset
		$objData = $this->Database->prepare("SELECT data FROM tl_version WHERE fromTable=? AND pid=? AND version=?")
								  ->limit(1)
								  ->execute($table, $pid, $version);

		if ($objData->numRows < 1)
		{
			return;
		}

		$arrData = StringUtil::deserialize($objData->data);

		if (!is_array($arrData))
		{
			return;
		}

		$file = new File($model->path);

		if ($file->extension == 'svgz')
		{
			$file->write(gzencode($arrData['content']));
		}
		else
		{
			$file->write($arrData['content']);
		}

		$file->close();
	}

	/**
	 * Add the file location instead of the help text (see #6503)
	 *
	 * @param DataContainer $dc
	 *
	 * @return string
	 */
	public function addFileLocation(DataContainer $dc)
	{
		// Unset the default help text
		unset($GLOBALS['TL_DCA'][$dc->table]['fields'][$dc->field]['label'][1]);

		return '<p class="tl_help tl_tip">' . sprintf($GLOBALS['TL_LANG']['tl_files']['fileLocation'], $dc->id) . '</p>';
	}

	/**
	 * Check a file name and romanize it
	 *
	 * @param string                  $varValue
	 * @param DataContainer|DC_Folder $dc
	 *
	 * @return mixed
	 *
	 * @throws Exception
	 */
	public function checkFilename($varValue, DataContainer $dc)
	{
		$varValue = str_replace('"', '', $varValue);

		if (strpos($varValue, '/') !== false || preg_match('/\.$/', $varValue))
		{
			throw new Exception($GLOBALS['TL_LANG']['ERR']['invalidName']);
		}

		// Check the length without the file extension
		if ($dc->activeRecord && $varValue != '')
		{
			$intMaxlength = $GLOBALS['TL_DCA'][$dc->table]['fields'][$dc->field]['eval']['maxlength'];

			if ($dc->activeRecord->type == 'file')
			{
				$intMaxlength -= (strlen($dc->activeRecord->extension) + 1);
			}

			if ($intMaxlength && Utf8::strlen($varValue) > $intMaxlength)
			{
				throw new Exception(sprintf($GLOBALS['TL_LANG']['ERR']['maxlength'], $GLOBALS['TL_DCA'][$dc->table]['fields'][$dc->field]['label'][0], $intMaxlength));
			}
		}

		return $varValue;
	}

	/**
	 * Return the sync files button
	 *
	 * @param string $href
	 * @param string $label
	 * @param string $title
	 * @param string $class
	 * @param string $attributes
	 *
	 * @return string
	 */
	public function syncFiles($href, $label, $title, $class, $attributes)
	{
		return $this->User->hasAccess('f6', 'fop') ? '<a href="' . $this->addToUrl($href) . '" title="' . StringUtil::specialchars($title) . '" class="' . $class . '"' . $attributes . '>' . $label . '</a> ' : '';
	}

	/**
	 * Return the edit file button
	 *
	 * @param array  $row
	 * @param string $href
	 * @param string $label
	 * @param string $title
	 * @param string $icon
	 * @param string $attributes
	 *
	 * @return string
	 */
	public function editFile($row, $href, $label, $title, $icon, $attributes)
	{
		return $this->User->hasAccess('f2', 'fop') ? '<a href="' . $this->addToUrl($href . '&amp;id=' . $row['id']) . '" title="' . StringUtil::specialchars($title) . '"' . $attributes . '>' . Image::getHtml($icon, $label) . '</a> ' : Image::getHtml(preg_replace('/\.svg$/i', '_.svg', $icon)) . ' ';
	}

	/**
	 * Return the copy file button
	 *
	 * @param array  $row
	 * @param string $href
	 * @param string $label
	 * @param string $title
	 * @param string $icon
	 * @param string $attributes
	 *
	 * @return string
	 */
	public function copyFile($row, $href, $label, $title, $icon, $attributes)
	{
		return $this->User->hasAccess('f2', 'fop') ? '<a href="' . $this->addToUrl($href . '&amp;id=' . $row['id']) . '" title="' . StringUtil::specialchars($title) . '"' . $attributes . '>' . Image::getHtml($icon, $label) . '</a> ' : Image::getHtml(preg_replace('/\.svg$/i', '_.svg', $icon)) . ' ';
	}

	/**
	 * Return the cut file button
	 *
	 * @param array  $row
	 * @param string $href
	 * @param string $label
	 * @param string $title
	 * @param string $icon
	 * @param string $attributes
	 *
	 * @return string
	 */
	public function cutFile($row, $href, $label, $title, $icon, $attributes)
	{
		return $this->User->hasAccess('f2', 'fop') ? '<a href="' . $this->addToUrl($href . '&amp;id=' . $row['id']) . '" title="' . StringUtil::specialchars($title) . '"' . $attributes . '>' . Image::getHtml($icon, $label) . '</a> ' : Image::getHtml(preg_replace('/\.svg$/i', '_.svg', $icon)) . ' ';
	}

	/**
	 * Return the drag file button
	 *
	 * @param array  $row
	 * @param string $href
	 * @param string $label
	 * @param string $title
	 * @param string $icon
	 * @param string $attributes
	 *
	 * @return string
	 */
	public function dragFile($row, $href, $label, $title, $icon, $attributes)
	{
		return $this->User->hasAccess('f2', 'fop') ? '<button type="button" title="' . StringUtil::specialchars($title) . '" ' . $attributes . '>' . Image::getHtml($icon, $label) . '</button> ' : ' ';
	}

	/**
	 * Return the upload file button
	 *
	 * @param array  $row
	 * @param string $href
	 * @param string $label
	 * @param string $title
	 * @param string $icon
	 * @param string $attributes
	 *
	 * @return string
	 */
	public function uploadFile($row, $href, $label, $title, $icon, $attributes)
	{
		if (isset($row['type']) && $row['type'] == 'folder' && !$GLOBALS['TL_DCA']['tl_files']['config']['closed'] && !$GLOBALS['TL_DCA']['tl_files']['config']['notCreatable'] && Input::get('act') != 'select')
		{
			return '<a href="' . $this->addToUrl($href . '&amp;pid=' . $row['id']) . '" title="' . StringUtil::specialchars($title) . '" ' . $attributes . '>' . Image::getHtml($icon, $label) . '</a> ';
		}

		return ' ';
	}

	/**
	 * Return the delete file button
	 *
	 * @param array  $row
	 * @param string $href
	 * @param string $label
	 * @param string $title
	 * @param string $icon
	 * @param string $attributes
	 *
	 * @return string
	 */
	public function deleteFile($row, $href, $label, $title, $icon, $attributes)
	{
		$projectDir = System::getContainer()->getParameter('kernel.project_dir');
		$path = $projectDir . '/' . urldecode($row['id']);

		if (!is_dir($path))
		{
			return ($this->User->hasAccess('f3', 'fop') || $this->User->hasAccess('f4', 'fop')) ? '<a href="' . $this->addToUrl($href . '&amp;id=' . $row['id']) . '" title="' . StringUtil::specialchars($title) . '"' . $attributes . '>' . Image::getHtml($icon, $label) . '</a> ' : Image::getHtml(preg_replace('/\.svg$/i', '_.svg', $icon)) . ' ';
		}

		$finder = Finder::create()->in($path);

		if ($finder->hasResults())
		{
			return $this->User->hasAccess('f4', 'fop') ? '<a href="' . $this->addToUrl($href . '&amp;id=' . $row['id']) . '" title="' . StringUtil::specialchars($title) . '"' . $attributes . '>' . Image::getHtml($icon, $label) . '</a> ' : Image::getHtml(preg_replace('/\.svg$/i', '_.svg', $icon)) . ' ';
		}

		return $this->User->hasAccess('f3', 'fop') ? '<a href="' . $this->addToUrl($href . '&amp;id=' . $row['id']) . '" title="' . StringUtil::specialchars($title) . '"' . $attributes . '>' . Image::getHtml($icon, $label) . '</a> ' : Image::getHtml(preg_replace('/\.svg$/i', '_.svg', $icon)) . ' ';
	}

	/**
	 * Return the edit file source button
	 *
	 * @param array  $row
	 * @param string $href
	 * @param string $label
	 * @param string $title
	 * @param string $icon
	 * @param string $attributes
	 *
	 * @return string
	 */
	public function editSource($row, $href, $label, $title, $icon, $attributes)
	{
		if (!$this->User->hasAccess('f5', 'fop'))
		{
			return '';
		}

		$strDecoded = rawurldecode($row['id']);
		$projectDir = System::getContainer()->getParameter('kernel.project_dir');

		if (is_dir($projectDir . '/' . $strDecoded))
		{
			return '';
		}

		$objFile = new File($strDecoded);

		if (!in_array($objFile->extension, StringUtil::trimsplit(',', strtolower(Config::get('editableFiles')))))
		{
			return Image::getHtml(preg_replace('/\.svg$/i', '_.svg', $icon)) . ' ';
		}

		return '<a href="' . $this->addToUrl($href . '&amp;id=' . $row['id']) . '" title="' . StringUtil::specialchars($title) . '"' . $attributes . '>' . Image::getHtml($icon, $label) . '</a> ';
	}

	/**
	 * Return the show file button
	 *
	 * @param array  $row
	 * @param string $href
	 * @param string $label
	 * @param string $title
	 * @param string $icon
	 * @param string $attributes
	 *
	 * @return string
	 */
	public function showFile($row, $href, $label, $title, $icon, $attributes)
	{
		if (Input::get('popup'))
		{
			return '';
		}

		return '<a href="contao/popup.php?src=' . base64_encode($row['id']) . '" title="' . StringUtil::specialchars($title) . '"' . $attributes . ' onclick="Backend.openModalIframe({\'title\':\'' . str_replace("'", "\\'", StringUtil::specialchars($row['fileNameEncoded'])) . '\',\'url\':this.href});return false">' . Image::getHtml($icon, $label) . '</a> ';
	}

	/**
	 * Return a checkbox to protect a folder
	 *
	 * @param DataContainer $dc
	 *
	 * @return string
	 *
	 * @throws RuntimeException
	 */
	public function protectFolder(DataContainer $dc)
	{
<<<<<<< HEAD
		$strPath = $dc->id;
		$projectDir = System::getContainer()->getParameter('kernel.project_dir');

		// Check if the folder has been renamed (see #6432, #934)
		if (Input::post('name') && !is_dir($projectDir . '/' . $strPath))
		{
			if (Validator::isInsecurePath(Input::post('name')))
			{
				throw new RuntimeException('Invalid file or folder name ' . Input::post('name'));
			}

			$count = 0;
			$strName = basename($strPath);
			$strNewPath = str_replace($strName, Input::post('name'), $strPath, $count);

			if ($strNewPath && $count > 0 && is_dir($projectDir . '/' . $strNewPath))
			{
				$strPath = $strNewPath;
			}
=======
		if (!$dc->activeRecord || !$dc->activeRecord->path)
		{
			// This should never happen, because DC_Folder does not support "override all"
			throw new \InvalidArgumentException('The DataContainer object does not contain a valid active record');
>>>>>>> 6685de5c
		}

		$strPath = $dc->activeRecord->path;
		$projectDir = Contao\System::getContainer()->getParameter('kernel.project_dir');

		// Only show for folders (see #5660)
		if (!is_dir($projectDir . '/' . $strPath))
		{
			return '';
		}

		$objFolder = new Folder($strPath);

		// Check if the folder or a parent folder is public
		$blnUnprotected = $objFolder->isUnprotected();

		// Disable the checkbox if a parent folder is public (see #712)
		$blnDisable = $blnUnprotected && !file_exists($projectDir . '/' . $strPath . '/.public');

		// Protect or unprotect the folder
		if (!$blnDisable && Input::post('FORM_SUBMIT') == 'tl_files')
		{
			if (Input::post($dc->inputName))
			{
				if (!$blnUnprotected)
				{
					$blnUnprotected = true;
					$objFolder->unprotect();

					$this->import(Automator::class, 'Automator');
					$this->Automator->generateSymlinks();

					$this->log('Folder "' . $strPath . '" has been published', __METHOD__, TL_FILES);
				}
			}
			elseif ($blnUnprotected)
			{
				$blnUnprotected = false;
				$objFolder->protect();

				$this->import(Automator::class, 'Automator');
				$this->Automator->generateSymlinks();

				$this->log('Folder "' . $strPath . '" has been protected', __METHOD__, TL_FILES);
			}
		}

		$class = $GLOBALS['TL_DCA'][$dc->table]['fields'][$dc->field]['eval']['tl_class'] . ' cbx';

		if (in_array(Input::get('act'), array('editAll', 'overrideAll')))
		{
			$class = str_replace(array('w50', 'clr', 'wizard', 'long', 'm12', 'cbx'), '', $class);
		}

		$class = trim('widget ' . $class);

		return '
<div class="' . $class . '">
  <div id="ctrl_' . $dc->field . '" class="tl_checkbox_single_container">
    <input type="hidden" name="' . $dc->inputName . '" value=""><input type="checkbox" name="' . $dc->inputName . '" id="opt_' . $dc->inputName . '_0" class="tl_checkbox" value="1"' . (($blnUnprotected || basename($strPath) == '__new__') ? ' checked="checked"' : '') . ' onfocus="Backend.getScrollOffset()"' . ($blnDisable ? ' disabled' : '') . '> <label for="opt_' . $dc->inputName . '_0">' . $GLOBALS['TL_LANG']['tl_files']['protected'][0] . '</label>
  </div>' . (Config::get('showHelp') ? '
  <p class="tl_help tl_tip">' . $GLOBALS['TL_LANG']['tl_files']['protected'][1] . '</p>' : '') . '
</div>';
	}

	/**
	 * Return a checkbox to exclude a folder from synchronization
	 *
	 * @param DataContainer $dc
	 *
	 * @return string
	 *
	 * @throws RuntimeException
	 */
	public function excludeFolder(DataContainer $dc)
	{
		$strPath = $dc->id;
		$projectDir = System::getContainer()->getParameter('kernel.project_dir');

		// Check if the folder has been renamed (see #6432, #934)
		if (Input::post('name'))
		{
			if (Validator::isInsecurePath(Input::post('name')))
			{
				throw new RuntimeException('Invalid file or folder name ' . Input::post('name'));
			}

			$count = 0;
			$strName = basename($strPath);

			if ($count > 0 && ($strNewPath = str_replace($strName, Input::post('name'), $strPath, $count)) && is_dir($projectDir . '/' . $strNewPath))
			{
				$strPath = $strNewPath;
			}
		}

		// Only show for folders (see #5660)
		if (!is_dir($projectDir . '/' . $strPath))
		{
			return '';
		}

		$objFolder = new Folder($strPath);

		// Check if the folder or a parent folder is unsynchronized
		$blnUnsynchronized = $objFolder->isUnsynchronized();

		// Disable the checkbox if a parent folder is unsynchronized
		$blnDisable = $blnUnsynchronized && !file_exists($projectDir . '/' . $strPath . '/.nosync');

		// Synchronize or unsynchronize the folder
		if (!$blnDisable && Input::post('FORM_SUBMIT') == 'tl_files')
		{
			if (Input::post($dc->inputName))
			{
				if (!$blnUnsynchronized)
				{
					$blnUnsynchronized = true;
					$objFolder->unsynchronize();

					$this->log('Synchronization of folder "' . $strPath . '" has been disabled', __METHOD__, TL_FILES);
				}
			}
			elseif ($blnUnsynchronized)
			{
				$blnUnsynchronized = false;
				$objFolder->synchronize();

				$this->log('Synchronization of folder "' . $strPath . '" has been enabled', __METHOD__, TL_FILES);
			}
		}

		$class = $GLOBALS['TL_DCA'][$dc->table]['fields'][$dc->field]['eval']['tl_class'] . ' cbx';

		if (in_array(Input::get('act'), array('editAll', 'overrideAll')))
		{
			$class = str_replace(array('w50', 'clr', 'wizard', 'long', 'm12', 'cbx'), '', $class);
		}

		$class = trim('widget ' . $class);

		return '
<div class="' . $class . '">
  <div id="ctrl_' . $dc->field . '" class="tl_checkbox_single_container">
    <input type="hidden" name="' . $dc->inputName . '" value=""><input type="checkbox" name="' . $dc->inputName . '" id="opt_' . $dc->inputName . '_0" class="tl_checkbox" value="1"' . ($blnUnsynchronized ? ' checked="checked"' : '') . ' onfocus="Backend.getScrollOffset()"' . ($blnDisable ? ' disabled' : '') . '> <label for="opt_' . $dc->inputName . '_0">' . $GLOBALS['TL_LANG']['tl_files']['syncExclude'][0] . '</label>
  </div>' . (Config::get('showHelp') ? '
  <p class="tl_help tl_tip">' . $GLOBALS['TL_LANG']['tl_files']['syncExclude'][1] . '</p>' : '') . '
</div>';
	}
}<|MERGE_RESOLUTION|>--- conflicted
+++ resolved
@@ -827,36 +827,14 @@
 	 */
 	public function protectFolder(DataContainer $dc)
 	{
-<<<<<<< HEAD
-		$strPath = $dc->id;
+		if (!$dc->activeRecord || !$dc->activeRecord->path)
+		{
+			// This should never happen, because DC_Folder does not support "override all"
+			throw new InvalidArgumentException('The DataContainer object does not contain a valid active record');
+		}
+
+		$strPath = $dc->activeRecord->path;
 		$projectDir = System::getContainer()->getParameter('kernel.project_dir');
-
-		// Check if the folder has been renamed (see #6432, #934)
-		if (Input::post('name') && !is_dir($projectDir . '/' . $strPath))
-		{
-			if (Validator::isInsecurePath(Input::post('name')))
-			{
-				throw new RuntimeException('Invalid file or folder name ' . Input::post('name'));
-			}
-
-			$count = 0;
-			$strName = basename($strPath);
-			$strNewPath = str_replace($strName, Input::post('name'), $strPath, $count);
-
-			if ($strNewPath && $count > 0 && is_dir($projectDir . '/' . $strNewPath))
-			{
-				$strPath = $strNewPath;
-			}
-=======
-		if (!$dc->activeRecord || !$dc->activeRecord->path)
-		{
-			// This should never happen, because DC_Folder does not support "override all"
-			throw new \InvalidArgumentException('The DataContainer object does not contain a valid active record');
->>>>>>> 6685de5c
-		}
-
-		$strPath = $dc->activeRecord->path;
-		$projectDir = Contao\System::getContainer()->getParameter('kernel.project_dir');
 
 		// Only show for folders (see #5660)
 		if (!is_dir($projectDir . '/' . $strPath))
