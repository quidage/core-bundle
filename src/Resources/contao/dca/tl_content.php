--- conflicted
+++ resolved
@@ -1118,16 +1118,7 @@
 	 */
 	public function adjustDcaByType($dc)
 	{
-<<<<<<< HEAD
-		if ($_POST || Contao\Input::get('act') != 'edit')
-		{
-			return;
-		}
-
 		$objCte = Contao\ContentModel::findByPk($dc->id);
-=======
-		$objCte = ContentModel::findByPk($dc->id);
->>>>>>> 1e294c07
 
 		if ($objCte === null)
 		{
