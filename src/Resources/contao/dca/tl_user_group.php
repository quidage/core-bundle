<?php

/*
 * This file is part of Contao.
 *
 * (c) Leo Feyer
 *
 * @license LGPL-3.0-or-later
 */

Contao\System::loadLanguageFile('tl_user');

$GLOBALS['TL_DCA']['tl_user_group'] = array
(
	// Config
	'config' => array
	(
		'dataContainer'               => 'Table',
		'enableVersioning'            => true,
		'onload_callback' => array
		(
			array('tl_user_group', 'addTemplateWarning')
		),
		'sql' => array
		(
			'keys' => array
			(
				'id' => 'primary'
			)
		)
	),

	// List
	'list' => array
	(
		'sorting' => array
		(
			'mode'                    => 1,
			'fields'                  => array('name'),
			'flag'                    => 1,
			'panelLayout'             => 'filter;search,limit',
		),
		'label' => array
		(
			'fields'                  => array('name'),
			'format'                  => '%s',
			'label_callback'          => array('tl_user_group', 'addIcon')
		),
		'global_operations' => array
		(
			'all' => array
			(
				'href'                => 'act=select',
				'class'               => 'header_edit_all',
				'attributes'          => 'onclick="Backend.getScrollOffset()" accesskey="e"'
			)
		),
		'operations' => array
		(
			'edit' => array
			(
				'href'                => 'act=edit',
				'icon'                => 'edit.svg'
			),
			'copy' => array
			(
				'href'                => 'act=copy',
				'icon'                => 'copy.svg'
			),
			'delete' => array
			(
				'href'                => 'act=delete',
				'icon'                => 'delete.svg',
				'attributes'          => 'onclick="if(!confirm(\'' . $GLOBALS['TL_LANG']['MSC']['deleteConfirm'] . '\'))return false;Backend.getScrollOffset()"'
			),
			'toggle' => array
			(
				'icon'                => 'visible.svg',
				'attributes'          => 'onclick="Backend.getScrollOffset();return AjaxRequest.toggleVisibility(this,%s)"',
				'button_callback'     => array('tl_user_group', 'toggleIcon')
			),
			'show' => array
			(
				'href'                => 'act=show',
				'icon'                => 'show.svg'
			)
		)
	),

	// Palettes
	'palettes' => array
	(
		'default'                     => '{title_legend},name;{modules_legend},modules,themes;{pagemounts_legend},pagemounts,alpty;{filemounts_legend},filemounts,fop;{imageSizes_legend},imageSizes;{forms_legend},forms,formp;{amg_legend},amg;{alexf_legend:hide},alexf;{account_legend},disable,start,stop',
	),

	// Fields
	'fields' => array
	(
		'id' => array
		(
			'sql'                     => "int(10) unsigned NOT NULL auto_increment"
		),
		'tstamp' => array
		(
			'sql'                     => "int(10) unsigned NOT NULL default 0"
		),
		'name' => array
		(
			'exclude'                 => true,
			'search'                  => true,
			'inputType'               => 'text',
			'eval'                    => array('mandatory'=>true, 'unique'=>true, 'maxlength'=>255, 'tl_class'=>'w50'),
			'sql'                     => "varchar(255) NOT NULL default ''"
		),
		'modules' => array
		(
			'label'                   => &$GLOBALS['TL_LANG']['tl_user']['modules'],
			'exclude'                 => true,
			'filter'                  => true,
			'inputType'               => 'checkbox',
			'options_callback'        => array('tl_user_group', 'getModules'),
			'reference'               => &$GLOBALS['TL_LANG']['MOD'],
			'eval'                    => array('multiple'=>true, 'helpwizard'=>true),
			'sql'                     => "blob NULL"
		),
		'themes' => array
		(
			'label'                   => &$GLOBALS['TL_LANG']['tl_user']['themes'],
			'exclude'                 => true,
			'inputType'               => 'checkbox',
			'options'                 => array('css', 'modules', 'layout', 'image_sizes', 'theme_import', 'theme_export'),
			'reference'               => &$GLOBALS['TL_LANG']['MOD'],
			'eval'                    => array('multiple'=>true),
			'sql'                     => "blob NULL"
		),
		'pagemounts' => array
		(
			'label'                   => &$GLOBALS['TL_LANG']['tl_user']['pagemounts'],
			'exclude'                 => true,
			'inputType'               => 'pageTree',
			'eval'                    => array('multiple'=>true, 'fieldType'=>'checkbox'),
			'sql'                     => "blob NULL"
		),
		'alpty' => array
		(
			'label'                   => &$GLOBALS['TL_LANG']['tl_user']['alpty'],
			'default'                 => array('regular', 'redirect', 'forward'),
			'exclude'                 => true,
			'inputType'               => 'checkbox',
			'options'                 => array_keys($GLOBALS['TL_PTY']),
			'reference'               => &$GLOBALS['TL_LANG']['PTY'],
			'eval'                    => array('multiple'=>true, 'helpwizard'=>true),
			'sql'                     => "blob NULL"
		),
		'filemounts' => array
		(
			'label'                   => &$GLOBALS['TL_LANG']['tl_user']['filemounts'],
			'exclude'                 => true,
			'inputType'               => 'fileTree',
			'eval'                    => array('multiple'=>true, 'fieldType'=>'checkbox'),
			'sql'                     => "blob NULL"
		),
		'fop' => array
		(
			'label'                   => &$GLOBALS['TL_LANG']['FOP']['fop'],
			'exclude'                 => true,
			'default'                 => array('f1', 'f2', 'f3'),
			'inputType'               => 'checkbox',
			'options'                 => array('f1', 'f2', 'f3', 'f4', 'f5', 'f6'),
			'reference'               => &$GLOBALS['TL_LANG']['FOP'],
			'eval'                    => array('multiple'=>true),
			'sql'                     => "blob NULL"
		),
		'imageSizes' => array
		(
			'label'                   => &$GLOBALS['TL_LANG']['tl_user']['imageSizes'],
			'exclude'                 => true,
			'inputType'               => 'checkbox',
			'reference'               => &$GLOBALS['TL_LANG']['MSC'],
			'eval'                    => array('multiple'=>true),
			'options_callback' => static function ()
			{
				return Contao\System::getContainer()->get('contao.image.image_sizes')->getAllOptions();
			},
			'sql'                     => "blob NULL"
		),
		'forms' => array
		(
			'label'                   => &$GLOBALS['TL_LANG']['tl_user']['forms'],
			'exclude'                 => true,
			'inputType'               => 'checkbox',
			'foreignKey'              => 'tl_form.title',
			'eval'                    => array('multiple'=>true),
			'sql'                     => "blob NULL"
		),
		'formp' => array
		(
			'label'                   => &$GLOBALS['TL_LANG']['tl_user']['formp'],
			'exclude'                 => true,
			'inputType'               => 'checkbox',
			'options'                 => array('create', 'delete'),
			'reference'               => &$GLOBALS['TL_LANG']['MSC'],
			'eval'                    => array('multiple'=>true),
			'sql'                     => "blob NULL"
		),
		'amg' => array
		(
			'label'                   => &$GLOBALS['TL_LANG']['tl_user']['amg'],
			'exclude'                 => true,
			'inputType'               => 'checkbox',
			'foreignKey'              => 'tl_member_group.name',
			'eval'                    => array('multiple'=>true),
			'sql'                     => "blob NULL"
		),
		'alexf' => array
		(
			'exclude'                 => true,
			'inputType'               => 'checkbox',
			'options_callback'        => array('tl_user_group', 'getExcludedFields'),
			'eval'                    => array('multiple'=>true, 'size'=>36),
			'sql'                     => "blob NULL"
		),
		'disable' => array
		(
			'exclude'                 => true,
			'filter'                  => true,
			'inputType'               => 'checkbox',
			'sql'                     => "char(1) NOT NULL default ''"
		),
		'start' => array
		(
			'exclude'                 => true,
			'inputType'               => 'text',
			'eval'                    => array('rgxp'=>'datim', 'datepicker'=>true, 'tl_class'=>'w50 wizard'),
			'sql'                     => "varchar(10) NOT NULL default ''"
		),
		'stop' => array
		(
			'exclude'                 => true,
			'inputType'               => 'text',
			'eval'                    => array('rgxp'=>'datim', 'datepicker'=>true, 'tl_class'=>'w50 wizard'),
			'sql'                     => "varchar(10) NOT NULL default ''"
		)
	)
);

/**
 * Provide miscellaneous methods that are used by the data configuration array.
 *
 * @author Leo Feyer <https://github.com/leofeyer>
 */
class tl_user_group extends Contao\Backend
{
	/**
	 * Import the back end user object
	 */
	public function __construct()
	{
		parent::__construct();
		$this->import('Contao\BackendUser', 'User');
	}

	/**
	 * Add a warning if there are users with access to the template editor.
	 */
	public function addTemplateWarning()
	{
		if (Contao\Input::get('act') && Contao\Input::get('act') != 'select')
		{
			return;
		}

		$objResult = $this->Database->query("SELECT COUNT(*) AS cnt FROM tl_user_group WHERE modules LIKE '%\"tpl_editor\"%'");

		if ($objResult->cnt > 0)
		{
			Contao\Message::addInfo($GLOBALS['TL_LANG']['MSC']['groupTemplateEditor']);
		}
	}

	/**
	 * Add an image to each record
	 *
	 * @param array  $row
	 * @param string $label
	 *
	 * @return string
	 */
	public function addIcon($row, $label)
	{
		$image = 'group';
		$time = Contao\Date::floorToMinute();

		$disabled = ($row['start'] !== '' && $row['start'] > $time) || ($row['stop'] !== '' && $row['stop'] < $time);

		if ($row['disable'] || $disabled)
		{
			$image .= '_';
		}

		return sprintf('<div class="list_icon" style="background-image:url(\'%ssystem/themes/%s/icons/%s.svg\')" data-icon="%s.svg" data-icon-disabled="%s.svg">%s</div>', Contao\System::getContainer()->get('contao.assets.assets_context')->getStaticUrl(), Contao\Backend::getTheme(), $image, $disabled ? $image : rtrim($image, '_'), rtrim($image, '_') . '_', $label);
	}

	/**
	 * Return all modules except profile modules
	 *
	 * @param DataContainer $dc
	 *
	 * @return array
	 */
	public function getModules(DataContainer $dc)
	{
		$arrModules = array();

		foreach ($GLOBALS['BE_MOD'] as $k=>$v)
		{
			if (empty($v))
			{
				continue;
			}

			foreach ($v as $kk=>$vv)
			{
<<<<<<< HEAD
				if (isset($vv['disablePermissionChecks']) && $vv['disablePermissionChecks'] === true)
				{
					unset($v[$kk]);
				}
=======
				$arrModules[$k] = array_keys($v);
>>>>>>> 2958a3bb
			}

			$arrModules[$k] = array_keys($v);
		}

		// Unset the undo module as it is always allowed
		if (($key = array_search('undo', $arrModules['system'])) !== false)
		{
			unset($arrModules['system'][$key]);
		}

		$modules = Contao\StringUtil::deserialize($dc->activeRecord->modules);

		// Unset the template editor unless the user is an administrator or has been granted access to the template editor
		if (!$this->User->isAdmin && (!is_array($modules) || !in_array('tpl_editor', $modules)) && ($key = array_search('tpl_editor', $arrModules['design'])) !== false)
		{
			unset($arrModules['design'][$key]);
		}

		return $arrModules;
	}

	/**
	 * Return all excluded fields as HTML drop down menu
	 *
	 * @return array
	 */
	public function getExcludedFields()
	{
		$processed = array();

		/** @var SplFileInfo[] $files */
		$files = Contao\System::getContainer()->get('contao.resource_finder')->findIn('dca')->depth(0)->files()->name('*.php');

		foreach ($files as $file)
		{
			if (in_array($file->getBasename(), $processed))
			{
				continue;
			}

			$processed[] = $file->getBasename();

			$strTable = $file->getBasename('.php');

			Contao\System::loadLanguageFile($strTable);
			$this->loadDataContainer($strTable);
		}

		$arrReturn = array();

		// Get all excluded fields
		foreach ($GLOBALS['TL_DCA'] as $k=>$v)
		{
			if (is_array($v['fields']))
			{
				foreach ($v['fields'] as $kk=>$vv)
				{
					// Hide the "admin" field if the user is not an admin (see #184)
					if ($k == 'tl_user' && $kk == 'admin' && !$this->User->isAdmin)
					{
						continue;
					}

					if ($vv['exclude'] || $vv['orig_exclude'])
					{
<<<<<<< HEAD
						$arrReturn[$k][Contao\StringUtil::specialchars($k . '::' . $kk)] = isset($vv['label'][0]) ? $vv['label'][0] . ' <span style="color:#999;padding-left:3px">[' . $kk . ']</span>' : $kk;
=======
						$arrReturn[$k][StringUtil::specialchars($k . '::' . $kk)] = isset($vv['label'][0]) ? $vv['label'][0] . ' <span style="color:#999;padding-left:3px">[' . $kk . ']</span>' : $kk;
>>>>>>> 2958a3bb
					}
				}
			}
		}

		ksort($arrReturn);

		// Unset the tl_user.admin field, because it will not be shown to regular users anyway
		unset($arrReturn['tl_user']['tl_user::admin']);

		return $arrReturn;
	}

	/**
	 * Return the "toggle visibility" button
	 *
	 * @param array  $row
	 * @param string $href
	 * @param string $label
	 * @param string $title
	 * @param string $icon
	 * @param string $attributes
	 *
	 * @return string
	 */
	public function toggleIcon($row, $href, $label, $title, $icon, $attributes)
	{
<<<<<<< HEAD
		if (Contao\Input::get('tid'))
=======
		if (strlen(Input::get('tid')))
>>>>>>> 2958a3bb
		{
			$this->toggleVisibility(Contao\Input::get('tid'), (Contao\Input::get('state') == 1), (@func_get_arg(12) ?: null));
			$this->redirect($this->getReferer());
		}

		// Check permissions AFTER checking the tid, so hacking attempts are logged
		if (!$this->User->hasAccess('tl_user_group::disable', 'alexf'))
		{
			return '';
		}

		$href .= '&amp;tid=' . $row['id'] . '&amp;state=' . $row['disable'];

		if ($row['disable'])
		{
			$icon = 'invisible.svg';
		}

<<<<<<< HEAD
		return '<a href="' . $this->addToUrl($href) . '" title="' . Contao\StringUtil::specialchars($title) . '"' . $attributes . '>' . Contao\Image::getHtml($icon, $label, 'data-state="' . ($row['disable'] ? 0 : 1) . '"') . '</a> ';
=======
		return '<a href="' . $this->addToUrl($href) . '" title="' . StringUtil::specialchars($title) . '"' . $attributes . '>' . Image::getHtml($icon, $label, 'data-state="' . ($row['disable'] ? 0 : 1) . '"') . '</a> ';
>>>>>>> 2958a3bb
	}

	/**
	 * Disable/enable a user group
	 *
	 * @param integer              $intId
	 * @param boolean              $blnVisible
	 * @param Contao\DataContainer $dc
	 *
	 * @throws Contao\CoreBundle\Exception\AccessDeniedException
	 */
	public function toggleVisibility($intId, $blnVisible, Contao\DataContainer $dc=null)
	{
		// Set the ID and action
		Contao\Input::setGet('id', $intId);
		Contao\Input::setGet('act', 'toggle');

		if ($dc)
		{
			$dc->id = $intId; // see #8043
		}

		// Trigger the onload_callback
		if (is_array($GLOBALS['TL_DCA']['tl_user_group']['config']['onload_callback']))
		{
			foreach ($GLOBALS['TL_DCA']['tl_user_group']['config']['onload_callback'] as $callback)
			{
				if (is_array($callback))
				{
					$this->import($callback[0]);
					$this->{$callback[0]}->{$callback[1]}($dc);
				}
				elseif (is_callable($callback))
				{
					$callback($dc);
				}
			}
		}

		// Check the field access permissions
		if (!$this->User->hasAccess('tl_user_group::disable', 'alexf'))
		{
			throw new Contao\CoreBundle\Exception\AccessDeniedException('Not enough permissions to activate/deactivate user group ID ' . $intId . '.');
		}

		// Set the current record
		if ($dc)
		{
			$objRow = $this->Database->prepare("SELECT * FROM tl_user_group WHERE id=?")
									 ->limit(1)
									 ->execute($intId);

			if ($objRow->numRows)
			{
				$dc->activeRecord = $objRow;
			}
		}

		$objVersions = new Contao\Versions('tl_user_group', $intId);
		$objVersions->initialize();

		// Reverse the logic (user groups have disable=1)
		$blnVisible = !$blnVisible;

		// Trigger the save_callback
		if (is_array($GLOBALS['TL_DCA']['tl_user_group']['fields']['disable']['save_callback']))
		{
			foreach ($GLOBALS['TL_DCA']['tl_user_group']['fields']['disable']['save_callback'] as $callback)
			{
				if (is_array($callback))
				{
					$this->import($callback[0]);
					$blnVisible = $this->{$callback[0]}->{$callback[1]}($blnVisible, $dc);
				}
				elseif (is_callable($callback))
				{
					$blnVisible = $callback($blnVisible, $dc);
				}
			}
		}

		// Trigger the onsubmit_callback
		if (is_array($GLOBALS['TL_DCA']['tl_user_group']['config']['onsubmit_callback']))
		{
			foreach ($GLOBALS['TL_DCA']['tl_user_group']['config']['onsubmit_callback'] as $callback)
			{
				if (is_array($callback))
				{
					$this->import($callback[0]);
					$this->{$callback[0]}->{$callback[1]}($dc);
				}
				elseif (is_callable($callback))
				{
					$callback($dc);
				}
			}
		}

		$time = time();

		// Update the database
		$this->Database->prepare("UPDATE tl_user_group SET tstamp=$time, disable='" . ($blnVisible ? '1' : '') . "' WHERE id=?")
					   ->execute($intId);

		if ($dc)
		{
			$dc->activeRecord->tstamp = $time;
			$dc->activeRecord->disable = ($blnVisible ? '1' : '');
		}

		$objVersions->create();
	}
}<|MERGE_RESOLUTION|>--- conflicted
+++ resolved
@@ -321,23 +321,13 @@
 
 			foreach ($v as $kk=>$vv)
 			{
-<<<<<<< HEAD
 				if (isset($vv['disablePermissionChecks']) && $vv['disablePermissionChecks'] === true)
 				{
 					unset($v[$kk]);
 				}
-=======
-				$arrModules[$k] = array_keys($v);
->>>>>>> 2958a3bb
 			}
 
 			$arrModules[$k] = array_keys($v);
-		}
-
-		// Unset the undo module as it is always allowed
-		if (($key = array_search('undo', $arrModules['system'])) !== false)
-		{
-			unset($arrModules['system'][$key]);
 		}
 
 		$modules = Contao\StringUtil::deserialize($dc->activeRecord->modules);
@@ -395,11 +385,7 @@
 
 					if ($vv['exclude'] || $vv['orig_exclude'])
 					{
-<<<<<<< HEAD
 						$arrReturn[$k][Contao\StringUtil::specialchars($k . '::' . $kk)] = isset($vv['label'][0]) ? $vv['label'][0] . ' <span style="color:#999;padding-left:3px">[' . $kk . ']</span>' : $kk;
-=======
-						$arrReturn[$k][StringUtil::specialchars($k . '::' . $kk)] = isset($vv['label'][0]) ? $vv['label'][0] . ' <span style="color:#999;padding-left:3px">[' . $kk . ']</span>' : $kk;
->>>>>>> 2958a3bb
 					}
 				}
 			}
@@ -427,11 +413,7 @@
 	 */
 	public function toggleIcon($row, $href, $label, $title, $icon, $attributes)
 	{
-<<<<<<< HEAD
 		if (Contao\Input::get('tid'))
-=======
-		if (strlen(Input::get('tid')))
->>>>>>> 2958a3bb
 		{
 			$this->toggleVisibility(Contao\Input::get('tid'), (Contao\Input::get('state') == 1), (@func_get_arg(12) ?: null));
 			$this->redirect($this->getReferer());
@@ -450,11 +432,7 @@
 			$icon = 'invisible.svg';
 		}
 
-<<<<<<< HEAD
 		return '<a href="' . $this->addToUrl($href) . '" title="' . Contao\StringUtil::specialchars($title) . '"' . $attributes . '>' . Contao\Image::getHtml($icon, $label, 'data-state="' . ($row['disable'] ? 0 : 1) . '"') . '</a> ';
-=======
-		return '<a href="' . $this->addToUrl($href) . '" title="' . StringUtil::specialchars($title) . '"' . $attributes . '>' . Image::getHtml($icon, $label, 'data-state="' . ($row['disable'] ? 0 : 1) . '"') . '</a> ';
->>>>>>> 2958a3bb
 	}
 
 	/**
