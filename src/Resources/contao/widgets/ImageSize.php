<?php

/*
 * This file is part of Contao.
 *
 * (c) Leo Feyer
 *
 * @license LGPL-3.0-or-later
 */

namespace Contao;

/**
 * Provide methods to handle image size fields.
 *
 * @property integer $maxlength
 * @property array   $options
 *
 * @author Leo Feyer <https://github.com/leofeyer>
 */
class ImageSize extends Widget
{
	/**
	 * Submit user input
	 * @var boolean
	 */
	protected $blnSubmitInput = true;

	/**
	 * Template
	 * @var string
	 */
	protected $strTemplate = 'be_widget';

	/**
	 * Available options
	 * @var array
	 */
	protected $arrAvailableOptions = array();

	/**
	 * Add specific attributes
	 *
	 * @param string $strKey
	 * @param mixed  $varValue
	 */
	public function __set($strKey, $varValue)
	{
		switch ($strKey)
		{
			case 'maxlength':
				if ($varValue > 0)
				{
					$this->arrAttributes['maxlength'] = $varValue;
				}
				break;

			case 'options':
				$this->arrOptions = StringUtil::deserialize($varValue);
				break;

			default:
				parent::__set($strKey, $varValue);
				break;
		}
	}

	/**
	 * Trim values
	 *
	 * @param mixed $varInput
	 *
	 * @return mixed
	 */
	protected function validator($varInput)
	{
		$varInput[2] = preg_replace('/[^a-z0-9_]+/', '', $varInput[2]);

		if (!is_numeric($varInput[2]))
		{
			switch ($varInput[2])
			{
				// Validate relative dimensions - width or height required
				case 'proportional':
				case 'box':
					$this->mandatory = !$varInput[0] && !$varInput[1];
					break;

				// Validate exact dimensions - width and height required
				case 'crop':
				case 'left_top':
				case 'center_top':
				case 'right_top':
				case 'left_center':
				case 'center_center':
				case 'right_center':
				case 'left_bottom':
				case 'center_bottom':
				case 'right_bottom':
					$this->mandatory = !$varInput[0] || !$varInput[1];
					break;
			}

			$varInput[0] = parent::validator($varInput[0]);
			$varInput[1] = parent::validator($varInput[1]);
		}

		$this->import(BackendUser::class, 'User');

		$imageSizes = System::getContainer()->get('contao.image.image_sizes');
		$this->arrAvailableOptions = $this->User->isAdmin ? $imageSizes->getAllOptions() : $imageSizes->getOptionsForUser($this->User);

		if (!$this->isValidOption($varInput[2]))
		{
			$this->addError(sprintf($GLOBALS['TL_LANG']['ERR']['invalid'], $varInput[2]));
		}

		return $varInput;
	}

	/**
	 * Check whether an input is one of the given options
	 *
	 * @param mixed $varInput The input string or array
	 *
	 * @return boolean True if the selected option exists
	 */
	protected function isValidOption($varInput)
	{
		if ($varInput == '')
		{
			return true;
		}

		foreach ($this->arrAvailableOptions as $strGroup=>$arrValues)
		{
			if ($strGroup == 'relative' || $strGroup == 'exact')
			{
				if (\in_array($varInput, $arrValues))
				{
					return true;
				}
			}
			elseif (isset($arrValues[$varInput]))
			{
				return true;
			}
		}

		return false;
	}

	/**
	 * Generate the widget and return it as string
	 *
	 * @return string
	 */
	public function generate()
	{
		if (!\is_array($this->varValue))
		{
			$this->varValue = array($this->varValue);
		}

		// Handle the old image format (see #795)
		if ($this->varValue == array('', '', 'proportional'))
		{
			$this->varValue = array('', '', '');
		}

		$arrFields = array();
		$arrOptions = array();

		foreach ($this->arrOptions as $strKey=>$arrOption)
		{
			if (isset($arrOption['value']))
			{
				$arrOptions[] = sprintf(
					'<option value="%s"%s>%s</option>',
<<<<<<< HEAD
					StringUtil::specialchars($arrOption['value']),
=======
					\StringUtil::specialchars($arrOption['value']),
>>>>>>> 2958a3bb
					$this->optionSelected($arrOption['value'], $this->varValue[2]),
					$arrOption['label']
				);
			}
			else
			{
				$arrOptgroups = array();

				foreach ($arrOption as $arrOptgroup)
				{
					$arrOptgroups[] = sprintf(
						'<option value="%s"%s>%s</option>',
<<<<<<< HEAD
						StringUtil::specialchars($arrOptgroup['value']),
=======
						\StringUtil::specialchars($arrOptgroup['value']),
>>>>>>> 2958a3bb
						$this->optionSelected($arrOptgroup['value'], $this->varValue[2]),
						$arrOptgroup['label']
					);
				}

				$arrOptions[] = sprintf('<optgroup label="&nbsp;%s">%s</optgroup>', StringUtil::specialchars($strKey), implode('', $arrOptgroups));
			}
		}

		$arrFields[] = sprintf(
			'<select name="%s[2]" id="ctrl_%s" class="tl_select_interval" onfocus="Backend.getScrollOffset()"%s>%s</select>',
			$this->strName,
			$this->strId . '_3',
			$this->getAttribute('disabled'),
			implode(' ', $arrOptions)
		);

		for ($i=0; $i<2; $i++)
		{
			$arrFields[] = sprintf(
				'<input type="text" name="%s[%s]" id="ctrl_%s" class="tl_text_4 tl_imageSize_%s" value="%s"%s onfocus="Backend.getScrollOffset()">',
				$this->strName,
				$i,
				$this->strId . '_' . $i,
				$i,
<<<<<<< HEAD
				StringUtil::specialchars(@$this->varValue[$i]), // see #4979
=======
				\StringUtil::specialchars(@$this->varValue[$i]), // see #4979
>>>>>>> 2958a3bb
				$this->getAttributes()
			);
		}

		return sprintf(
			'<div id="ctrl_%s" class="tl_image_size%s">%s</div>%s',
			$this->strId,
<<<<<<< HEAD
			($this->strClass ? ' ' . $this->strClass : ''),
=======
			(($this->strClass != '') ? ' ' . $this->strClass : ''),
>>>>>>> 2958a3bb
			implode(' ', $arrFields),
			$this->wizard
		);
	}
}

class_alias(ImageSize::class, 'ImageSize');<|MERGE_RESOLUTION|>--- conflicted
+++ resolved
@@ -177,11 +177,7 @@
 			{
 				$arrOptions[] = sprintf(
 					'<option value="%s"%s>%s</option>',
-<<<<<<< HEAD
 					StringUtil::specialchars($arrOption['value']),
-=======
-					\StringUtil::specialchars($arrOption['value']),
->>>>>>> 2958a3bb
 					$this->optionSelected($arrOption['value'], $this->varValue[2]),
 					$arrOption['label']
 				);
@@ -194,11 +190,7 @@
 				{
 					$arrOptgroups[] = sprintf(
 						'<option value="%s"%s>%s</option>',
-<<<<<<< HEAD
 						StringUtil::specialchars($arrOptgroup['value']),
-=======
-						\StringUtil::specialchars($arrOptgroup['value']),
->>>>>>> 2958a3bb
 						$this->optionSelected($arrOptgroup['value'], $this->varValue[2]),
 						$arrOptgroup['label']
 					);
@@ -224,11 +216,7 @@
 				$i,
 				$this->strId . '_' . $i,
 				$i,
-<<<<<<< HEAD
 				StringUtil::specialchars(@$this->varValue[$i]), // see #4979
-=======
-				\StringUtil::specialchars(@$this->varValue[$i]), // see #4979
->>>>>>> 2958a3bb
 				$this->getAttributes()
 			);
 		}
@@ -236,11 +224,7 @@
 		return sprintf(
 			'<div id="ctrl_%s" class="tl_image_size%s">%s</div>%s',
 			$this->strId,
-<<<<<<< HEAD
 			($this->strClass ? ' ' . $this->strClass : ''),
-=======
-			(($this->strClass != '') ? ' ' . $this->strClass : ''),
->>>>>>> 2958a3bb
 			implode(' ', $arrFields),
 			$this->wizard
 		);
