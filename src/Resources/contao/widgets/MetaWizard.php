<?php

/**
 * Contao Open Source CMS
 *
 * Copyright (c) 2005-2014 Leo Feyer
 *
 * @package Core
 * @link    https://contao.org
 * @license http://www.gnu.org/licenses/lgpl-3.0.html LGPL
 */


/**
 * Run in a custom namespace, so the class can be replaced
 */
namespace Contao;


/**
 * Class MetaWizard
 *
 * Provide methods to handle file meta information.
 * @copyright  Leo Feyer 2005-2014
 * @author     Leo Feyer <https://contao.org>
 * @package    Core
 */
class MetaWizard extends \Widget
{

	/**
	 * Submit user input
	 * @var boolean
	 */
	protected $blnSubmitInput = true;

	/**
	 * Template
	 * @var string
	 */
	protected $strTemplate = 'be_widget';


	/**
	 * Trim the values and add new languages if necessary
	 * @param mixed
	 * @return mixed
	 */
	public function validator($varInput)
	{
		foreach ($varInput as $k=>$v)
		{
			if ($k != 'language')
			{
				$varInput[$k] = array_map('trim', $v);
			}
			else
			{
				if ($v != '')
				{
					$varInput[$v] = array('title'=>'', 'link'=>'', 'caption'=>'');
				}

				unset($varInput[$k]);
			}
		}

		return $varInput;
	}


	/**
	 * Generate the widget and return it as string
	 * @return string
	 */
	public function generate()
	{
		// Make sure there is at least an empty array
		if (!is_array($this->varValue) || empty($this->varValue))
		{
			$this->import('BackendUser', 'User');
			$this->varValue = array($this->User->language=>array()); // see #4188
		}

		$count = 0;
		$languages = $this->getLanguages();
		$return = '';
		$taken = array();

		// Add the existing entries
		if (!empty($this->varValue))
		{
			$return = '<ul id="ctrl_' . $this->strId . '" class="tl_metawizard">';

			// Add the input fields
			foreach ($this->varValue as $lang=>$meta)
			{
				$return .= '
    <li class="' . (($count%2 == 0) ? 'even' : 'odd') . '" data-language="' . $lang . '">';

<<<<<<< HEAD
				$return .= '<span class="lang">' . $languages[$lang] . ' ' . \Image::getHtml('delete.gif', '', 'class="tl_metawizard_img" onclick="Backend.metaDelete(this)" title="' . specialchars($GLOBALS['TL_LANG']['MSC']['aw_delete']) . '"') . '</span>';

				// Take the fields from the DCA (see #4327)
				foreach ($this->metaFields as $field)
				{
					$return .= '<label for="ctrl_' . $field . '_' . $count . '">' . $GLOBALS['TL_LANG']['MSC']['aw_' . $field] . '</label> <input type="text" name="' . $this->strId . '[' . $lang . '][' . $field . ']" id="ctrl_' . $field . '_' . $count . '" class="tl_text" value="' . specialchars($meta[$field]) . '"><br>';
				}
=======
				$return .= '<span class="lang">' . $languages[$lang] . ' ' . \Image::getHtml('delete.gif', '', 'class="tl_metawizard_img" onclick="Backend.metaDelete(this)"') . '</span>';
				$return .= '<label for="ctrl_title_'.$count.'">'.$GLOBALS['TL_LANG']['MSC']['aw_title'].'</label> <input type="text" name="'.$this->strId.'['.$lang.'][title]" id="ctrl_title_'.$count.'" class="tl_text" value="'.specialchars($meta['title']).'"><br>';
				$return .= '<label for="ctrl_link_'.$count.'">'.$GLOBALS['TL_LANG']['MSC']['aw_link'].'</label> <input type="text" name="'.$this->strId.'['.$lang.'][link]" id="ctrl_link_'.$count.'" class="tl_text" value="'.specialchars($meta['link']).'"><br>';
				$return .= '<label for="ctrl_caption_'.$count.'">'.$GLOBALS['TL_LANG']['MSC']['aw_caption'].'</label> <input type="text" name="'.$this->strId.'['.$lang.'][caption]" id="ctrl_caption_'.$count.'" class="tl_text" value="'.specialchars($meta['caption']).'">';
>>>>>>> adc27398

				$return .= '
    </li>';

				$taken[] = $lang;
				++$count;
			}

			$return .= '
  </ul>';
		}

		$options = array('<option value="">-</option>');

		// Add the remaining languages
		foreach ($languages as $k=>$v)
		{
			$options[] = '<option value="' . $k . '"' . (in_array($k, $taken) ? ' disabled' : '') . '>' . $v . '</option>';
		}

		$return .= '
  <div class="tl_metawizard_new">
    <select name="' . $this->strId . '[language]" class="tl_select tl_chosen" onchange="Backend.toggleAddLanguageButton(this)">' . implode('', $options) . '</select> <input type="button" class="tl_submit" disabled value="' . specialchars($GLOBALS['TL_LANG']['MSC']['aw_new']) . '" onclick="Backend.metaWizard(this,\'ctrl_' . $this->strId . '\')">
  </div>';

		return $return;
	}
}<|MERGE_RESOLUTION|>--- conflicted
+++ resolved
@@ -98,20 +98,13 @@
 				$return .= '
     <li class="' . (($count%2 == 0) ? 'even' : 'odd') . '" data-language="' . $lang . '">';
 
-<<<<<<< HEAD
-				$return .= '<span class="lang">' . $languages[$lang] . ' ' . \Image::getHtml('delete.gif', '', 'class="tl_metawizard_img" onclick="Backend.metaDelete(this)" title="' . specialchars($GLOBALS['TL_LANG']['MSC']['aw_delete']) . '"') . '</span>';
+				$return .= '<span class="lang">' . $languages[$lang] . ' ' . \Image::getHtml('delete.gif', '', 'class="tl_metawizard_img" onclick="Backend.metaDelete(this)"') . '</span>';
 
 				// Take the fields from the DCA (see #4327)
 				foreach ($this->metaFields as $field)
 				{
 					$return .= '<label for="ctrl_' . $field . '_' . $count . '">' . $GLOBALS['TL_LANG']['MSC']['aw_' . $field] . '</label> <input type="text" name="' . $this->strId . '[' . $lang . '][' . $field . ']" id="ctrl_' . $field . '_' . $count . '" class="tl_text" value="' . specialchars($meta[$field]) . '"><br>';
 				}
-=======
-				$return .= '<span class="lang">' . $languages[$lang] . ' ' . \Image::getHtml('delete.gif', '', 'class="tl_metawizard_img" onclick="Backend.metaDelete(this)"') . '</span>';
-				$return .= '<label for="ctrl_title_'.$count.'">'.$GLOBALS['TL_LANG']['MSC']['aw_title'].'</label> <input type="text" name="'.$this->strId.'['.$lang.'][title]" id="ctrl_title_'.$count.'" class="tl_text" value="'.specialchars($meta['title']).'"><br>';
-				$return .= '<label for="ctrl_link_'.$count.'">'.$GLOBALS['TL_LANG']['MSC']['aw_link'].'</label> <input type="text" name="'.$this->strId.'['.$lang.'][link]" id="ctrl_link_'.$count.'" class="tl_text" value="'.specialchars($meta['link']).'"><br>';
-				$return .= '<label for="ctrl_caption_'.$count.'">'.$GLOBALS['TL_LANG']['MSC']['aw_caption'].'</label> <input type="text" name="'.$this->strId.'['.$lang.'][caption]" id="ctrl_caption_'.$count.'" class="tl_text" value="'.specialchars($meta['caption']).'">';
->>>>>>> adc27398
 
 				$return .= '
     </li>';
