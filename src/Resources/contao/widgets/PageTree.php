--- conflicted
+++ resolved
@@ -177,13 +177,8 @@
 		\Config::set('loadGoogleFonts', true);
 
 		$return = '<input type="hidden" name="'.$this->strName.'" id="ctrl_'.$this->strId.'" value="'.implode(',', $arrSet).'">' . ($blnHasOrder ? '
-<<<<<<< HEAD
   <input type="hidden" name="'.$this->strOrderName.'" id="ctrl_'.$this->strOrderId.'" value="'.$this->{$this->orderField}.'">' : '') . '
-  <div class="selector_container">' . (($blnHasOrder && count($arrValues)) ? '
-=======
-  <input type="hidden" name="'.$this->strOrderName.'" id="ctrl_'.$this->strOrderId.'" value="'.$this->{$this->strOrderField}.'">' : '') . '
   <div class="selector_container">' . (($blnHasOrder && count($arrValues) > 1) ? '
->>>>>>> 9106709d
     <p class="sort_hint">' . $GLOBALS['TL_LANG']['MSC']['dragItemsHint'] . '</p>' : '') . '
     <ul id="sort_'.$this->strId.'" class="'.($blnHasOrder ? 'sortable' : '').'">';
 
