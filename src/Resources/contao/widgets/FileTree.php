--- conflicted
+++ resolved
@@ -178,13 +178,8 @@
 					}
 					else
 					{
-<<<<<<< HEAD
-						$objFile = new \File($objFiles->path);
+						$objFile = new \File($objFiles->path, true);
 						$arrValues[$objFiles->id] = \Image::getHtml($objFile->icon) . ' ' . $objFiles->path;
-=======
-						$objFile = new \File($objFiles->path, true);
-						$arrValues[$objFiles->id] = $this->generateImage($objFile->icon) . ' ' . $objFiles->path;
->>>>>>> e3ecf42d
 					}
 				}
 
