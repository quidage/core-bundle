<?php

/**
 * Contao Open Source CMS
 *
 * Copyright (c) 2005-2016 Leo Feyer
 *
 * @license LGPL-3.0+
 */

namespace Contao;

use Contao\CoreBundle\Exception\NoContentResponseException;
use Contao\CoreBundle\Exception\ResponseException;
use Symfony\Component\HttpFoundation\Response;
use Symfony\Component\HttpFoundation\Session\Attribute\AttributeBagInterface;
use Symfony\Component\HttpKernel\Exception\BadRequestHttpException;


/**
 * Provide methods to handle Ajax requests.
 *
 * @author Leo Feyer <https://github.com/leofeyer>
 */
class Ajax extends \Backend
{

	/**
	 * Ajax action
	 * @var string
	 */
	protected $strAction;

	/**
	 * Ajax id
	 * @var string
	 */
	protected $strAjaxId;

	/**
	 * Ajax key
	 * @var string
	 */
	protected $strAjaxKey;

	/**
	 * Ajax name
	 * @var string
	 */
	protected $strAjaxName;


	/**
	 * Get the current action
	 *
	 * @param string $strAction
	 *
	 * @throws \Exception
	 */
	public function __construct($strAction)
	{
		if ($strAction == '')
		{
			throw new \Exception('Missing Ajax action');
		}

		$this->strAction = $strAction;
		parent::__construct();
	}


	/**
	 * Ajax actions that do not require a data container object
	 */
	public function executePreActions()
	{
		/** @var AttributeBagInterface $objSessionBag */
		$objSessionBag = \System::getContainer()->get('session')->getBag('contao_backend');

		switch ($this->strAction)
		{
			// Toggle navigation menu
			case 'toggleNavigation':
				$bemod = $objSessionBag->get('backend_modules');
				$bemod[\Input::post('id')] = intval(\Input::post('state'));
				$objSessionBag->set('backend_modules', $bemod);
				throw new NoContentResponseException();

			// Load a navigation menu group
			case 'loadNavigation':
				$bemod = $objSessionBag->get('backend_modules');
				$bemod[\Input::post('id')] = intval(\Input::post('state'));
				$objSessionBag->set('backend_modules', $bemod);

				$this->import('BackendUser', 'User');

				/** @var BackendTemplate|object $objTemplate */
				$objTemplate = new \BackendTemplate('be_navigation');
				$navigation = $this->User->navigation();
				$objTemplate->modules = $navigation[\Input::post('id')]['modules'];
				throw new ResponseException($objTemplate->getResponse());

			// Toggle nodes of the file or page tree
			case 'toggleStructure':
			case 'toggleFileManager':
			case 'togglePagetree':
			case 'toggleFiletree':
				$this->strAjaxId = preg_replace('/.*_([0-9a-zA-Z]+)$/', '$1', \Input::post('id'));
				$this->strAjaxKey = str_replace('_' . $this->strAjaxId, '', \Input::post('id'));

				if (\Input::get('act') == 'editAll')
				{
					$this->strAjaxKey = preg_replace('/(.*)_[0-9a-zA-Z]+$/', '$1', $this->strAjaxKey);
					$this->strAjaxName = preg_replace('/.*_([0-9a-zA-Z]+)$/', '$1', \Input::post('name'));
				}

				$nodes = $objSessionBag->get($this->strAjaxKey);
				$nodes[$this->strAjaxId] = intval(\Input::post('state'));
				$objSessionBag->set($this->strAjaxKey, $nodes);
				throw new NoContentResponseException();

			// Load nodes of the file or page tree
			case 'loadStructure':
			case 'loadFileManager':
			case 'loadPagetree':
			case 'loadFiletree':
				$this->strAjaxId = preg_replace('/.*_([0-9a-zA-Z]+)$/', '$1', \Input::post('id'));
				$this->strAjaxKey = str_replace('_' . $this->strAjaxId, '', \Input::post('id'));

				if (\Input::get('act') == 'editAll')
				{
					$this->strAjaxKey = preg_replace('/(.*)_[0-9a-zA-Z]+$/', '$1', $this->strAjaxKey);
					$this->strAjaxName = preg_replace('/.*_([0-9a-zA-Z]+)$/', '$1', \Input::post('name'));
				}

				$nodes = $objSessionBag->get($this->strAjaxKey);
				$nodes[$this->strAjaxId] = intval(\Input::post('state'));
				$objSessionBag->set($this->strAjaxKey, $nodes);
				break;

			// Toggle the visibility of a fieldset
			case 'toggleFieldset':
				$fs = $objSessionBag->get('fieldset_states');
				$fs[\Input::post('table')][\Input::post('id')] = intval(\Input::post('state'));
				$objSessionBag->set('fieldset_states', $fs);
				throw new NoContentResponseException();

			// Toggle checkbox groups
			case 'toggleCheckboxGroup':
				$state = $objSessionBag->get('checkbox_groups');
				$state[\Input::post('id')] = intval(\Input::post('state'));
				$objSessionBag->set('checkbox_groups', $state);
				break;

			// HOOK: pass unknown actions to callback functions
			default:
				if (isset($GLOBALS['TL_HOOKS']['executePreActions']) && is_array($GLOBALS['TL_HOOKS']['executePreActions']))
				{
					foreach ($GLOBALS['TL_HOOKS']['executePreActions'] as $callback)
					{
						$this->import($callback[0]);
						$this->{$callback[0]}->{$callback[1]}($this->strAction);
					}
				}
				break;
		}
	}


	/**
	 * Ajax actions that do require a data container object
	 *
	 * @param DataContainer $dc
	 *
	 * @throws NoContentResponseException
	 * @throws ResponseException
	 * @throws BadRequestHttpException
	 */
	public function executePostActions(DataContainer $dc)
	{
		header('Content-Type: text/html; charset=' . \Config::get('characterSet'));

		// Bypass any core logic for non-core drivers (see #5957)
		if (!($dc instanceof DC_File) && !($dc instanceof DC_Folder) && !($dc instanceof DC_Table))
		{
			$this->executePostActionsHook($dc);
			throw new NoContentResponseException();
		}

		switch ($this->strAction)
		{
			// Load nodes of the page structure tree
			case 'loadStructure':
				throw new ResponseException($this->convertToResponse($dc->ajaxTreeView($this->strAjaxId, intval(\Input::post('level')))));

			// Load nodes of the file manager tree
			case 'loadFileManager':
				throw new ResponseException($this->convertToResponse($dc->ajaxTreeView(\Input::post('folder', true), intval(\Input::post('level')))));

			// Load nodes of the page tree
			case 'loadPagetree':
				$varValue = null;
				$strField = $dc->field = \Input::post('name');

				// Call the load_callback
				if (is_array($GLOBALS['TL_DCA'][$dc->table]['fields'][$strField]['load_callback']))
				{
					foreach ($GLOBALS['TL_DCA'][$dc->table]['fields'][$strField]['load_callback'] as $callback)
					{
						if (is_array($callback))
						{
							$this->import($callback[0]);
							$varValue = $this->{$callback[0]}->{$callback[1]}($varValue, $dc);
						}
						elseif (is_callable($callback))
						{
							$varValue = $callback($varValue, $dc);
						}
					}
				}

				/** @var PageSelector $strClass */
				$strClass = $GLOBALS['BE_FFL']['pageSelector'];

				/** @var PageSelector $objWidget */
				$objWidget = new $strClass($strClass::getAttributesFromDca($GLOBALS['TL_DCA'][$dc->table]['fields'][$strField], $dc->field, $varValue, $strField, $dc->table, $dc));

				throw new ResponseException($this->convertToResponse($objWidget->generateAjax($this->strAjaxId, \Input::post('field'), intval(\Input::post('level')))));

			// Load nodes of the file tree
			case 'loadFiletree':
				$varValue = null;
				$strField = $dc->field = \Input::post('name');

				// Call the load_callback
				if (is_array($GLOBALS['TL_DCA'][$dc->table]['fields'][$strField]['load_callback']))
				{
					foreach ($GLOBALS['TL_DCA'][$dc->table]['fields'][$strField]['load_callback'] as $callback)
					{
						if (is_array($callback))
						{
							$this->import($callback[0]);
							$varValue = $this->{$callback[0]}->{$callback[1]}($varValue, $dc);
						}
						elseif (is_callable($callback))
						{
							$varValue = $callback($varValue, $dc);
						}
					}
				}

				/** @var FileSelector $strClass */
				$strClass = $GLOBALS['BE_FFL']['fileSelector'];

				/** @var FileSelector $objWidget */
				$objWidget = new $strClass($strClass::getAttributesFromDca($GLOBALS['TL_DCA'][$dc->table]['fields'][$strField], $dc->field, $varValue, $strField, $dc->table, $dc));

				// Load a particular node
				if (\Input::post('folder', true) != '')
				{
					throw new ResponseException($this->convertToResponse($objWidget->generateAjax(\Input::post('folder', true), \Input::post('field'), intval(\Input::post('level')))));
				}

				throw new ResponseException($this->convertToResponse($objWidget->generate()));

			// Reload the page/file picker
			case 'reloadPagetree':
			case 'reloadFiletree':
				$intId = \Input::get('id');
				$strField = $dc->field = \Input::post('name');

				// Handle the keys in "edit multiple" mode
				if (\Input::get('act') == 'editAll')
				{
					$intId = preg_replace('/.*_([0-9a-zA-Z]+)$/', '$1', $strField);
					$strField = preg_replace('/(.*)_[0-9a-zA-Z]+$/', '$1', $strField);
				}

				// The field does not exist
				if (!isset($GLOBALS['TL_DCA'][$dc->table]['fields'][$strField]))
				{
					$this->log('Field "' . $strField . '" does not exist in DCA "' . $dc->table . '"', __METHOD__, TL_ERROR);
					throw new BadRequestHttpException('Bad request');
				}

				$objRow = null;
				$varValue = null;

				// Load the value
				if (\Input::get('act') != 'overrideAll')
				{
					if ($GLOBALS['TL_DCA'][$dc->table]['config']['dataContainer'] == 'File')
					{
<<<<<<< HEAD
						$this->log('A record with the ID "' . $intId . '" does not exist in table "' . $dc->table . '"', __METHOD__, TL_ERROR);
						throw new BadRequestHttpException('Bad request');
=======
						$varValue = \Config::get($strField);
>>>>>>> 27d56fd4
					}
					elseif ($intId > 0 && $this->Database->tableExists($dc->table))
					{
						$objRow = $this->Database->prepare("SELECT * FROM " . $dc->table . " WHERE id=?")
												 ->execute($intId);

						// The record does not exist
						if ($objRow->numRows < 1)
						{
							$this->log('A record with the ID "' . $intId . '" does not exist in table "' . $dc->table . '"', __METHOD__, TL_ERROR);
							header('HTTP/1.1 400 Bad Request');
							die('Bad Request');
						}

						$varValue = $objRow->$strField;
						$dc->activeRecord = $objRow;
					}
				}

				// Call the load_callback
				if (is_array($GLOBALS['TL_DCA'][$dc->table]['fields'][$strField]['load_callback']))
				{
					foreach ($GLOBALS['TL_DCA'][$dc->table]['fields'][$strField]['load_callback'] as $callback)
					{
						if (is_array($callback))
						{
							$this->import($callback[0]);
							$varValue = $this->{$callback[0]}->{$callback[1]}($varValue, $dc);
						}
						elseif (is_callable($callback))
						{
							$varValue = $callback($varValue, $dc);
						}
					}
				}

				// Set the new value
				$varValue = \Input::post('value', true);
				$strKey = ($this->strAction == 'reloadPagetree') ? 'pageTree' : 'fileTree';

				// Convert the selected values
				if ($varValue != '')
				{
					$varValue = \StringUtil::trimsplit("\t", $varValue);

					// Automatically add resources to the DBAFS
					if ($strKey == 'fileTree')
					{
						foreach ($varValue as $k=>$v)
						{
							if (\Dbafs::shouldBeSynchronized($v))
							{
								$objFile = \FilesModel::findByPath($v);

								if ($objFile === null)
								{
									$objFile = \Dbafs::addResource($v);
								}

								$varValue[$k] = $objFile->uuid;
							}
						}
					}

					$varValue = serialize($varValue);
				}

				/** @var FileTree|PageTree $strClass */
				$strClass = $GLOBALS['BE_FFL'][$strKey];

				/** @var FileTree|PageTree $objWidget */
				$objWidget = new $strClass($strClass::getAttributesFromDca($GLOBALS['TL_DCA'][$dc->table]['fields'][$strField], $dc->field, $varValue, $strField, $dc->table, $dc));

				throw new ResponseException($this->convertToResponse($objWidget->generate()));

			// Feature/unfeature an element
			case 'toggleFeatured':
				if (class_exists($dc->table, false))
				{
					$dca = new $dc->table();

					if (method_exists($dca, 'toggleFeatured'))
					{
						$dca->toggleFeatured(\Input::post('id'), ((\Input::post('state') == 1) ? true : false));
					}
				}

				throw new NoContentResponseException();

			// Toggle subpalettes
			case 'toggleSubpalette':
				$this->import('BackendUser', 'User');

				// Check whether the field is a selector field and allowed for regular users (thanks to Fabian Mihailowitsch) (see #4427)
				if (!is_array($GLOBALS['TL_DCA'][$dc->table]['palettes']['__selector__']) || !in_array(\Input::post('field'), $GLOBALS['TL_DCA'][$dc->table]['palettes']['__selector__']) || ($GLOBALS['TL_DCA'][$dc->table]['fields'][\Input::post('field')]['exclude'] && !$this->User->hasAccess($dc->table . '::' . \Input::post('field'), 'alexf')))
				{
					$this->log('Field "' . \Input::post('field') . '" is not an allowed selector field (possible SQL injection attempt)', __METHOD__, TL_ERROR);
					throw new BadRequestHttpException('Bad request');
				}

				if ($dc instanceof DC_Table)
				{
					if (\Input::get('act') == 'editAll')
					{
						$this->strAjaxId = preg_replace('/.*_([0-9a-zA-Z]+)$/', '$1', \Input::post('id'));
						$this->Database->prepare("UPDATE " . $dc->table . " SET " . \Input::post('field') . "='" . (intval(\Input::post('state') == 1) ? 1 : '') . "' WHERE id=?")->execute($this->strAjaxId);

						if (\Input::post('load'))
						{
							echo $dc->editAll($this->strAjaxId, \Input::post('id'));
						}
					}
					else
					{
						$this->Database->prepare("UPDATE " . $dc->table . " SET " . \Input::post('field') . "='" . (intval(\Input::post('state') == 1) ? 1 : '') . "' WHERE id=?")->execute($dc->id);

						if (\Input::post('load'))
						{
							throw new ResponseException($this->convertToResponse($dc->edit(false, \Input::post('id'))));
						}
					}
				}
				elseif ($dc instanceof DC_File)
				{
					$val = (intval(\Input::post('state') == 1) ? true : false);
					\Config::persist(\Input::post('field'), $val);

					if (\Input::post('load'))
					{
						\Config::set(\Input::post('field'), $val);

						throw new ResponseException($this->convertToResponse($dc->edit(false, \Input::post('id'))));
					}
				}

				throw new NoContentResponseException();

			// DropZone file upload
			case 'fileupload':
				$dc->move();
				throw new NoContentResponseException();

			// HOOK: pass unknown actions to callback functions
			default:
				$this->executePostActionsHook($dc);
				throw new NoContentResponseException();
		}
	}


	/**
	 * Execute the post actions hook
	 *
	 * @param DataContainer $dc
	 */
	protected function executePostActionsHook(DataContainer $dc)
	{
		if (isset($GLOBALS['TL_HOOKS']['executePostActions']) && is_array($GLOBALS['TL_HOOKS']['executePostActions']))
		{
			foreach ($GLOBALS['TL_HOOKS']['executePostActions'] as $callback)
			{
				$this->import($callback[0]);
				$this->{$callback[0]}->{$callback[1]}($this->strAction, $dc);
			}
		}
	}


	/**
	 * Convert a string to a response object
	 *
	 * @param string $str
	 *
	 * @return Response
	 */
	protected function convertToResponse($str)
	{
		return new Response(\Controller::replaceOldBePaths($str));
	}
}<|MERGE_RESOLUTION|>--- conflicted
+++ resolved
@@ -291,12 +291,7 @@
 				{
 					if ($GLOBALS['TL_DCA'][$dc->table]['config']['dataContainer'] == 'File')
 					{
-<<<<<<< HEAD
-						$this->log('A record with the ID "' . $intId . '" does not exist in table "' . $dc->table . '"', __METHOD__, TL_ERROR);
-						throw new BadRequestHttpException('Bad request');
-=======
 						$varValue = \Config::get($strField);
->>>>>>> 27d56fd4
 					}
 					elseif ($intId > 0 && $this->Database->tableExists($dc->table))
 					{
@@ -307,8 +302,7 @@
 						if ($objRow->numRows < 1)
 						{
 							$this->log('A record with the ID "' . $intId . '" does not exist in table "' . $dc->table . '"', __METHOD__, TL_ERROR);
-							header('HTTP/1.1 400 Bad Request');
-							die('Bad Request');
+							throw new BadRequestHttpException('Bad request');
 						}
 
 						$varValue = $objRow->$strField;
