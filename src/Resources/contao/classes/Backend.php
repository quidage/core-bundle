<?php

/*
 * This file is part of Contao.
 *
 * (c) Leo Feyer
 *
 * @license LGPL-3.0-or-later
 */

namespace Contao;

use Contao\CoreBundle\Exception\AccessDeniedException;
use Contao\CoreBundle\Exception\ResponseException;
use Contao\CoreBundle\Picker\PickerInterface;
use Contao\Database\Result;
use Symfony\Component\Filesystem\Exception\IOException;
use Symfony\Component\Filesystem\Filesystem;
use Symfony\Component\Finder\Finder;
use Symfony\Component\HttpFoundation\RedirectResponse;
use Symfony\Component\HttpFoundation\Response;
use Symfony\Component\HttpFoundation\Session\Attribute\AttributeBagInterface;
use Symfony\Component\HttpFoundation\Session\Session;

/**
 * Provide methods to manage back end controllers.
 *
 * @property Ajax $objAjax
 *
 * @author Leo Feyer <https://github.com/leofeyer>
 */
abstract class Backend extends Controller
{
	/**
	 * Load the database object
	 */
	protected function __construct()
	{
		parent::__construct();
		$this->import(Database::class, 'Database');
		$this->setStaticUrls();
	}

	/**
	 * Return the current theme as string
	 *
	 * @return string The name of the theme
	 */
	public static function getTheme()
	{
		$theme = Config::get('backendTheme');
		$projectDir = System::getContainer()->getParameter('kernel.project_dir');

		if ($theme != '' && $theme != 'flexible' && is_dir($projectDir . '/system/themes/' . $theme))
		{
			return $theme;
		}

		return 'flexible';
	}

	/**
	 * Return the back end themes as array
	 *
	 * @return array An array of available back end themes
	 */
	public static function getThemes()
	{
		$arrReturn = array();
<<<<<<< HEAD
		$rootDir = System::getContainer()->getParameter('kernel.project_dir');
		$arrThemes = Folder::scan($rootDir . '/system/themes');
=======
		$projectDir = System::getContainer()->getParameter('kernel.project_dir');
		$arrThemes = scan($projectDir . '/system/themes');
>>>>>>> 77f9f7ad

		foreach ($arrThemes as $strTheme)
		{
			if (strncmp($strTheme, '.', 1) === 0 || !is_dir($projectDir . '/system/themes/' . $strTheme))
			{
				continue;
			}

			$arrReturn[$strTheme] = $strTheme;
		}

		return $arrReturn;
	}

	/**
	 * Return the TinyMCE language
	 *
	 * @return string
	 */
	public static function getTinyMceLanguage()
	{
		$lang = $GLOBALS['TL_LANGUAGE'];

		if ($lang == '')
		{
			return 'en';
		}

		$lang = str_replace('-', '_', $lang);
		$projectDir = System::getContainer()->getParameter('kernel.project_dir');

		// The translation exists
		if (file_exists($projectDir . '/assets/tinymce4/js/langs/' . $lang . '.js'))
		{
			return $lang;
		}

		if (($short = substr($GLOBALS['TL_LANGUAGE'], 0, 2)) != $lang)
		{
			// Try the short tag, e.g. "de" instead of "de_CH"
			if (file_exists($projectDir . '/assets/tinymce4/js/langs/' . $short . '.js'))
			{
				return $short;
			}
		}
		elseif (($long = $short . '_' . strtoupper($short)) != $lang)
		{
			// Try the long tag, e.g. "fr_FR" instead of "fr" (see #6952)
			if (file_exists($projectDir . '/assets/tinymce4/js/langs/' . $long . '.js'))
			{
				return $long;
			}
		}

		// Fallback to English
		return 'en';
	}

	/**
	 * Get the Ace code editor type from a file extension
	 *
	 * @param string $ext
	 *
	 * @return string
	 */
	public static function getAceType($ext)
	{
		switch ($ext)
		{
			case 'css':
			case 'diff':
			case 'html':
			case 'ini':
			case 'java':
			case 'json':
			case 'less':
			case 'mysql':
			case 'php':
			case 'scss':
			case 'sql':
			case 'twig':
			case 'xml':
			case 'yaml':
				return $ext;

			case 'js':
			case 'javascript':
				return 'javascript';

			case 'md':
			case 'markdown':
				return 'markdown';

			case 'cgi':
			case 'pl':
				return 'perl';

			case 'py':
				return 'python';

			case 'c': case 'cc': case 'cpp': case 'c++':
			case 'h': case 'hh': case 'hpp': case 'h++':
				return 'c_cpp';

			case 'html5':
			case 'xhtml':
				return 'php';

			case 'svg':
			case 'svgz':
				return 'xml';

			default:
				return 'text';
		}
	}

	/**
	 * Return a list of TinyMCE templates as JSON string
	 *
	 * @return string
	 */
	public static function getTinyTemplates()
	{
		$strDir = Config::get('uploadPath') . '/tiny_templates';
		$projectDir = System::getContainer()->getParameter('kernel.project_dir');

		if (!is_dir($projectDir . '/' . $strDir))
		{
			return '';
		}

		$arrFiles = array();
<<<<<<< HEAD
		$arrTemplates = Folder::scan($rootDir . '/' . $strDir);
=======
		$arrTemplates = scan($projectDir . '/' . $strDir);
>>>>>>> 77f9f7ad

		foreach ($arrTemplates as $strFile)
		{
			if (strncmp('.', $strFile, 1) !== 0 && is_file($projectDir . '/' . $strDir . '/' . $strFile))
			{
				$arrFiles[] = '{ title: "' . $strFile . '", url: "' . $strDir . '/' . $strFile . '" }';
			}
		}

		return implode(",\n", $arrFiles) . "\n";
	}

	/**
	 * Add the request token to the URL
	 *
	 * @param string  $strRequest
	 * @param boolean $blnAddRef
	 * @param array   $arrUnset
	 *
	 * @return string
	 */
	public static function addToUrl($strRequest, $blnAddRef=true, $arrUnset=array())
	{
		// Unset the "no back button" flag
		$arrUnset[] = 'nb';

		return parent::addToUrl($strRequest . (($strRequest != '') ? '&amp;' : '') . 'rt=' . REQUEST_TOKEN, $blnAddRef, $arrUnset);
	}

	/**
	 * Handle "runonce" files
	 *
	 * @throws \Exception
	 */
	public static function handleRunOnce()
	{
		try
		{
			$files = System::getContainer()->get('contao.resource_locator')->locate('config/runonce.php', null, false);
		}
		catch (\InvalidArgumentException $e)
		{
			return;
		}

		foreach ($files as $file)
		{
			try
			{
				include $file;
			}
			catch (\Exception $e)
			{
			}

			$strRelpath = StringUtil::stripRootDir($file);

			if (!unlink($file))
			{
				throw new \Exception("The file $strRelpath cannot be deleted. Please remove the file manually and correct the file permission settings on your server.");
			}

			System::log("File $strRelpath ran once and has then been removed successfully", __METHOD__, TL_GENERAL);
		}

		$appDir = System::getContainer()->getParameter('kernel.project_dir') . '/app';

		if (!is_dir($appDir))
		{
			return;
		}

		$finder = Finder::create()->files()->in($appDir);

		// Do not remove the app folder if there are still files in it
		if ($finder->hasResults())
		{
			return;
		}

		try
		{
			(new Filesystem())->remove($appDir);
		}
		catch (IOException $e)
		{
			// ignore
		}
	}

	/**
	 * Open a back end module and return it as HTML
	 *
	 * @param string               $module
	 * @param PickerInterface|null $picker
	 *
	 * @return string
	 *
	 * @throws AccessDeniedException
	 */
	protected function getBackendModule($module, PickerInterface $picker = null)
	{
		$arrModule = array();

		foreach ($GLOBALS['BE_MOD'] as &$arrGroup)
		{
			if (isset($arrGroup[$module]))
			{
				$arrModule = &$arrGroup[$module];
				break;
			}
		}

		unset($arrGroup);

		$this->import(BackendUser::class, 'User');
		$blnAccess = (isset($arrModule['disablePermissionChecks']) && $arrModule['disablePermissionChecks'] === true) || $this->User->hasAccess($module, 'modules');

		// Check whether the current user has access to the current module
		if (!$blnAccess)
		{
			throw new AccessDeniedException('Back end module "' . $module . '" is not allowed for user "' . $this->User->username . '".');
		}

		// The module does not exist
		if (empty($arrModule))
		{
			throw new \InvalidArgumentException('Back end module "' . $module . '" is not defined in the BE_MOD array');
		}

		/** @var Session $objSession */
		$objSession = System::getContainer()->get('session');

		$arrTables = (array) $arrModule['tables'];
		$strTable = Input::get('table') ?: $arrTables[0];
		$id = (!Input::get('act') && Input::get('id')) ? Input::get('id') : $objSession->get('CURRENT_ID');

		// Store the current ID in the current session
		if ($id != $objSession->get('CURRENT_ID'))
		{
			$objSession->set('CURRENT_ID', $id);
		}

		\define('CURRENT_ID', (Input::get('table') ? $id : Input::get('id')));
		$this->Template->headline = $GLOBALS['TL_LANG']['MOD'][$module][0];

		// Add the module style sheet
		if (isset($arrModule['stylesheet']))
		{
			foreach ((array) $arrModule['stylesheet'] as $stylesheet)
			{
				$GLOBALS['TL_CSS'][] = $stylesheet;
			}
		}

		// Add module javascript
		if (isset($arrModule['javascript']))
		{
			foreach ((array) $arrModule['javascript'] as $javascript)
			{
				$GLOBALS['TL_JAVASCRIPT'][] = $javascript;
			}
		}

		$dc = null;

		// Create the data container object
		if ($strTable != '')
		{
			if (!\in_array($strTable, $arrTables))
			{
				throw new AccessDeniedException('Table "' . $strTable . '" is not allowed in module "' . $module . '".');
			}

			// Load the language and DCA file
			System::loadLanguageFile($strTable);
			$this->loadDataContainer($strTable);

			// Include all excluded fields which are allowed for the current user
			if ($GLOBALS['TL_DCA'][$strTable]['fields'])
			{
				foreach ($GLOBALS['TL_DCA'][$strTable]['fields'] as $k=>$v)
				{
					if ($v['exclude'] && $this->User->hasAccess($strTable . '::' . $k, 'alexf'))
					{
						if ($strTable == 'tl_user_group')
						{
							$GLOBALS['TL_DCA'][$strTable]['fields'][$k]['orig_exclude'] = $GLOBALS['TL_DCA'][$strTable]['fields'][$k]['exclude'];
						}

						$GLOBALS['TL_DCA'][$strTable]['fields'][$k]['exclude'] = false;
					}
				}
			}

			// Fabricate a new data container object
			if ($GLOBALS['TL_DCA'][$strTable]['config']['dataContainer'] == '')
			{
				$this->log('Missing data container for table "' . $strTable . '"', __METHOD__, TL_ERROR);
				trigger_error('Could not create a data container object', E_USER_ERROR);
			}

			$dataContainer = 'DC_' . $GLOBALS['TL_DCA'][$strTable]['config']['dataContainer'];

			/** @var DataContainer $dc */
			$dc = new $dataContainer($strTable, $arrModule);

			if ($picker !== null && $dc instanceof DataContainer)
			{
				$dc->initPicker($picker);
			}
		}

		// Wrap the existing headline
		$this->Template->headline = '<span>' . $this->Template->headline . '</span>';

		// AJAX request
		if ($_POST && Environment::get('isAjaxRequest'))
		{
			$this->objAjax->executePostActions($dc);
		}

		// Trigger the module callback
		elseif (class_exists($arrModule['callback']))
		{
			/** @var Module $objCallback */
			$objCallback = new $arrModule['callback']($dc);

			$this->Template->main .= $objCallback->generate();
		}

		// Custom action (if key is not defined in config.php the default action will be called)
		elseif (Input::get('key') && isset($arrModule[Input::get('key')]))
		{
			$objCallback = System::importStatic($arrModule[Input::get('key')][0]);
			$response = $objCallback->{$arrModule[Input::get('key')][1]}($dc);

			if ($response instanceof RedirectResponse)
			{
				throw new ResponseException($response);
			}

			if ($response instanceof Response)
			{
				$response = $response->getContent();
			}

			$this->Template->main .= $response;

			// Add the name of the parent element
			if (isset($_GET['table']) && !empty($GLOBALS['TL_DCA'][$strTable]['config']['ptable']) && \in_array(Input::get('table'), $arrTables) && Input::get('table') != $arrTables[0])
			{
				$objRow = $this->Database->prepare("SELECT * FROM " . $GLOBALS['TL_DCA'][$strTable]['config']['ptable'] . " WHERE id=(SELECT pid FROM $strTable WHERE id=?)")
										 ->limit(1)
										 ->execute(Input::get('id'));

				if ($objRow->title != '')
				{
					$this->Template->headline .= ' › <span>' . $objRow->title . '</span>';
				}
				elseif ($objRow->name != '')
				{
					$this->Template->headline .= ' › <span>' . $objRow->name . '</span>';
				}
			}

			// Add the name of the submodule
			$this->Template->headline .= ' › <span>' . sprintf($GLOBALS['TL_LANG'][$strTable][Input::get('key')][1], Input::get('id')) . '</span>';
		}

		// Default action
		elseif (\is_object($dc))
		{
			$act = Input::get('act');

			if ($act == '' || $act == 'paste' || $act == 'select')
			{
				$act = ($dc instanceof \listable) ? 'showAll' : 'edit';
			}

			switch ($act)
			{
				case 'delete':
				case 'show':
				case 'showAll':
				case 'undo':
					if (!$dc instanceof \listable)
					{
						$this->log('Data container ' . $strTable . ' is not listable', __METHOD__, TL_ERROR);
						trigger_error('The current data container is not listable', E_USER_ERROR);
					}
					break;

				case 'create':
				case 'cut':
				case 'cutAll':
				case 'copy':
				case 'copyAll':
				case 'move':
				case 'edit':
					if (!$dc instanceof \editable)
					{
						$this->log('Data container ' . $strTable . ' is not editable', __METHOD__, TL_ERROR);
						trigger_error('The current data container is not editable', E_USER_ERROR);
					}
					break;
			}

			// Add the name of the parent elements
			if ($strTable && \in_array($strTable, $arrTables) && $strTable != $arrTables[0])
			{
				$trail = array();

				$pid = $dc->id;
				$table = $strTable;
				$ptable = ($act != 'edit') ? $GLOBALS['TL_DCA'][$strTable]['config']['ptable'] : $strTable;

				while ($ptable && !\in_array($GLOBALS['TL_DCA'][$table]['list']['sorting']['mode'], array(5, 6)))
				{
					$objRow = $this->Database->prepare("SELECT * FROM " . $ptable . " WHERE id=?")
											 ->limit(1)
											 ->execute($pid);

					// Add only parent tables to the trail
					if ($table != $ptable)
					{
						// Add table name
						if (isset($GLOBALS['TL_LANG']['MOD'][$table]))
						{
							$trail[] = ' › <span>' . $GLOBALS['TL_LANG']['MOD'][$table] . '</span>';
						}

						// Add object title or name
						if ($objRow->title != '')
						{
							$trail[] = ' › <span>' . $objRow->title . '</span>';
						}
						elseif ($objRow->name != '')
						{
							$trail[] = ' › <span>' . $objRow->name . '</span>';
						}
						elseif ($objRow->headline != '')
						{
							$trail[] = ' › <span>' . $objRow->headline . '</span>';
						}
					}

					System::loadLanguageFile($ptable);
					$this->loadDataContainer($ptable);

					// Next parent table
					$pid = $objRow->pid;
					$table = $ptable;
					$ptable = ($GLOBALS['TL_DCA'][$ptable]['config']['dynamicPtable']) ? $objRow->ptable : $GLOBALS['TL_DCA'][$ptable]['config']['ptable'];
				}

				// Add the last parent table
				if (isset($GLOBALS['TL_LANG']['MOD'][$table]))
				{
					$trail[] = ' › <span>' . $GLOBALS['TL_LANG']['MOD'][$table] . '</span>';
				}

				// Add the breadcrumb trail in reverse order
				foreach (array_reverse($trail) as $breadcrumb)
				{
					$this->Template->headline .= $breadcrumb;
				}
			}

			$do = Input::get('do');

			// Add the current action
			if ($act == 'editAll')
			{
				if (isset($GLOBALS['TL_LANG']['MSC']['all'][0]))
				{
					$this->Template->headline .= ' › <span>' . $GLOBALS['TL_LANG']['MSC']['all'][0] . '</span>';
				}
			}
			elseif ($act == 'overrideAll')
			{
				if (isset($GLOBALS['TL_LANG']['MSC']['all_override'][0]))
				{
					$this->Template->headline .= ' › <span>' . $GLOBALS['TL_LANG']['MSC']['all_override'][0] . '</span>';
				}
			}
			elseif (Input::get('id'))
			{
				if ($do == 'files' || $do == 'tpl_editor')
				{
					// Handle new folders (see #7980)
					if (strpos(Input::get('id'), '__new__') !== false)
					{
						$this->Template->headline .= ' › <span>' . \dirname(Input::get('id')) . '</span> › <span>' . $GLOBALS['TL_LANG'][$strTable]['new'][1] . '</span>';
					}
					else
					{
						$this->Template->headline .= ' › <span>' . Input::get('id') . '</span>';
					}
				}
				elseif (isset($GLOBALS['TL_LANG'][$strTable][$act]))
				{
					if (\is_array($GLOBALS['TL_LANG'][$strTable][$act]))
					{
						$this->Template->headline .= ' › <span>' . sprintf($GLOBALS['TL_LANG'][$strTable][$act][1], Input::get('id')) . '</span>';
					}
					else
					{
						$this->Template->headline .= ' › <span>' . sprintf($GLOBALS['TL_LANG'][$strTable][$act], Input::get('id')) . '</span>';
					}
				}
			}
			elseif (Input::get('pid'))
			{
				if ($do == 'files' || $do == 'tpl_editor')
				{
					if ($act == 'move')
					{
						$this->Template->headline .= ' › <span>' . Input::get('pid') . '</span> › <span>' . $GLOBALS['TL_LANG'][$strTable]['move'][1] . '</span>';
					}
					else
					{
						$this->Template->headline .= ' › <span>' . Input::get('pid') . '</span>';
					}
				}
				elseif (isset($GLOBALS['TL_LANG'][$strTable][$act]))
				{
					if (\is_array($GLOBALS['TL_LANG'][$strTable][$act]))
					{
						$this->Template->headline .= ' › <span>' . sprintf($GLOBALS['TL_LANG'][$strTable][$act][1], Input::get('pid')) . '</span>';
					}
					else
					{
						$this->Template->headline .= ' › <span>' . sprintf($GLOBALS['TL_LANG'][$strTable][$act], Input::get('pid')) . '</span>';
					}
				}
			}

			return $dc->$act();
		}

		return null;
	}

	/**
	 * Get all searchable pages and return them as array
	 *
	 * @param integer $pid
	 * @param string  $domain
	 * @param boolean $blnIsXmlSitemap
	 *
	 * @return array
	 */
	public static function findSearchablePages($pid=0, $domain='', $blnIsXmlSitemap=false)
	{
		$objPages = PageModel::findPublishedByPid($pid, array('ignoreFePreview'=>true));

		if ($objPages === null)
		{
			return array();
		}

		$arrPages = array();

		// Recursively walk through all subpages
		foreach ($objPages as $objPage)
		{
			// Searchable and not protected
			if ($objPage->type == 'regular' && !$objPage->requireItem && (!$objPage->noSearch || $blnIsXmlSitemap) && (!$blnIsXmlSitemap || $objPage->robots != 'noindex,nofollow') && (!$objPage->protected || Config::get('indexProtected')))
			{
				$arrPages[] = $objPage->getAbsoluteUrl();

				// Get articles with teaser
				if (($objArticles = ArticleModel::findPublishedWithTeaserByPid($objPage->id, array('ignoreFePreview'=>true))) !== null)
				{
					foreach ($objArticles as $objArticle)
					{
						$arrPages[] = $objPage->getAbsoluteUrl('/articles/' . ($objArticle->alias ?: $objArticle->id));
					}
				}
			}

			// Get subpages
			if ((!$objPage->protected || Config::get('indexProtected')) && ($arrSubpages = static::findSearchablePages($objPage->id, $domain, $blnIsXmlSitemap)))
			{
				$arrPages = array_merge($arrPages, $arrSubpages);
			}
		}

		return $arrPages;
	}

	/**
	 * Add the file meta information to the request
	 *
	 * @param string  $strUuid
	 * @param string  $strPtable
	 * @param integer $intPid
	 *
	 * @deprecated Deprecated since Contao 4.4, to be removed in Contao 5.0.
	 */
	public static function addFileMetaInformationToRequest($strUuid, $strPtable, $intPid)
	{
		@trigger_error('Using Backend::addFileMetaInformationToRequest() has been deprecated and will no longer work in Contao 5.0.', E_USER_DEPRECATED);

		$objFile = FilesModel::findByUuid($strUuid);

		if ($objFile === null)
		{
			return;
		}

		$arrMeta = StringUtil::deserialize($objFile->meta);

		if (empty($arrMeta))
		{
			return;
		}

		$objPage = null;

		if ($strPtable == 'tl_article')
		{
			$objPage = PageModel::findOneBy(array('tl_page.id=(SELECT pid FROM tl_article WHERE id=?)'), $intPid);
		}
		elseif (isset($GLOBALS['TL_HOOKS']['addFileMetaInformationToRequest']) && \is_array($GLOBALS['TL_HOOKS']['addFileMetaInformationToRequest']))
		{
			// HOOK: support custom modules
			foreach ($GLOBALS['TL_HOOKS']['addFileMetaInformationToRequest'] as $callback)
			{
				if (($val = System::importStatic($callback[0])->{$callback[1]}($strPtable, $intPid)) !== false)
				{
					$objPage = $val;
				}
			}

			if ($objPage instanceof Result && $objPage->numRows < 1)
			{
				return;
			}

			if (\is_object($objPage) && !($objPage instanceof PageModel))
			{
				$objPage = PageModel::findByPk($objPage->id);
			}
		}

		if ($objPage === null)
		{
			return;
		}

		$objPage->loadDetails();

		// Convert the language to a locale (see #5678)
		$strLanguage = str_replace('-', '_', $objPage->rootLanguage);

		if (isset($arrMeta[$strLanguage]))
		{
			if (!empty($arrMeta[$strLanguage]['title']) && Input::post('title') == '')
			{
				Input::setPost('title', $arrMeta[$strLanguage]['title']);
			}

			if (!empty($arrMeta[$strLanguage]['alt']) && Input::post('alt') == '')
			{
				Input::setPost('alt', $arrMeta[$strLanguage]['alt']);
			}

			if (!empty($arrMeta[$strLanguage]['caption']) && Input::post('caption') == '')
			{
				Input::setPost('caption', $arrMeta[$strLanguage]['caption']);
			}
		}
	}

	/**
	 * Add a breadcrumb menu to the page tree
	 *
	 * @param string $strKey
	 *
	 * @throws AccessDeniedException
	 * @throws \RuntimeException
	 */
	public static function addPagesBreadcrumb($strKey='tl_page_node')
	{
		/** @var AttributeBagInterface $objSession */
		$objSession = System::getContainer()->get('session')->getBag('contao_backend');

		// Set a new node
		if (isset($_GET['pn']))
		{
			// Check the path (thanks to Arnaud Buchoux)
			if (Validator::isInsecurePath(Input::get('pn', true)))
			{
				throw new \RuntimeException('Insecure path ' . Input::get('pn', true));
			}

			$objSession->set($strKey, Input::get('pn', true));
			Controller::redirect(preg_replace('/&pn=[^&]*/', '', Environment::get('request')));
		}

		$intNode = $objSession->get($strKey);

		if ($intNode < 1)
		{
			return;
		}

		// Check the path (thanks to Arnaud Buchoux)
		if (Validator::isInsecurePath($intNode))
		{
			throw new \RuntimeException('Insecure path ' . $intNode);
		}

		$arrIds   = array();
		$arrLinks = array();
		$objUser  = BackendUser::getInstance();

		// Generate breadcrumb trail
		if ($intNode)
		{
			$intId = $intNode;
			$objDatabase = Database::getInstance();

			do
			{
				$objPage = $objDatabase->prepare("SELECT * FROM tl_page WHERE id=?")
									   ->limit(1)
									   ->execute($intId);

				if ($objPage->numRows < 1)
				{
					// Currently selected page does not exist
					if ($intId == $intNode)
					{
						$objSession->set($strKey, 0);

						return;
					}

					break;
				}

				$arrIds[] = $intId;

				// No link for the active page
				if ($objPage->id == $intNode)
				{
					$arrLinks[] = self::addPageIcon($objPage->row(), '', null, '', true) . ' ' . $objPage->title;
				}
				else
				{
					$arrLinks[] = self::addPageIcon($objPage->row(), '', null, '', true) . ' <a href="' . self::addToUrl('pn=' . $objPage->id) . '" title="' . StringUtil::specialchars($GLOBALS['TL_LANG']['MSC']['selectNode']) . '">' . $objPage->title . '</a>';
				}

				// Do not show the mounted pages
				if (!$objUser->isAdmin && $objUser->hasAccess($objPage->id, 'pagemounts'))
				{
					break;
				}

				$intId = $objPage->pid;
			} while ($intId > 0 && $objPage->type != 'root');
		}

		// Check whether the node is mounted
		if (!$objUser->hasAccess($arrIds, 'pagemounts'))
		{
			$objSession->set($strKey, 0);

			throw new AccessDeniedException('Page ID ' . $intNode . ' is not mounted.');
		}

		// Limit tree
		$GLOBALS['TL_DCA']['tl_page']['list']['sorting']['root'] = array($intNode);

		// Add root link
		$arrLinks[] = Image::getHtml('pagemounts.svg') . ' <a href="' . self::addToUrl('pn=0') . '" title="' . StringUtil::specialchars($GLOBALS['TL_LANG']['MSC']['selectAllNodes']) . '">' . $GLOBALS['TL_LANG']['MSC']['filterAll'] . '</a>';
		$arrLinks = array_reverse($arrLinks);

		// Insert breadcrumb menu
		$GLOBALS['TL_DCA']['tl_page']['list']['sorting']['breadcrumb'] .= '

<nav aria-label="' . $GLOBALS['TL_LANG']['MSC']['breadcrumbMenu'] . '">
  <ul id="tl_breadcrumb">
    <li>' . implode(' › </li><li>', $arrLinks) . '</li>
  </ul>
</nav>';
	}

	/**
	 * Add an image to each page in the tree
	 *
	 * @param array         $row
	 * @param string        $label
	 * @param DataContainer $dc
	 * @param string        $imageAttribute
	 * @param boolean       $blnReturnImage
	 * @param boolean       $blnProtected
	 *
	 * @return string
	 */
	public static function addPageIcon($row, $label, DataContainer $dc=null, $imageAttribute='', $blnReturnImage=false, $blnProtected=false)
	{
		if ($blnProtected)
		{
			$row['protected'] = true;
		}

		$image = Controller::getPageStatusIcon((object) $row);
		$imageAttribute = trim($imageAttribute . ' data-icon="' . Controller::getPageStatusIcon((object) array_merge($row, array('published'=>'1'))) . '" data-icon-disabled="' . Controller::getPageStatusIcon((object) array_merge($row, array('published'=>''))) . '"');

		// Return the image only
		if ($blnReturnImage)
		{
			return Image::getHtml($image, '', $imageAttribute);
		}

		// Mark root pages
		if ($row['type'] == 'root' || Input::get('do') == 'article')
		{
			$label = '<strong>' . $label . '</strong>';
		}

		// Add the breadcrumb link
		$label = '<a href="' . self::addToUrl('pn=' . $row['id']) . '" title="' . StringUtil::specialchars($GLOBALS['TL_LANG']['MSC']['selectNode']) . '">' . $label . '</a>';

		// Return the image
		return '<a href="contao/preview.php?page=' . $row['id'] . '" title="' . StringUtil::specialchars($GLOBALS['TL_LANG']['MSC']['view']) . '" target="_blank">' . Image::getHtml($image, '', $imageAttribute) . '</a> ' . $label;
	}

	/**
	 * Return the system messages as HTML
	 *
	 * @return string The messages HTML markup
	 */
	public static function getSystemMessages()
	{
		$strMessages = '';

		// HOOK: add custom messages
		if (isset($GLOBALS['TL_HOOKS']['getSystemMessages']) && \is_array($GLOBALS['TL_HOOKS']['getSystemMessages']))
		{
			$arrMessages = array();

			foreach ($GLOBALS['TL_HOOKS']['getSystemMessages'] as $callback)
			{
				$strBuffer = System::importStatic($callback[0])->{$callback[1]}();

				if ($strBuffer != '')
				{
					$arrMessages[] = $strBuffer;
				}
			}

			if (!empty($arrMessages))
			{
				$strMessages .= implode("\n", $arrMessages);
			}
		}

		return $strMessages;
	}

	/**
	 * Add a breadcrumb menu to the file tree
	 *
	 * @param string $strKey
	 *
	 * @throws AccessDeniedException
	 * @throws \RuntimeException
	 */
	public static function addFilesBreadcrumb($strKey='tl_files_node')
	{
		/** @var AttributeBagInterface $objSession */
		$objSession = System::getContainer()->get('session')->getBag('contao_backend');

		// Set a new node
		if (isset($_GET['fn']))
		{
			// Check the path (thanks to Arnaud Buchoux)
			if (Validator::isInsecurePath(Input::get('fn', true)))
			{
				throw new \RuntimeException('Insecure path ' . Input::get('fn', true));
			}

			$objSession->set($strKey, Input::get('fn', true));
			Controller::redirect(preg_replace('/[?&]fn=[^&]*/', '', Environment::get('request')));
		}

		$strNode = $objSession->get($strKey);

		if ($strNode == '')
		{
			return;
		}

		// Check the path (thanks to Arnaud Buchoux)
		if (Validator::isInsecurePath($strNode))
		{
			throw new \RuntimeException('Insecure path ' . $strNode);
		}

		$projectDir = System::getContainer()->getParameter('kernel.project_dir');

		// Currently selected folder does not exist
		if (!is_dir($projectDir . '/' . $strNode))
		{
			$objSession->set($strKey, '');

			return;
		}

		$objUser  = BackendUser::getInstance();
		$strPath  = Config::get('uploadPath');
		$arrNodes = explode('/', preg_replace('/^' . preg_quote(Config::get('uploadPath'), '/') . '\//', '', $strNode));
		$arrLinks = array();

		// Add root link
		$arrLinks[] = Image::getHtml('filemounts.svg') . ' <a href="' . self::addToUrl('fn=') . '" title="' . StringUtil::specialchars($GLOBALS['TL_LANG']['MSC']['selectAllNodes']) . '">' . $GLOBALS['TL_LANG']['MSC']['filterAll'] . '</a>';

		// Generate breadcrumb trail
		foreach ($arrNodes as $strFolder)
		{
			$strPath .= '/' . $strFolder;

			// Do not show pages which are not mounted
			if (!$objUser->hasAccess($strPath, 'filemounts'))
			{
				continue;
			}

			// No link for the active folder
			if ($strPath == $strNode)
			{
				$arrLinks[] = Image::getHtml('folderC.svg') . ' ' . $strFolder;
			}
			else
			{
				$arrLinks[] = Image::getHtml('folderC.svg') . ' <a href="' . self::addToUrl('fn=' . $strPath) . '" title="' . StringUtil::specialchars($GLOBALS['TL_LANG']['MSC']['selectNode']) . '">' . $strFolder . '</a>';
			}
		}

		// Check whether the node is mounted
		if (!$objUser->hasAccess($strNode, 'filemounts'))
		{
			$objSession->set($strKey, '');

			throw new AccessDeniedException('Folder ID "' . $strNode . '" is not mounted');
		}

		// Limit tree
		$GLOBALS['TL_DCA']['tl_files']['list']['sorting']['root'] = array($strNode);

		// Insert breadcrumb menu
		$GLOBALS['TL_DCA']['tl_files']['list']['sorting']['breadcrumb'] .= '

<nav aria-label="' . $GLOBALS['TL_LANG']['MSC']['breadcrumbMenu'] . '">
  <ul id="tl_breadcrumb">
    <li>' . implode(' › </li><li>', $arrLinks) . '</li>
  </ul>
</nav>';
	}

	/**
	 * Convert an array of layout section IDs to an associative array with IDs and labels
	 *
	 * @param array $arrSections
	 *
	 * @return array
	 */
	public static function convertLayoutSectionIdsToAssociativeArray($arrSections)
	{
		$arrSections = array_flip(array_values(array_unique($arrSections)));

		foreach (array_keys($arrSections) as $k)
		{
			$arrSections[$k] = $GLOBALS['TL_LANG']['COLS'][$k];
		}

		asort($arrSections);

		return $arrSections;
	}

	/**
	 * Generate the DCA picker wizard
	 *
	 * @param boolean|array $extras
	 * @param string        $table
	 * @param string        $field
	 * @param string        $inputName
	 *
	 * @return string
	 */
	public static function getDcaPickerWizard($extras, $table, $field, $inputName)
	{
		$context = 'link';
		$extras = \is_array($extras) ? $extras : array();
		$providers = (isset($extras['providers']) && \is_array($extras['providers'])) ? $extras['providers'] : null;

		if (isset($extras['context']))
		{
			$context = $extras['context'];
			unset($extras['context']);
		}

		$factory = System::getContainer()->get('contao.picker.builder');

		if (!$factory->supportsContext($context, $providers))
		{
			return '';
		}

		return ' <a href="' . StringUtil::ampersand($factory->getUrl($context, $extras)) . '" title="' . StringUtil::specialchars($GLOBALS['TL_LANG']['MSC']['pagepicker']) . '" id="pp_' . $inputName . '">' . Image::getHtml((\is_array($extras) && isset($extras['icon']) ? $extras['icon'] : 'pickpage.svg'), $GLOBALS['TL_LANG']['MSC']['pagepicker']) . '</a>
  <script>
    $("pp_' . $inputName . '").addEvent("click", function(e) {
      e.preventDefault();
      Backend.openModalSelector({
        "id": "tl_listing",
        "title": ' . json_encode($GLOBALS['TL_DCA'][$table]['fields'][$field]['label'][0]) . ',
        "url": this.href + "&value=" + document.getElementById("ctrl_' . $inputName . '").value,
        "callback": function(picker, value) {
          $("ctrl_' . $inputName . '").value = value.join(",");
          $("ctrl_' . $inputName . '").fireEvent("change");
        }.bind(this)
      });
    });
  </script>';
	}

	/**
	 * Return the decoded host name
	 *
	 * @return string
	 */
	public static function getDecodedHostname()
	{
		$host = Environment::get('host');

		if (strncmp($host, 'xn--', 4) === 0)
		{
			$host = Idna::decode($host);
		}

		return $host;
	}

	/**
	 * Add the custom layout section references
	 */
	public function addCustomLayoutSectionReferences()
	{
		$objLayout = $this->Database->getInstance()->query("SELECT sections FROM tl_layout WHERE sections!=''");

		while ($objLayout->next())
		{
			$arrCustom = StringUtil::deserialize($objLayout->sections);

			// Add the custom layout sections
			if (!empty($arrCustom) && \is_array($arrCustom))
			{
				foreach ($arrCustom as $v)
				{
					if (!empty($v['id']))
					{
						$GLOBALS['TL_LANG']['COLS'][$v['id']] = $v['title'];
					}
				}
			}
		}
	}

	/**
	 * Get all allowed pages and return them as string
	 *
	 * @return string
	 */
	public function createPageList()
	{
		$this->import(BackendUser::class, 'User');

		if ($this->User->isAdmin)
		{
			return $this->doCreatePageList();
		}

		$return = '';
		$processed = array();

		foreach ($this->eliminateNestedPages($this->User->pagemounts) as $page)
		{
			$objPage = PageModel::findWithDetails($page);

			// Root page mounted
			if ($objPage->type == 'root')
			{
				$title = $objPage->title;
				$start = $objPage->id;
			}

			// Regular page mounted
			else
			{
				$title = $objPage->rootTitle;
				$start = $objPage->rootId;
			}

			// Do not process twice
			if (\in_array($start, $processed))
			{
				continue;
			}

			// Skip websites that run under a different domain (see #2387)
			if ($objPage->domain && $objPage->domain != Environment::get('host'))
			{
				continue;
			}

			$processed[] = $start;
			$return .= '<optgroup label="' . $title . '">' . $this->doCreatePageList($start) . '</optgroup>';
		}

		return $return;
	}

	/**
	 * Recursively get all allowed pages and return them as string
	 *
	 * @param integer $intId
	 * @param integer $level
	 *
	 * @return string
	 */
	protected function doCreatePageList($intId=0, $level=-1)
	{
		$objPages = $this->Database->prepare("SELECT id, title, type, dns FROM tl_page WHERE pid=? ORDER BY sorting")
								   ->execute($intId);

		if ($objPages->numRows < 1)
		{
			return '';
		}

		++$level;
		$strOptions = '';

		while ($objPages->next())
		{
			if ($objPages->type == 'root')
			{
				// Skip websites that run under a different domain
				if ($objPages->dns && $objPages->dns != Environment::get('host'))
				{
					continue;
				}

				$strOptions .= '<optgroup label="' . $objPages->title . '">';
				$strOptions .= $this->doCreatePageList($objPages->id, -1);
				$strOptions .= '</optgroup>';
			}
			else
			{
				$strOptions .= sprintf('<option value="{{link_url::%s}}"%s>%s%s</option>', $objPages->id, (('{{link_url::' . $objPages->id . '}}' == Input::get('value')) ? ' selected="selected"' : ''), str_repeat(' &nbsp; &nbsp; ', $level), StringUtil::specialchars($objPages->title));
				$strOptions .= $this->doCreatePageList($objPages->id, $level);
			}
		}

		return $strOptions;
	}

	/**
	 * Get all allowed files and return them as string
	 *
	 * @param string  $strFilter
	 * @param boolean $filemount
	 *
	 * @return string
	 */
	public function createFileList($strFilter='', $filemount=false)
	{
		// Deprecated since Contao 4.0, to be removed in Contao 5.0
		if ($strFilter === true)
		{
			@trigger_error('Passing "true" to Backend::createFileList() has been deprecated and will no longer work in Contao 5.0.', E_USER_DEPRECATED);

			$strFilter = 'gif,jpg,jpeg,png';
		}

		$this->import(BackendUser::class, 'User');

		if ($this->User->isAdmin)
		{
			return $this->doCreateFileList(Config::get('uploadPath'), -1, $strFilter);
		}

		$return = '';
		$processed = array();

		// Set custom filemount
		if ($filemount)
		{
			$this->User->filemounts = array($filemount);
		}

		// Limit nodes to the filemounts of the user
		foreach ($this->eliminateNestedPaths($this->User->filemounts) as $path)
		{
			if (\in_array($path, $processed))
			{
				continue;
			}

			$processed[] = $path;
			$return .= $this->doCreateFileList($path, -1, $strFilter);
		}

		return $return;
	}

	/**
	 * Recursively get all allowed files and return them as string
	 *
	 * @param string  $strFolder
	 * @param integer $level
	 * @param string  $strFilter
	 *
	 * @return string
	 */
	protected function doCreateFileList($strFolder=null, $level=-1, $strFilter='')
	{
		// Deprecated since Contao 4.0, to be removed in Contao 5.0
		if ($strFilter === true)
		{
			@trigger_error('Passing "true" to Backend::doCreateFileList() has been deprecated and will no longer work in Contao 5.0.', E_USER_DEPRECATED);

			$strFilter = 'gif,jpg,jpeg,png';
		}

<<<<<<< HEAD
		$rootDir = System::getContainer()->getParameter('kernel.project_dir');
		$arrPages = Folder::scan($rootDir . '/' . $strFolder);
=======
		$projectDir = System::getContainer()->getParameter('kernel.project_dir');
		$arrPages = scan($projectDir . '/' . $strFolder);
>>>>>>> 77f9f7ad

		// Empty folder
		if (empty($arrPages))
		{
			return '';
		}

		// Protected folder
		if (\in_array('.htaccess', $arrPages))
		{
			return '';
		}

		++$level;
		$strFolders = '';
		$strFiles = '';

		// Recursively list all files and folders
		foreach ($arrPages as $strFile)
		{
			if (strncmp($strFile, '.', 1) === 0)
			{
				continue;
			}

			// Folders
			if (is_dir($projectDir . '/' . $strFolder . '/' . $strFile))
			{
				$strFolders .=  $this->doCreateFileList($strFolder . '/' . $strFile, $level, $strFilter);
			}

			// Files
			else
			{
				// Filter images
				if ($strFilter != '' && !preg_match('/\.(' . str_replace(',', '|', $strFilter) . ')$/i', $strFile))
				{
					continue;
				}

				$strFiles .= sprintf('<option value="%s"%s>%s</option>', $strFolder . '/' . $strFile, (($strFolder . '/' . $strFile == Input::get('value')) ? ' selected="selected"' : ''), StringUtil::specialchars($strFile));
			}
		}

		if ($strFiles)
		{
			return '<optgroup label="' . StringUtil::specialchars($strFolder) . '">' . $strFiles . $strFolders . '</optgroup>';
		}

		return $strFiles . $strFolders;
	}
}

class_alias(Backend::class, 'Backend');<|MERGE_RESOLUTION|>--- conflicted
+++ resolved
@@ -67,13 +67,8 @@
 	public static function getThemes()
 	{
 		$arrReturn = array();
-<<<<<<< HEAD
-		$rootDir = System::getContainer()->getParameter('kernel.project_dir');
-		$arrThemes = Folder::scan($rootDir . '/system/themes');
-=======
 		$projectDir = System::getContainer()->getParameter('kernel.project_dir');
-		$arrThemes = scan($projectDir . '/system/themes');
->>>>>>> 77f9f7ad
+		$arrThemes = Folder::scan($projectDir . '/system/themes');
 
 		foreach ($arrThemes as $strTheme)
 		{
@@ -207,11 +202,7 @@
 		}
 
 		$arrFiles = array();
-<<<<<<< HEAD
-		$arrTemplates = Folder::scan($rootDir . '/' . $strDir);
-=======
-		$arrTemplates = scan($projectDir . '/' . $strDir);
->>>>>>> 77f9f7ad
+		$arrTemplates = Folder::scan($projectDir . '/' . $strDir);
 
 		foreach ($arrTemplates as $strFile)
 		{
@@ -1353,13 +1344,8 @@
 			$strFilter = 'gif,jpg,jpeg,png';
 		}
 
-<<<<<<< HEAD
-		$rootDir = System::getContainer()->getParameter('kernel.project_dir');
-		$arrPages = Folder::scan($rootDir . '/' . $strFolder);
-=======
 		$projectDir = System::getContainer()->getParameter('kernel.project_dir');
-		$arrPages = scan($projectDir . '/' . $strFolder);
->>>>>>> 77f9f7ad
+		$arrPages = Folder::scan($projectDir . '/' . $strFolder);
 
 		// Empty folder
 		if (empty($arrPages))
