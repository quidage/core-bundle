<?php

/**
 * Contao Open Source CMS
 *
 * Copyright (c) 2005-2015 Leo Feyer
 *
 * @license LGPL-3.0+
 */

namespace Contao;

use Symfony\Component\HttpFoundation\Response;


/**
 * Class FrontendTemplate
 *
 * @property integer $id
 * @property string  $keywords
 * @property string  $content
 * @property array   $sections
 * @property string  $sPosition
 * @property string  $tag
 *
 * @author Leo Feyer <https://github.com/leofeyer>
 */
class FrontendTemplate extends \Template
{

	/**
	 * Add a hook to modify the template output
	 *
	 * @return string The template markup
	 */
	public function parse()
	{
		/** @var \PageModel $objPage */
		global $objPage;

		// Adjust the output format
		if ($objPage->outputFormat != '')
		{
			$this->strFormat = $objPage->outputFormat;
		}

		$strBuffer = parent::parse();

		// HOOK: add custom parse filters
		if (isset($GLOBALS['TL_HOOKS']['parseFrontendTemplate']) && is_array($GLOBALS['TL_HOOKS']['parseFrontendTemplate']))
		{
			foreach ($GLOBALS['TL_HOOKS']['parseFrontendTemplate'] as $callback)
			{
				$this->import($callback[0]);
				$strBuffer = $this->$callback[0]->$callback[1]($strBuffer, $this->strTemplate);
			}
		}

		return $strBuffer;
	}


	/**
	 * Send the response to the client
	 *
	 * @param bool $blnCheckRequest If true, check for unsued $_GET parameters
	 */
	public function output($blnCheckRequest=false)
	{
		$this->compile($blnCheckRequest);

		parent::output();
	}


	/**
	 * Return a response object
	 *
	 * @param bool $blnCheckRequest If true, check for unsued $_GET parameters
	 *
	 * @return Response The response object
	 */
	public function getResponse($blnCheckRequest=false)
	{
		$this->compile($blnCheckRequest);

		return parent::getResponse();
	}


	/**
	 * Compile the template
	 *
	 * @param bool $blnCheckRequest If true, check for unsued $_GET parameters
	 *
	 * @throws \UnusedArgumentsException If there are unused $_GET parameters
	 *
	 * @internal
	 */
	protected function compile($blnCheckRequest=false)
	{
		$this->keywords = '';
		$arrKeywords = array_map('trim', explode(',', $GLOBALS['TL_KEYWORDS']));

		// Add the meta keywords
		if (strlen($arrKeywords[0]))
		{
			$this->keywords = str_replace(array("\n", "\r", '"'), array(' ' , '', ''), implode(', ', array_unique($arrKeywords)));
		}

		// Parse the template
		$this->strBuffer = $this->parse();

		// HOOK: add custom output filters
		if (isset($GLOBALS['TL_HOOKS']['outputFrontendTemplate']) && is_array($GLOBALS['TL_HOOKS']['outputFrontendTemplate']))
		{
			foreach ($GLOBALS['TL_HOOKS']['outputFrontendTemplate'] as $callback)
			{
				$this->import($callback[0]);
				$this->strBuffer = $this->$callback[0]->$callback[1]($this->strBuffer, $this->strTemplate);
			}
		}

		// Add the output to the cache
		$this->addToCache();

		// Unset only after the output has been cached (see #7824)
		unset($_SESSION['LOGIN_ERROR']);

		// Replace insert tags and then re-replace the request_token tag in case a form element has been loaded via insert tag
		$this->strBuffer = $this->replaceInsertTags($this->strBuffer, false);
		$this->strBuffer = str_replace(array('{{request_token}}', '[{]', '[}]'), array(REQUEST_TOKEN, '{{', '}}'), $this->strBuffer);
		$this->strBuffer = $this->replaceDynamicScriptTags($this->strBuffer); // see #4203

		// HOOK: allow to modify the compiled markup (see #4291)
		if (isset($GLOBALS['TL_HOOKS']['modifyFrontendPage']) && is_array($GLOBALS['TL_HOOKS']['modifyFrontendPage']))
		{
			foreach ($GLOBALS['TL_HOOKS']['modifyFrontendPage'] as $callback)
			{
				$this->import($callback[0]);
				$this->strBuffer = $this->$callback[0]->$callback[1]($this->strBuffer, $this->strTemplate);
			}
		}

		// Check whether all $_GET parameters have been used (see #4277)
		if ($blnCheckRequest && \Input::hasUnusedGet())
		{
			throw new \UnusedArgumentsException();
		}

		parent::compile();
	}


	/**
	 * Return a custom layout section
	 *
	 * @param string $key      The section name
	 * @param string $template An optional template name
	 */
	public function section($key, $template=null)
	{
		if (empty($this->sections[$key]))
		{
			return;
		}

		$this->id = $key;
		$this->content = $this->sections[$key];

		if ($template === null)
		{
			$template = 'block_section';
		}

		include $this->getTemplate($template, $this->strFormat);
	}


	/**
	 * Return the custom layout sections
	 *
	 * @param string $key      An optional section name
	 * @param string $template An optional template name
	 */
	public function sections($key=null, $template=null)
	{
		if (empty(array_filter($this->sections)))
		{
			return;
		}

		// The key does not match
		if ($key && $this->sPosition != $key)
		{
			return;
		}

		if ($template === null)
		{
			$template = 'block_sections';
		}

		include $this->getTemplate($template, $this->strFormat);
	}


	/**
	 * Point to `Frontend::addToUrl()` in front end templates (see #6736)
	 *
	 * @param string  $strRequest      The request string to be added
	 * @param boolean $blnIgnoreParams If true, the $_GET parameters will be ignored
	 * @param array   $arrUnset        An optional array of keys to unset
	 *
	 * @return string The new URI string
	 */
	public static function addToUrl($strRequest, $blnIgnoreParams=false, $arrUnset=array())
	{
		return \Frontend::addToUrl($strRequest, $blnIgnoreParams, $arrUnset);
	}


	/**
	 * Check whether there is an authenticated back end user
	 *
	 * @return boolean True if there is an authenticated back end user
	 */
	public function hasAuthenticatedBackendUser()
	{
		if (!isset($_COOKIE['BE_USER_AUTH']))
		{
			return false;
		}

		return Input::cookie('BE_USER_AUTH') == $this->getSessionHash('BE_USER_AUTH');
	}


	/**
	 * Add the template output to the cache and add the cache headers
	 */
	protected function addToCache()
	{
		/** @var \PageModel $objPage */
		global $objPage;

		$intCache = 0;

		// Decide whether the page shall be cached
		if (!isset($_GET['file']) && !isset($_GET['token']) && empty($_POST) && !BE_USER_LOGGED_IN && !FE_USER_LOGGED_IN && !$_SESSION['DISABLE_CACHE'] && !isset($_SESSION['LOGIN_ERROR']) && intval($objPage->cache) > 0 && !$objPage->protected)
		{
			$intCache = time() + intval($objPage->cache);
		}

		// Server-side cache
		if ($intCache > 0 && (\Config::get('cacheMode') == 'both' || \Config::get('cacheMode') == 'server'))
		{
			// If the request string is empty, use a special cache tag which considers the page language
			if (\Environment::get('relativeRequest') == '')
			{
				$strCacheKey = \Environment::get('host') . '/empty.' . $objPage->language;
			}
			else
			{
				$strCacheKey = \Environment::get('host') . '/' . \Environment::get('relativeRequest');
			}

			// HOOK: add custom logic
			if (isset($GLOBALS['TL_HOOKS']['getCacheKey']) && is_array($GLOBALS['TL_HOOKS']['getCacheKey']))
			{
				foreach ($GLOBALS['TL_HOOKS']['getCacheKey'] as $callback)
				{
					$this->import($callback[0]);
					$strCacheKey = $this->$callback[0]->$callback[1]($strCacheKey);
				}
			}

			// Add a suffix if there is a mobile layout (see #7826)
			if ($objPage->mobileLayout > 0)
			{
				if (\Input::cookie('TL_VIEW') == 'mobile' || (\Environment::get('agent')->mobile && \Input::cookie('TL_VIEW') != 'desktop'))
				{
					$strCacheKey .= '.mobile';
				}
				else
				{
					$strCacheKey .= '.desktop';
				}
			}

			// Replace insert tags for caching
			$strBuffer = $this->replaceInsertTags($this->strBuffer);
			$strBuffer = $this->replaceDynamicScriptTags($strBuffer); // see #4203

<<<<<<< HEAD
			$strCachePath = str_replace(TL_ROOT . '/', '', \System::getContainer()->getParameter('kernel.cache_dir'));

			// Create the cache file
			$strMd5CacheKey = md5($strCacheKey);
			$objFile = new \File($strCachePath . '/contao/html/' . substr($strMd5CacheKey, 0, 1) . '/' . $strMd5CacheKey . '.html');
			$objFile->write('<?php' . " /* $strCacheKey */ \$expire = $intCache; \$content = '{$this->strContentType}'; \$type = '{$objPage->type}'; ?>\n");
=======
			// Add the cache file header
			$strHeader = sprintf
			(
				"<?php /* %s */ \$expire = %d; \$content = %s; \$type = %s; \$files = %s; \$assets = %s; ?>\n",
				$strCacheKey,
				(int) $intCache,
				var_export($this->strContentType, true),
				var_export($objPage->type, true),
				var_export(TL_FILES_URL, true),
				var_export(TL_ASSETS_URL, true)
			);

			// Create the cache file
			$strMd5CacheKey = md5($strCacheKey);
			$objFile = new \File('system/cache/html/' . substr($strMd5CacheKey, 0, 1) . '/' . $strMd5CacheKey . '.html', true);
			$objFile->write($strHeader);
>>>>>>> 85c7d1cb
			$objFile->append($this->minifyHtml($strBuffer), '');
			$objFile->close();
		}

		// Client-side cache
		if (!headers_sent())
		{
			if ($intCache > 0 && (\Config::get('cacheMode') == 'both' || \Config::get('cacheMode') == 'browser'))
			{
				header('Cache-Control: public, max-age=' . ($intCache - time()));
				header('Pragma: public');
				header('Last-Modified: ' . gmdate('D, d M Y H:i:s', time()) . ' GMT');
				header('Expires: ' . gmdate('D, d M Y H:i:s', $intCache) . ' GMT');
			}
			else
			{
				header('Cache-Control: no-store, no-cache, must-revalidate, post-check=0, pre-check=0');
				header('Pragma: no-cache');
				header('Last-Modified: ' . gmdate('D, d M Y H:i:s') . ' GMT');
				header('Expires: Fri, 06 Jun 1975 15:10:00 GMT');
			}
		}
	}


	/**
	 * Add the template output to the search index
	 *
	 * @deprecated Deprecated since Contao 4.0, to be removed in Contao 5.0.
	 *             Use the kernel.terminate event instead.
	 */
	protected function addToSearchIndex()
	{
		trigger_error('Using FrontendTemplate::addToSearchIndex() has been deprecated and will no longer work in Contao 5.0. Use the kernel.terminate event instead.', E_USER_DEPRECATED);
	}


	/**
	 * Return a custom layout section
	 *
	 * @param string $strKey The section name
	 *
	 * @return string The section markup
	 *
	 * @deprecated Deprecated since Contao 4.0, to be removed in Contao 5.0.
	 *             Use FrontendTemplate::section() instead.
	 */
	public function getCustomSection($strKey)
	{
		trigger_error('Using FrontendTemplate::getCustomSection() has been deprecated and will no longer work in Contao 5.0. Use FrontendTemplate::section() instead.', E_USER_DEPRECATED);

		return '<div id="' . $strKey . '">' . $this->sections[$strKey] . '</div>' . "\n";
	}


	/**
	 * Return all custom layout sections
	 *
	 * @param string $strKey An optional section name
	 *
	 * @return string The section markup
	 *
	 * @deprecated Deprecated since Contao 4.0, to be removed in Contao 5.0.
	 *             Use FrontendTemplate::sections() instead.
	 */
	public function getCustomSections($strKey=null)
	{
		trigger_error('Using FrontendTemplate::getCustomSections() has been deprecated and will no longer work in Contao 5.0. Use FrontendTemplate::sections() instead.', E_USER_DEPRECATED);

		if ($strKey != '' && $this->sPosition != $strKey)
		{
			return '';
		}

		$tag = 'div';

		if ($strKey == 'main')
		{
			/** @var \PageModel $objPage */
			global $objPage;

			// Use the section tag in HTML5
			if ($objPage->outputFormat == 'html5')
			{
				$tag = 'section';
			}
		}

		$sections = '';

		// Standardize the IDs (thanks to Tsarma) (see #4251)
		foreach ($this->sections as $k=>$v)
		{
			$sections .= "\n" . '<' . $tag . ' id="' . standardize($k, true) . '">' . "\n" . '<div class="inside">' . "\n" . $v . "\n" . '</div>' . "\n" . '</' . $tag . '>' . "\n";
		}

		if ($sections == '')
		{
			return '';
		}

		return '<div class="custom">' . "\n" . $sections . "\n" . '</div>' . "\n";
	}
}<|MERGE_RESOLUTION|>--- conflicted
+++ resolved
@@ -292,14 +292,6 @@
 			$strBuffer = $this->replaceInsertTags($this->strBuffer);
 			$strBuffer = $this->replaceDynamicScriptTags($strBuffer); // see #4203
 
-<<<<<<< HEAD
-			$strCachePath = str_replace(TL_ROOT . '/', '', \System::getContainer()->getParameter('kernel.cache_dir'));
-
-			// Create the cache file
-			$strMd5CacheKey = md5($strCacheKey);
-			$objFile = new \File($strCachePath . '/contao/html/' . substr($strMd5CacheKey, 0, 1) . '/' . $strMd5CacheKey . '.html');
-			$objFile->write('<?php' . " /* $strCacheKey */ \$expire = $intCache; \$content = '{$this->strContentType}'; \$type = '{$objPage->type}'; ?>\n");
-=======
 			// Add the cache file header
 			$strHeader = sprintf
 			(
@@ -312,11 +304,12 @@
 				var_export(TL_ASSETS_URL, true)
 			);
 
+			$strCachePath = str_replace(TL_ROOT . '/', '', \System::getContainer()->getParameter('kernel.cache_dir'));
+
 			// Create the cache file
 			$strMd5CacheKey = md5($strCacheKey);
-			$objFile = new \File('system/cache/html/' . substr($strMd5CacheKey, 0, 1) . '/' . $strMd5CacheKey . '.html', true);
+			$objFile = new \File($strCachePath . '/contao/html/' . substr($strMd5CacheKey, 0, 1) . '/' . $strMd5CacheKey . '.html');
 			$objFile->write($strHeader);
->>>>>>> 85c7d1cb
 			$objFile->append($this->minifyHtml($strBuffer), '');
 			$objFile->close();
 		}
