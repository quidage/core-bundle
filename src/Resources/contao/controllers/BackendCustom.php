<?php

/*
 * This file is part of Contao.
 *
 * (c) Leo Feyer
 *
 * @license LGPL-3.0-or-later
 */

namespace Contao;

use Contao\CoreBundle\Util\PackageUtil;
use Symfony\Component\HttpFoundation\Response;

/**
 * Back end custom controller.
 *
 * @property BackendTemplate|object $Template
 *
 * @author Jim Schmid <https://github.com/sheeep>
 */
class BackendCustom extends BackendMain
{

	/**
	 * Constructor.
	 */
	public function __construct()
	{
		parent::__construct();

		// Initialize the template in the constructor so it is available in the getTemplateObject() method
		$this->Template = new \BackendTemplate('be_main');
	}

	/**
	 * Return the template object
	 *
	 * @return BackendTemplate|object
	 */
	public function getTemplateObject()
	{
		return $this->Template;
	}

	/**
	 * Run the controller and parse the template
	 *
	 * @return Response
	 */
	public function run()
	{
<<<<<<< HEAD
		try {
			$this->Template->version = PackageUtil::getVersion('contao/core-bundle');
		} catch (\OutOfBoundsException $e) {
			$this->Template->version = PackageUtil::getVersion('contao/contao');
		}
=======
		$packages = $this->getContainer()->getParameter('kernel.packages');

		$this->Template->version = $GLOBALS['TL_LANG']['MSC']['version'] . ' ' . $packages['contao/core-bundle'];
>>>>>>> 664cb74b

		// Ajax request
		if ($_POST && \Environment::get('isAjaxRequest'))
		{
			$this->objAjax = new \Ajax(\Input::post('action'));
			$this->objAjax->executePreActions();
		}

		return $this->output();
	}
}<|MERGE_RESOLUTION|>--- conflicted
+++ resolved
@@ -51,17 +51,13 @@
 	 */
 	public function run()
 	{
-<<<<<<< HEAD
 		try {
-			$this->Template->version = PackageUtil::getVersion('contao/core-bundle');
+			$version = PackageUtil::getVersion('contao/core-bundle');
 		} catch (\OutOfBoundsException $e) {
-			$this->Template->version = PackageUtil::getVersion('contao/contao');
+			$version = PackageUtil::getVersion('contao/contao');
 		}
-=======
-		$packages = $this->getContainer()->getParameter('kernel.packages');
 
-		$this->Template->version = $GLOBALS['TL_LANG']['MSC']['version'] . ' ' . $packages['contao/core-bundle'];
->>>>>>> 664cb74b
+		$this->Template->version = $GLOBALS['TL_LANG']['MSC']['version'] . ' ' . $version;
 
 		// Ajax request
 		if ($_POST && \Environment::get('isAjaxRequest'))
