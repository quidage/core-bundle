--- conflicted
+++ resolved
@@ -3,11 +3,7 @@
 /**
  * Contao Open Source CMS
  *
-<<<<<<< HEAD
- * Copyright (c) 2005-2017 Leo Feyer
-=======
  * Copyright (c) 2005-2018 Leo Feyer
->>>>>>> 0aaa68ba
  *
  * @license LGPL-3.0+
  */
