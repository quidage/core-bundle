--- conflicted
+++ resolved
@@ -8,11 +8,7 @@
 
 /* Body */
 body {
-<<<<<<< HEAD
 	background:#cfcfd3;
-=======
-	background:#132330 radial-gradient(#234058, #0f1c26);
->>>>>>> 4f06d8b8
 }
 body.popup {
 	background:#fff;
