--- conflicted
+++ resolved
@@ -484,11 +484,7 @@
 .clr {
 	clear:both;
 	display:table; /* see #6093 */
-<<<<<<< HEAD
-	width:96%;
-=======
 	width:calc(100% - 30px);
->>>>>>> 7489239e
 }
 .clr:not(.widget) {
 	width:100%;
