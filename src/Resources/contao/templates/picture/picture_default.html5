--- conflicted
+++ resolved
@@ -8,11 +8,7 @@
     <!--[if IE 9]></video><![endif]-->
 <?php endif; ?>
 
-<<<<<<< HEAD
-<img src="<?= $this->img['src'] ?>"<?php if ($this->img['srcset'] !== $this->img['src']) echo ' srcset="' . $this->img['srcset'] . '"'; ?><?php if (!empty($this->img['sizes'])) echo ' sizes="' . $this->img['sizes'] . '"'; elseif (!$this->sources) echo ' width="' . $this->img['width'] . '" height="' . $this->img['height'] . '"'; ?> alt="<?= $this->alt ?>"<?php if ($this->title) echo ' title="' . $this->title . '"'; ?>>
-=======
 <img src="<?= $this->img['src'] ?>"<?php if ($this->img['srcset'] !== $this->img['src']) echo ' srcset="' . $this->img['srcset'] . '"'; ?><?php if (!empty($this->img['sizes'])) echo ' sizes="' . $this->img['sizes'] . '"'; elseif (!$this->sources) echo ' width="' . $this->img['width'] . '" height="' . $this->img['height'] . '"'; ?> alt="<?= $this->alt ?>"<?php if ($this->title) echo ' title="' . $this->title . '"'; ?><?php if ($this->class) echo ' class="' . $this->class . '"'; ?><?= $this->attributes ?>>
->>>>>>> 88f6c828
 
 <?php if ($this->sources): ?>
   </picture>
