<?php

/**
 * Contao Open Source CMS
 *
 * Copyright (c) 2005-2016 Leo Feyer
 *
 * @license LGPL-3.0+
 */

namespace Contao;


/**
 * Parent class for content elements.
 *
 * @property integer $id
 * @property integer $pid
 * @property string  $ptable
 * @property integer $sorting
 * @property integer $tstamp
 * @property string  $type
 * @property string  $headline
 * @property string  $text
 * @property boolean $addImage
 * @property string  $singleSRC
 * @property string  $alt
 * @property string  $title
 * @property string  $size
 * @property string  $imagemargin
 * @property string  $imageUrl
 * @property boolean $fullsize
 * @property string  $caption
 * @property string  $floating
 * @property string  $html
 * @property string  $listtype
 * @property string  $listitems
 * @property string  $tableitems
 * @property string  $summary
 * @property boolean $thead
 * @property boolean $tfoot
 * @property boolean $tleft
 * @property boolean $sortable
 * @property integer $sortIndex
 * @property string  $sortOrder
 * @property string  $mooHeadline
 * @property string  $mooStyle
 * @property string  $mooClasses
 * @property string  $highlight
 * @property string  $shClass
 * @property string  $code
 * @property string  $url
 * @property boolean $target
 * @property string  $titleText
 * @property string  $linkTitle
 * @property string  $embed
 * @property string  $rel
 * @property boolean $useImage
 * @property string  $multiSRC
 * @property string  $orderSRC
 * @property boolean $useHomeDir
 * @property integer $perRow
 * @property integer $perPage
 * @property integer $numberOfItems
 * @property string  $sortBy
 * @property boolean $metaIgnore
 * @property string  $galleryTpl
 * @property string  $customTpl
 * @property string  $playerSRC
 * @property string  $youtube
 * @property string  $posterSRC
 * @property string  $playerSize
 * @property boolean $autoplay
 * @property integer $sliderDelay
 * @property integer $sliderSpeed
 * @property integer $sliderStartSlide
 * @property boolean $sliderContinuous
 * @property integer $cteAlias
 * @property integer $articleAlias
 * @property integer $article
 * @property integer $form
 * @property integer $module
 * @property boolean $protected
 * @property string  $groups
 * @property boolean $guests
 * @property string  $cssID
 * @property string  $space
 * @property boolean $invisible
 * @property string  $start
 * @property string  $stop
 * @property string  $com_order
 * @property integer $com_perPage
 * @property boolean $com_moderate
 * @property boolean $com_bbcode
 * @property boolean $com_disableCaptcha
 * @property boolean $com_requireLogin
 * @property string  $com_template
 * @property string  $classes
 * @property string  $typePrefix
 * @property integer $origId
 * @property string  $hl
 *
 * @author Leo Feyer <https://github.com/leofeyer>
 */
abstract class ContentElement extends \Frontend
{

	/**
	 * Template
	 * @var string
	 */
	protected $strTemplate;

	/**
	 * Column
	 * @var string
	 */
	protected $strColumn;

	/**
	 * Model
<<<<<<< HEAD
	 * @var ContentElement
=======
	 * @var \ContentModel
>>>>>>> 3a14981e
	 */
	protected $objModel;

	/**
	 * Current record
	 * @var array
	 */
	protected $arrData = array();

	/**
	 * Processed folders
	 * @var array
	 */
	protected $arrProcessed = array();

	/**
	 * Style array
	 * @var array
	 */
	protected $arrStyle = array();


	/**
	 * Initialize the object
	 *
	 * @param ContentModel $objElement
	 * @param string       $strColumn
	 */
	public function __construct($objElement, $strColumn='main')
	{
<<<<<<< HEAD
		if ($objElement instanceof Model)
		{
			$this->objModel = $objElement;
		}
		elseif ($objElement instanceof Model\Collection)
		{
			$this->objModel = $objElement->current();
=======
		if ($objElement instanceof \Model || $objElement instanceof \Model\Collection)
		{
			/** @var \ContentModel $objModel */
			$objModel = $objElement;

			if ($objModel instanceof \Model\Collection)
			{
				$objModel = $objModel->current();
			}

			$this->objModel = $objModel;
>>>>>>> 3a14981e
		}

		parent::__construct();

		$this->arrData = $objElement->row();
		$this->cssID = deserialize($objElement->cssID, true);

		if ($this->customTpl != '' && TL_MODE == 'FE')
		{
			$this->strTemplate = $this->customTpl;
		}

		$arrHeadline = deserialize($objElement->headline);
		$this->headline = is_array($arrHeadline) ? $arrHeadline['value'] : $arrHeadline;
		$this->hl = is_array($arrHeadline) ? $arrHeadline['unit'] : 'h1';
		$this->strColumn = $strColumn;
	}


	/**
	 * Set an object property
	 *
	 * @param string $strKey
	 * @param mixed  $varValue
	 */
	public function __set($strKey, $varValue)
	{
		$this->arrData[$strKey] = $varValue;
	}


	/**
	 * Return an object property
	 *
	 * @param string $strKey
	 *
	 * @return mixed
	 */
	public function __get($strKey)
	{
		if (isset($this->arrData[$strKey]))
		{
			return $this->arrData[$strKey];
		}

		return parent::__get($strKey);
	}


	/**
	 * Check whether a property is set
	 *
	 * @param string $strKey
	 *
	 * @return boolean
	 */
	public function __isset($strKey)
	{
		return isset($this->arrData[$strKey]);
	}


	/**
	 * Return the model
	 *
	 * @return Model
	 */
	public function getModel()
	{
		return $this->objModel;
	}


	/**
	 * Parse the template
	 *
	 * @return string
	 */
	public function generate()
	{
		if (TL_MODE == 'FE' && !BE_USER_LOGGED_IN && ($this->invisible || ($this->start != '' && $this->start > time()) || ($this->stop != '' && $this->stop < time())))
		{
			return '';
		}

		$this->Template = new \FrontendTemplate($this->strTemplate);
		$this->Template->setData($this->arrData);

		$this->compile();

		// Do not change this order (see #6191)
		$this->Template->style = !empty($this->arrStyle) ? implode(' ', $this->arrStyle) : '';
		$this->Template->class = trim('ce_' . $this->type . ' ' . $this->cssID[1]);
		$this->Template->cssID = !empty($this->cssID[0]) ? ' id="' . $this->cssID[0] . '"' : '';

		$this->Template->inColumn = $this->strColumn;

		if ($this->Template->headline == '')
		{
			$this->Template->headline = $this->headline;
		}

		if ($this->Template->hl == '')
		{
			$this->Template->hl = $this->hl;
		}

		if (!empty($this->objModel->classes) && is_array($this->objModel->classes))
		{
			$this->Template->class .= ' ' . implode(' ', $this->objModel->classes);
		}

		return $this->Template->parse();
	}


	/**
	 * Compile the content element
	 */
	abstract protected function compile();


	/**
	 * Find a content element in the TL_CTE array and return the class name
	 *
	 * @param string $strName The content element name
	 *
	 * @return string The class name
	 */
	public static function findClass($strName)
	{
		foreach ($GLOBALS['TL_CTE'] as $v)
		{
			foreach ($v as $kk=>$vv)
			{
				if ($kk == $strName)
				{
					return $vv;
				}
			}
		}

		return '';
	}
}<|MERGE_RESOLUTION|>--- conflicted
+++ resolved
@@ -119,11 +119,7 @@
 
 	/**
 	 * Model
-<<<<<<< HEAD
-	 * @var ContentElement
-=======
-	 * @var \ContentModel
->>>>>>> 3a14981e
+	 * @var ContentModel
 	 */
 	protected $objModel;
 
@@ -154,27 +150,17 @@
 	 */
 	public function __construct($objElement, $strColumn='main')
 	{
-<<<<<<< HEAD
-		if ($objElement instanceof Model)
-		{
-			$this->objModel = $objElement;
-		}
-		elseif ($objElement instanceof Model\Collection)
-		{
-			$this->objModel = $objElement->current();
-=======
-		if ($objElement instanceof \Model || $objElement instanceof \Model\Collection)
-		{
-			/** @var \ContentModel $objModel */
+		if ($objElement instanceof Model || $objElement instanceof Model\Collection)
+		{
+			/** @var ContentModel $objModel */
 			$objModel = $objElement;
 
-			if ($objModel instanceof \Model\Collection)
+			if ($objModel instanceof Model\Collection)
 			{
 				$objModel = $objModel->current();
 			}
 
 			$this->objModel = $objModel;
->>>>>>> 3a14981e
 		}
 
 		parent::__construct();
