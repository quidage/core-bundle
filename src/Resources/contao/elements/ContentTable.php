--- conflicted
+++ resolved
@@ -29,11 +29,7 @@
 	 */
 	protected function compile()
 	{
-<<<<<<< HEAD
-		$rows = StringUtil::deserialize($this->tableitems);
-=======
-		$rows = \StringUtil::deserialize($this->tableitems, true);
->>>>>>> fb8b2746
+		$rows = StringUtil::deserialize($this->tableitems, true);
 
 		$this->Template->id = 'table_' . $this->id;
 		$this->Template->summary = StringUtil::specialchars($this->summary);
