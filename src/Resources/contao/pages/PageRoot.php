<?php

/**
 * Contao Open Source CMS
 *
 * Copyright (c) 2005-2016 Leo Feyer
 *
 * @license LGPL-3.0+
 */

namespace Contao;

use Contao\CoreBundle\Exception\NoActivePageFoundException;
use Symfony\Component\HttpFoundation\RedirectResponse;


/**
 * Provide methods to handle a website root page.
 *
 * @author Leo Feyer <https://github.com/leofeyer>
 * @author Yanick Witschi <https://github.com/Toflar>
 */
class PageRoot extends \Frontend
{

	/**
	 * Redirect to the first active regular page
	 *
	 * @param integer $rootPageId
	 * @param boolean $blnReturn
	 * @param boolean $blnPreferAlias
	 *
	 * @return integer
	 */
	public function generate($rootPageId, $blnReturn=false, $blnPreferAlias=false)
	{
		if (!$blnReturn)
		{
<<<<<<< HEAD
			$this->redirect($this->getRedirectUrl($rootPageId));
		}

		$objNextPage = $this->getNextPage($rootPageId);

		return ($blnPreferAlias && $objNextPage->alias != '') ? $objNextPage->alias : $objNextPage->id;
	}
=======
			header('HTTP/1.1 404 Not Found');
			$this->log('No active page found under root page "' . $pageId . '"', __METHOD__, TL_ERROR);
			die_nicely('be_no_active', 'No active pages found');
		}

		if (!$blnReturn)
		{
			$this->redirect($objNextPage->getFrontendUrl());
		}
>>>>>>> 331a9c80

	/**
	 * Return a response object
	 *
	 * @param integer $rootPageId
	 *
	 * @return RedirectResponse
	 */
	public function getResponse($rootPageId)
	{
		return new RedirectResponse($this->getRedirectUrl($rootPageId), 303);
	}

	/**
	 * Prepare the page object and redirect URL
	 *
	 * @param integer $rootPageId
	 *
	 * @return PageModel
	 *
	 * @throws NoActivePageFoundException
	 */
	protected function getNextPage($rootPageId)
	{
		$objNextPage = \PageModel::findFirstPublishedByPid($rootPageId);

		// No published pages yet
		if (null === $objNextPage)
		{
			$this->log('No active page found under root page "' . $rootPageId . '")', __METHOD__, TL_ERROR);
			throw new NoActivePageFoundException('No active page found under root page.');
		}

		return $objNextPage;
	}

	/**
	 * Prepare the page object and redirect URL
	 *
	 * @param integer $rootPageId
	 *
	 * @return string
	 */
	protected function getRedirectUrl($rootPageId)
	{
		/** @var PageModel $objPage */
		global $objPage;

		return $this->generateFrontendUrl($this->getNextPage($rootPageId)->row(), null, $objPage->language);
	}
}<|MERGE_RESOLUTION|>--- conflicted
+++ resolved
@@ -36,7 +36,6 @@
 	{
 		if (!$blnReturn)
 		{
-<<<<<<< HEAD
 			$this->redirect($this->getRedirectUrl($rootPageId));
 		}
 
@@ -44,17 +43,6 @@
 
 		return ($blnPreferAlias && $objNextPage->alias != '') ? $objNextPage->alias : $objNextPage->id;
 	}
-=======
-			header('HTTP/1.1 404 Not Found');
-			$this->log('No active page found under root page "' . $pageId . '"', __METHOD__, TL_ERROR);
-			die_nicely('be_no_active', 'No active pages found');
-		}
-
-		if (!$blnReturn)
-		{
-			$this->redirect($objNextPage->getFrontendUrl());
-		}
->>>>>>> 331a9c80
 
 	/**
 	 * Return a response object
