--- conflicted
+++ resolved
@@ -393,13 +393,9 @@
 		{
 			if ($objLayout->jSource == 'j_googleapis' || $objLayout->jSource == 'j_fallback')
 			{
-<<<<<<< HEAD
 				if (($strVersion = $arrPackages['contao-components/jquery']) !== null)
 				{
-					$this->Template->mooScripts .= \Template::generateScriptTag('//code.jquery.com/jquery-' . $strVersion . '.min.js') . "\n";
-=======
-				$this->Template->mooScripts .= \Template::generateScriptTag('https://code.jquery.com/jquery-' . $GLOBALS['TL_ASSETS']['JQUERY'] . '.min.js', $blnXhtml) . "\n";
->>>>>>> f61333e5
+					$this->Template->mooScripts .= \Template::generateScriptTag('https://code.jquery.com/jquery-' . $strVersion . '.min.js') . "\n";
 
 					// Local fallback (thanks to DyaGa)
 					if ($objLayout->jSource == 'j_fallback')
@@ -423,19 +419,15 @@
 		{
 			if ($objLayout->mooSource == 'moo_googleapis' || $objLayout->mooSource == 'moo_fallback')
 			{
-<<<<<<< HEAD
 				if (($strVersion = $arrPackages['contao-components/mootools']) !== null)
 				{
-					$this->Template->mooScripts .= \Template::generateScriptTag('//ajax.googleapis.com/ajax/libs/mootools/' . $strVersion . '/mootools-yui-compressed.js') . "\n";
+					$this->Template->mooScripts .= \Template::generateScriptTag('https://ajax.googleapis.com/ajax/libs/mootools/' . $strVersion . '/mootools-yui-compressed.js') . "\n";
 
 					// Local fallback (thanks to DyaGa)
 					if ($objLayout->mooSource == 'moo_fallback')
 					{
 						$this->Template->mooScripts .= \Template::generateInlineScript('window.MooTools || document.write(\'<script src="' . TL_ASSETS_URL . 'assets/mootools/js/mootools-core.min.js">\x3C/script>\')') . "\n";
 					}
-=======
-				$this->Template->mooScripts .= \Template::generateScriptTag('https://ajax.googleapis.com/ajax/libs/mootools/' . $GLOBALS['TL_ASSETS']['MOOTOOLS'] . '/mootools-yui-compressed.js', $blnXhtml) . "\n";
->>>>>>> f61333e5
 
 					$GLOBALS['TL_JAVASCRIPT'][] = 'assets/mootools/js/mootools-more.min.js|static';
 					$GLOBALS['TL_JAVASCRIPT'][] = 'assets/mootools/js/mootools-mobile.min.js|static';
@@ -499,11 +491,7 @@
 		// Google web fonts
 		if ($objLayout->webfonts != '')
 		{
-<<<<<<< HEAD
-			$strStyleSheets .= \Template::generateStyleTag('//fonts.googleapis.com/css?family=' . str_replace('|', '%7C', $objLayout->webfonts), 'all') . "\n";
-=======
-			$strStyleSheets .= \Template::generateStyleTag('https://fonts.googleapis.com/css?family=' . str_replace('|', '%7C', $objLayout->webfonts), 'all', $blnXhtml) . "\n";
->>>>>>> f61333e5
+			$strStyleSheets .= \Template::generateStyleTag('https://fonts.googleapis.com/css?family=' . str_replace('|', '%7C', $objLayout->webfonts), 'all') . "\n";
 		}
 
 		// Add the Contao CSS framework style sheets
