--- conflicted
+++ resolved
@@ -89,7 +89,6 @@
 				// Handle language fragments without trailing slash (see #7666)
 				if (preg_match('@^[a-z]{2}(-[A-Z]{2})?$@', $strRequest))
 				{
-<<<<<<< HEAD
 					$this->redirect(\Environment::get('request') . '/', 301);
 				}
 				else
@@ -104,13 +103,6 @@
 					}
 
 					$this->redirect($strRequest, 301);
-=======
-					$this->redirect((\Config::get('rewriteURL') ? '' : 'index.php/') . $strRequest . '/', 301);
-				}
-				else
-				{
-					$this->redirect((\Config::get('rewriteURL') ? '' : 'index.php/') . $objRootPage->language . '/' . $strRequest, 301);
->>>>>>> 331a9c80
 				}
 			}
 		}
@@ -135,13 +127,9 @@
 				throw new ForwardPageNotFoundException('Forward page not found');
 			}
 
-			$this->redirect($this->generateFrontendUrl($objNextPage->loadDetails()->row(), null, $objRootPage->language, true), (($obj404->redirect == 'temporary') ? 302 : 301));
+			$this->redirect($objNextPage->getFrontendUrl(), (($obj403->redirect == 'temporary') ? 302 : 301));
 		}
 
-<<<<<<< HEAD
 		return $obj404;
-=======
-		$this->redirect($objNextPage->getFrontendUrl(($obj404->redirect == 'temporary') ? 302 : 301));
->>>>>>> 331a9c80
 	}
 }