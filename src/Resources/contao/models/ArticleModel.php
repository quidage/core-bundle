<?php

/*
 * This file is part of Contao.
 *
 * (c) Leo Feyer
 *
 * @license LGPL-3.0-or-later
 */

namespace Contao;

use Contao\Model\Collection;

/**
 * Reads and writes articles
 *
 * @property integer $id
 * @property integer $pid
 * @property integer $sorting
 * @property integer $tstamp
 * @property string  $title
 * @property string  $alias
 * @property integer $author
 * @property string  $inColumn
 * @property string  $keywords
 * @property boolean $showTeaser
 * @property string  $teaserCssID
 * @property string  $teaser
 * @property string  $printable
 * @property string  $customTpl
 * @property boolean $protected
 * @property string  $groups
 * @property boolean $guests
 * @property string  $cssID
 * @property boolean $published
 * @property string  $start
 * @property string  $stop
 * @property string  $classes
 *
 * @method static ArticleModel|null findById($id, array $opt=array())
 * @method static ArticleModel|null findByPk($id, array $opt=array())
 * @method static ArticleModel|null findByIdOrAlias($val, array $opt=array())
 * @method static ArticleModel|null findOneBy($col, $val, array $opt=array())
 * @method static ArticleModel|null findOneByPid($val, array $opt=array())
 * @method static ArticleModel|null findOneBySorting($val, array $opt=array())
 * @method static ArticleModel|null findOneByTstamp($val, array $opt=array())
 * @method static ArticleModel|null findOneByTitle($val, array $opt=array())
 * @method static ArticleModel|null findOneByAlias($val, array $opt=array())
 * @method static ArticleModel|null findOneByAuthor($val, array $opt=array())
 * @method static ArticleModel|null findOneByInColumn($val, array $opt=array())
 * @method static ArticleModel|null findOneByKeywords($val, array $opt=array())
 * @method static ArticleModel|null findOneByShowTeaser($val, array $opt=array())
 * @method static ArticleModel|null findOneByTeaserCssID($val, array $opt=array())
 * @method static ArticleModel|null findOneByTeaser($val, array $opt=array())
 * @method static ArticleModel|null findOneByPrintable($val, array $opt=array())
 * @method static ArticleModel|null findOneByCustomTpl($val, array $opt=array())
 * @method static ArticleModel|null findOneByProtected($val, array $opt=array())
 * @method static ArticleModel|null findOneByGroups($val, array $opt=array())
 * @method static ArticleModel|null findOneByGuests($val, array $opt=array())
 * @method static ArticleModel|null findOneByCssID($val, array $opt=array())
 * @method static ArticleModel|null findOneBySpace($val, array $opt=array())
 * @method static ArticleModel|null findOneByPublished($val, array $opt=array())
 * @method static ArticleModel|null findOneByStart($val, array $opt=array())
 * @method static ArticleModel|null findOneByStop($val, array $opt=array())
 *
 * @method static Collection|ArticleModel[]|ArticleModel|null findByPid($val, array $opt=array())
 * @method static Collection|ArticleModel[]|ArticleModel|null findBySorting($val, array $opt=array())
 * @method static Collection|ArticleModel[]|ArticleModel|null findByTstamp($val, array $opt=array())
 * @method static Collection|ArticleModel[]|ArticleModel|null findByTitle($val, array $opt=array())
 * @method static Collection|ArticleModel[]|ArticleModel|null findByAlias($val, array $opt=array())
 * @method static Collection|ArticleModel[]|ArticleModel|null findByAuthor($val, array $opt=array())
 * @method static Collection|ArticleModel[]|ArticleModel|null findByInColumn($val, array $opt=array())
 * @method static Collection|ArticleModel[]|ArticleModel|null findByKeywords($val, array $opt=array())
 * @method static Collection|ArticleModel[]|ArticleModel|null findByShowTeaser($val, array $opt=array())
 * @method static Collection|ArticleModel[]|ArticleModel|null findByTeaserCssID($val, array $opt=array())
 * @method static Collection|ArticleModel[]|ArticleModel|null findByTeaser($val, array $opt=array())
 * @method static Collection|ArticleModel[]|ArticleModel|null findByPrintable($val, array $opt=array())
 * @method static Collection|ArticleModel[]|ArticleModel|null findByCustomTpl($val, array $opt=array())
 * @method static Collection|ArticleModel[]|ArticleModel|null findByProtected($val, array $opt=array())
 * @method static Collection|ArticleModel[]|ArticleModel|null findByGroups($val, array $opt=array())
 * @method static Collection|ArticleModel[]|ArticleModel|null findByGuests($val, array $opt=array())
 * @method static Collection|ArticleModel[]|ArticleModel|null findByCssID($val, array $opt=array())
 * @method static Collection|ArticleModel[]|ArticleModel|null findBySpace($val, array $opt=array())
 * @method static Collection|ArticleModel[]|ArticleModel|null findByPublished($val, array $opt=array())
 * @method static Collection|ArticleModel[]|ArticleModel|null findByStart($val, array $opt=array())
 * @method static Collection|ArticleModel[]|ArticleModel|null findByStop($val, array $opt=array())
 * @method static Collection|ArticleModel[]|ArticleModel|null findMultipleByIds($var, array $opt=array())
 * @method static Collection|ArticleModel[]|ArticleModel|null findBy($col, $val, array $opt=array())
 * @method static Collection|ArticleModel[]|ArticleModel|null findAll(array $opt=array())
 *
 * @method static integer countById($id, array $opt=array())
 * @method static integer countByPid($val, array $opt=array())
 * @method static integer countBySorting($val, array $opt=array())
 * @method static integer countByTstamp($val, array $opt=array())
 * @method static integer countByTitle($val, array $opt=array())
 * @method static integer countByAlias($val, array $opt=array())
 * @method static integer countByAuthor($val, array $opt=array())
 * @method static integer countByInColumn($val, array $opt=array())
 * @method static integer countByKeywords($val, array $opt=array())
 * @method static integer countByShowTeaser($val, array $opt=array())
 * @method static integer countByTeaserCssID($val, array $opt=array())
 * @method static integer countByTeaser($val, array $opt=array())
 * @method static integer countByPrintable($val, array $opt=array())
 * @method static integer countByCustomTpl($val, array $opt=array())
 * @method static integer countByProtected($val, array $opt=array())
 * @method static integer countByGroups($val, array $opt=array())
 * @method static integer countByGuests($val, array $opt=array())
 * @method static integer countByCssID($val, array $opt=array())
 * @method static integer countBySpace($val, array $opt=array())
 * @method static integer countByPublished($val, array $opt=array())
 * @method static integer countByStart($val, array $opt=array())
 * @method static integer countByStop($val, array $opt=array())
 *
 * @author Leo Feyer <https://github.com/leofeyer>
 */
class ArticleModel extends Model
{
	/**
	 * Table name
	 * @var string
	 */
	protected static $strTable = 'tl_article';

	/**
	 * Find an article by its ID or alias and its page
	 *
	 * @param mixed   $varId      The numeric ID or alias name
	 * @param integer $intPid     The page ID
	 * @param array   $arrOptions An optional options array
	 *
	 * @return ArticleModel|null The model or null if there is no article
	 */
	public static function findByIdOrAliasAndPid($varId, $intPid, array $arrOptions=array())
	{
		$t = static::$strTable;
<<<<<<< HEAD
		$arrColumns = !preg_match('/^[1-9]\d*$/', $varId) ? array("$t.alias=?") : array("$t.id=?");
=======
		$arrColumns = !is_numeric($varId) ? array("BINARY $t.alias=?") : array("$t.id=?");
>>>>>>> b0b1dfdf
		$arrValues = array($varId);

		if ($intPid)
		{
			$arrColumns[] = "$t.pid=?";
			$arrValues[] = $intPid;
		}

		return static::findOneBy($arrColumns, $arrValues, $arrOptions);
	}

	/**
	 * Find a published article by its ID or alias and its page
	 *
	 * @param mixed   $varId      The numeric ID or alias name
	 * @param integer $intPid     The page ID
	 * @param array   $arrOptions An optional options array
	 *
	 * @return ArticleModel|null The model or null if there is no article
	 */
	public static function findPublishedByIdOrAliasAndPid($varId, $intPid, array $arrOptions=array())
	{
		$t = static::$strTable;
<<<<<<< HEAD
		$arrColumns = !preg_match('/^[1-9]\d*$/', $varId) ? array("$t.alias=?") : array("$t.id=?");
=======
		$arrColumns = !is_numeric($varId) ? array("BINARY $t.alias=?") : array("$t.id=?");
>>>>>>> b0b1dfdf
		$arrValues = array($varId);

		if ($intPid)
		{
			$arrColumns[] = "$t.pid=?";
			$arrValues[] = $intPid;
		}

		if (!static::isPreviewMode($arrOptions))
		{
			$time = Date::floorToMinute();
			$arrColumns[] = "$t.published='1' AND ($t.start='' OR $t.start<='$time') AND ($t.stop='' OR $t.stop>'$time')";
		}

		return static::findOneBy($arrColumns, $arrValues, $arrOptions);
	}

	/**
	 * Find a published article by its ID
	 *
	 * @param integer $intId      The article ID
	 * @param array   $arrOptions An optional options array
	 *
	 * @return ArticleModel|null The model or null if there is no published article
	 */
	public static function findPublishedById($intId, array $arrOptions=array())
	{
		$t = static::$strTable;
		$arrColumns = array("$t.id=?");

		if (!static::isPreviewMode($arrOptions))
		{
			$time = Date::floorToMinute();
			$arrColumns[] = "$t.published='1' AND ($t.start='' OR $t.start<='$time') AND ($t.stop='' OR $t.stop>'$time')";
		}

		return static::findOneBy($arrColumns, $intId, $arrOptions);
	}

	/**
	 * Find all published articles by their parent ID and column
	 *
	 * @param integer $intPid     The page ID
	 * @param string  $strColumn  The column name
	 * @param array   $arrOptions An optional options array
	 *
	 * @return Collection|ArticleModel[]|ArticleModel|null A collection of models or null if there are no articles in the given column
	 */
	public static function findPublishedByPidAndColumn($intPid, $strColumn, array $arrOptions=array())
	{
		$t = static::$strTable;
		$arrColumns = array("$t.pid=? AND $t.inColumn=?");
		$arrValues = array($intPid, $strColumn);

		if (!static::isPreviewMode($arrOptions))
		{
			$time = Date::floorToMinute();
			$arrColumns[] = "$t.published='1' AND ($t.start='' OR $t.start<='$time') AND ($t.stop='' OR $t.stop>'$time')";
		}

		if (!isset($arrOptions['order']))
		{
			$arrOptions['order'] = "$t.sorting";
		}

		return static::findBy($arrColumns, $arrValues, $arrOptions);
	}

	/**
	 * Find all published articles with teaser by their parent ID
	 *
	 * @param integer $intPid     The page ID
	 * @param array   $arrOptions An optional options array
	 *
	 * @return Collection|ArticleModel[]|ArticleModel|null A collection of models or null if there are no articles in the given column
	 */
	public static function findPublishedWithTeaserByPid($intPid, array $arrOptions=array())
	{
		$t = static::$strTable;
		$arrColumns = array("$t.pid=? AND $t.showTeaser=1");

		if (!static::isPreviewMode($arrOptions))
		{
			$time = Date::floorToMinute();
			$arrColumns[] = "$t.published='1' AND ($t.start='' OR $t.start<='$time') AND ($t.stop='' OR $t.stop>'$time')";
		}

		if (!isset($arrOptions['order']))
		{
			$arrOptions['order'] = "$t.sorting";
		}

		return static::findBy($arrColumns, $intPid, $arrOptions);
	}

	/**
	 * Find all published articles with teaser by their parent ID and column
	 *
	 * @param integer $intPid     The page ID
	 * @param string  $strColumn  The column name
	 * @param array   $arrOptions An optional options array
	 *
	 * @return Collection|ArticleModel[]|ArticleModel|null A collection of models or null if there are no articles in the given column
	 */
	public static function findPublishedWithTeaserByPidAndColumn($intPid, $strColumn, array $arrOptions=array())
	{
		$t = static::$strTable;
		$arrColumns = array("$t.pid=? AND $t.inColumn=? AND $t.showTeaser=1");
		$arrValues = array($intPid, $strColumn);

		if (!static::isPreviewMode($arrOptions))
		{
			$time = Date::floorToMinute();
			$arrColumns[] = "$t.published='1' AND ($t.start='' OR $t.start<='$time') AND ($t.stop='' OR $t.stop>'$time')";
		}

		if (!isset($arrOptions['order']))
		{
			$arrOptions['order'] = "$t.sorting";
		}

		return static::findBy($arrColumns, $arrValues, $arrOptions);
	}
}

class_alias(ArticleModel::class, 'ArticleModel');<|MERGE_RESOLUTION|>--- conflicted
+++ resolved
@@ -134,11 +134,7 @@
 	public static function findByIdOrAliasAndPid($varId, $intPid, array $arrOptions=array())
 	{
 		$t = static::$strTable;
-<<<<<<< HEAD
-		$arrColumns = !preg_match('/^[1-9]\d*$/', $varId) ? array("$t.alias=?") : array("$t.id=?");
-=======
-		$arrColumns = !is_numeric($varId) ? array("BINARY $t.alias=?") : array("$t.id=?");
->>>>>>> b0b1dfdf
+		$arrColumns = !preg_match('/^[1-9]\d*$/', $varId) ? array("BINARY $t.alias=?") : array("$t.id=?");
 		$arrValues = array($varId);
 
 		if ($intPid)
@@ -162,11 +158,7 @@
 	public static function findPublishedByIdOrAliasAndPid($varId, $intPid, array $arrOptions=array())
 	{
 		$t = static::$strTable;
-<<<<<<< HEAD
-		$arrColumns = !preg_match('/^[1-9]\d*$/', $varId) ? array("$t.alias=?") : array("$t.id=?");
-=======
-		$arrColumns = !is_numeric($varId) ? array("BINARY $t.alias=?") : array("$t.id=?");
->>>>>>> b0b1dfdf
+		$arrColumns = !preg_match('/^[1-9]\d*$/', $varId) ? array("BINARY $t.alias=?") : array("$t.id=?");
 		$arrValues = array($varId);
 
 		if ($intPid)
