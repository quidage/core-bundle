--- conflicted
+++ resolved
@@ -170,11 +170,7 @@
 		if (!static::isPreviewMode($arrOptions))
 		{
 			$time = Date::floorToMinute();
-<<<<<<< HEAD
-			$arrColumns[] = "$t.published='1' AND ($t.start='' OR $t.start<='$time') AND ($t.stop='' OR $t.stop>'" . ($time + 60) . "')";
-=======
-			$arrColumns[] = "$t.published='1' AND ($t.start='' OR $t.start<='$time') AND ($t.stop='' OR $t.stop>'$time')";
->>>>>>> 2efb315f
+			$arrColumns[] = "$t.published='1' AND ($t.start='' OR $t.start<='$time') AND ($t.stop='' OR $t.stop>'$time')";
 		}
 
 		return static::findOneBy($arrColumns, $arrValues, $arrOptions);
@@ -196,11 +192,7 @@
 		if (!static::isPreviewMode($arrOptions))
 		{
 			$time = Date::floorToMinute();
-<<<<<<< HEAD
-			$arrColumns[] = "$t.published='1' AND ($t.start='' OR $t.start<='$time') AND ($t.stop='' OR $t.stop>'" . ($time + 60) . "')";
-=======
-			$arrColumns[] = "$t.published='1' AND ($t.start='' OR $t.start<='$time') AND ($t.stop='' OR $t.stop>'$time')";
->>>>>>> 2efb315f
+			$arrColumns[] = "$t.published='1' AND ($t.start='' OR $t.start<='$time') AND ($t.stop='' OR $t.stop>'$time')";
 		}
 
 		return static::findOneBy($arrColumns, $intId, $arrOptions);
@@ -224,11 +216,7 @@
 		if (!static::isPreviewMode($arrOptions))
 		{
 			$time = Date::floorToMinute();
-<<<<<<< HEAD
-			$arrColumns[] = "$t.published='1' AND ($t.start='' OR $t.start<='$time') AND ($t.stop='' OR $t.stop>'" . ($time + 60) . "')";
-=======
-			$arrColumns[] = "$t.published='1' AND ($t.start='' OR $t.start<='$time') AND ($t.stop='' OR $t.stop>'$time')";
->>>>>>> 2efb315f
+			$arrColumns[] = "$t.published='1' AND ($t.start='' OR $t.start<='$time') AND ($t.stop='' OR $t.stop>'$time')";
 		}
 
 		if (!isset($arrOptions['order']))
@@ -255,11 +243,7 @@
 		if (!static::isPreviewMode($arrOptions))
 		{
 			$time = Date::floorToMinute();
-<<<<<<< HEAD
-			$arrColumns[] = "$t.published='1' AND ($t.start='' OR $t.start<='$time') AND ($t.stop='' OR $t.stop>'" . ($time + 60) . "')";
-=======
-			$arrColumns[] = "$t.published='1' AND ($t.start='' OR $t.start<='$time') AND ($t.stop='' OR $t.stop>'$time')";
->>>>>>> 2efb315f
+			$arrColumns[] = "$t.published='1' AND ($t.start='' OR $t.start<='$time') AND ($t.stop='' OR $t.stop>'$time')";
 		}
 
 		if (!isset($arrOptions['order']))
@@ -288,11 +272,7 @@
 		if (!static::isPreviewMode($arrOptions))
 		{
 			$time = Date::floorToMinute();
-<<<<<<< HEAD
-			$arrColumns[] = "$t.published='1' AND ($t.start='' OR $t.start<='$time') AND ($t.stop='' OR $t.stop>'" . ($time + 60) . "')";
-=======
-			$arrColumns[] = "$t.published='1' AND ($t.start='' OR $t.start<='$time') AND ($t.stop='' OR $t.stop>'$time')";
->>>>>>> 2efb315f
+			$arrColumns[] = "$t.published='1' AND ($t.start='' OR $t.start<='$time') AND ($t.stop='' OR $t.stop>'$time')";
 		}
 
 		if (!isset($arrOptions['order']))
