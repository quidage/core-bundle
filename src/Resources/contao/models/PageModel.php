<?php

/*
 * This file is part of Contao.
 *
 * (c) Leo Feyer
 *
 * @license LGPL-3.0-or-later
 */

namespace Contao;

use Contao\CoreBundle\Exception\NoRootPageFoundException;
use Contao\Model\Collection;
use Contao\Model\Registry;
use Symfony\Component\Routing\Generator\UrlGeneratorInterface;

/**
 * Reads and writes pages
 *
 * @property integer $id
 * @property integer $pid
 * @property integer $sorting
 * @property integer $tstamp
 * @property string  $title
 * @property string  $alias
 * @property string  $type
 * @property string  $pageTitle
 * @property string  $language
 * @property string  $robots
 * @property string  $description
 * @property string  $redirect
 * @property integer $jumpTo
 * @property string  $redirectBack
 * @property string  $url
 * @property string  $target
 * @property string  $dns
 * @property string  $staticFiles
 * @property string  $staticPlugins
 * @property string  $fallback
 * @property string  $favicon
 * @property string  $robotsTxt
 * @property string  $adminEmail
 * @property string  $dateFormat
 * @property string  $timeFormat
 * @property string  $datimFormat
 * @property string  $validAliasCharacters
 * @property string  $createSitemap
 * @property string  $sitemapName
 * @property string  $useSSL
 * @property string  $autoforward
 * @property string  $protected
 * @property string  $groups
 * @property string  $includeLayout
 * @property integer $layout
 * @property string  $includeCache
 * @property integer $cache
 * @property string  $alwaysLoadFromCache
 * @property integer $clientCache
 * @property string  $includeChmod
 * @property integer $cuser
 * @property integer $cgroup
 * @property string  $chmod
 * @property string  $noSearch
 * @property string  $requireItem
 * @property string  $cssClass
 * @property string  $sitemap
 * @property string  $hide
 * @property string  $guests
 * @property integer $tabindex
 * @property string  $accesskey
 * @property string  $published
 * @property string  $start
 * @property string  $stop
 * @property array   $trail
 * @property string  $mainAlias
 * @property string  $mainTitle
 * @property string  $mainPageTitle
 * @property string  $parentAlias
 * @property string  $parentTitle
 * @property string  $parentPageTitle
 * @property string  $folderUrl
 * @property boolean $isPublic
 * @property integer $rootId
 * @property string  $rootAlias
 * @property string  $rootTitle
 * @property string  $rootPageTitle
 * @property integer $rootSorting
 * @property string  $domain
 * @property string  $rootLanguage
 * @property boolean $rootIsPublic
 * @property boolean $rootIsFallback
 * @property boolean $rootUseSSL
 * @property string  $rootFallbackLanguage
 * @property array   $subpages
 * @property boolean $minifyMarkup
 * @property integer $layoutId
 * @property boolean $hasJQuery
 * @property boolean $hasMooTools
 * @property string  $template
 * @property string  $templateGroup
 * @property string  $enforceTwoFactor
 * @property integer $twoFactorJumpTo
 *
 * @method static PageModel|null findById($id, array $opt=array())
 * @method static PageModel|null findByPk($id, array $opt=array())
 * @method static PageModel|null findByIdOrAlias($val, array $opt=array())
 * @method static PageModel|null findOneBy($col, $val, array $opt=array())
 * @method static PageModel|null findOneByPid($val, array $opt=array())
 * @method static PageModel|null findOneBySorting($val, array $opt=array())
 * @method static PageModel|null findOneByTstamp($val, array $opt=array())
 * @method static PageModel|null findOneByTitle($val, array $opt=array())
 * @method static PageModel|null findOneByAlias($val, array $opt=array())
 * @method static PageModel|null findOneByType($val, array $opt=array())
 * @method static PageModel|null findOneByPageTitle($val, array $opt=array())
 * @method static PageModel|null findOneByLanguage($val, array $opt=array())
 * @method static PageModel|null findOneByRobots($val, array $opt=array())
 * @method static PageModel|null findOneByDescription($val, array $opt=array())
 * @method static PageModel|null findOneByRedirect($val, array $opt=array())
 * @method static PageModel|null findOneByJumpTo($val, array $opt=array())
 * @method static PageModel|null findOneByRedirectBack($val, array $opt=array())
 * @method static PageModel|null findOneByUrl($val, array $opt=array())
 * @method static PageModel|null findOneByTarget($val, array $opt=array())
 * @method static PageModel|null findOneByDns($val, array $opt=array())
 * @method static PageModel|null findOneByStaticFiles($val, array $opt=array())
 * @method static PageModel|null findOneByStaticPlugins($val, array $opt=array())
 * @method static PageModel|null findOneByFallback($val, array $opt=array())
 * @method static PageModel|null findOneByFavicon($val, array $opt=array())
 * @method static PageModel|null findOneByRobotsTxt($val, array $opt=array())
 * @method static PageModel|null findOneByAdminEmail($val, array $opt=array())
 * @method static PageModel|null findOneByDateFormat($val, array $opt=array())
 * @method static PageModel|null findOneByTimeFormat($val, array $opt=array())
 * @method static PageModel|null findOneByDatimFormat($val, array $opt=array())
 * @method static PageModel|null findOneByCreateSitemap($val, array $opt=array())
 * @method static PageModel|null findOneBySitemapName($val, array $opt=array())
 * @method static PageModel|null findOneByUseSSL($val, array $opt=array())
 * @method static PageModel|null findOneByAutoforward($val, array $opt=array())
 * @method static PageModel|null findOneByProtected($val, array $opt=array())
 * @method static PageModel|null findOneByGroups($val, array $opt=array())
 * @method static PageModel|null findOneByIncludeLayout($val, array $opt=array())
 * @method static PageModel|null findOneByLayout($val, array $opt=array())
 * @method static PageModel|null findOneByIncludeCache($val, array $opt=array())
 * @method static PageModel|null findOneByCache($val, array $opt=array())
 * @method static PageModel|null findOneByIncludeChmod($val, array $opt=array())
 * @method static PageModel|null findOneByCuser($val, array $opt=array())
 * @method static PageModel|null findOneByCgroup($val, array $opt=array())
 * @method static PageModel|null findOneByChmod($val, array $opt=array())
 * @method static PageModel|null findOneByNoSearch($val, array $opt=array())
 * @method static PageModel|null findOneByCssClass($val, array $opt=array())
 * @method static PageModel|null findOneBySitemap($val, array $opt=array())
 * @method static PageModel|null findOneByHide($val, array $opt=array())
 * @method static PageModel|null findOneByGuests($val, array $opt=array())
 * @method static PageModel|null findOneByTabindex($val, array $opt=array())
 * @method static PageModel|null findOneByAccesskey($val, array $opt=array())
 * @method static PageModel|null findOneByPublished($val, array $opt=array())
 * @method static PageModel|null findOneByStart($val, array $opt=array())
 * @method static PageModel|null findOneByStop($val, array $opt=array())
 * @method static PageModel|null findOneByEnforceTwoFactor($val, array $opt=array())
 * @method static PageModel|null findOneByTwoFactorJumpTo($val, array $opt=array())
 *
 * @method static Collection|PageModel[]|PageModel|null findByPid($val, array $opt=array())
 * @method static Collection|PageModel[]|PageModel|null findBySorting($val, array $opt=array())
 * @method static Collection|PageModel[]|PageModel|null findByTstamp($val, array $opt=array())
 * @method static Collection|PageModel[]|PageModel|null findByTitle($val, array $opt=array())
 * @method static Collection|PageModel[]|PageModel|null findByAlias($val, array $opt=array())
 * @method static Collection|PageModel[]|PageModel|null findByType($val, array $opt=array())
 * @method static Collection|PageModel[]|PageModel|null findByPageTitle($val, array $opt=array())
 * @method static Collection|PageModel[]|PageModel|null findByLanguage($val, array $opt=array())
 * @method static Collection|PageModel[]|PageModel|null findByRobots($val, array $opt=array())
 * @method static Collection|PageModel[]|PageModel|null findByDescription($val, array $opt=array())
 * @method static Collection|PageModel[]|PageModel|null findByRedirect($val, array $opt=array())
 * @method static Collection|PageModel[]|PageModel|null findByJumpTo($val, array $opt=array())
 * @method static Collection|PageModel[]|PageModel|null findByRedirectBack($val, array $opt=array())
 * @method static Collection|PageModel[]|PageModel|null findByUrl($val, array $opt=array())
 * @method static Collection|PageModel[]|PageModel|null findByTarget($val, array $opt=array())
 * @method static Collection|PageModel[]|PageModel|null findByDns($val, array $opt=array())
 * @method static Collection|PageModel[]|PageModel|null findByStaticFiles($val, array $opt=array())
 * @method static Collection|PageModel[]|PageModel|null findByStaticPlugins($val, array $opt=array())
 * @method static Collection|PageModel[]|PageModel|null findByFallback($val, array $opt=array())
 * @method static Collection|PageModel[]|PageModel|null findByFavicon($val, array $opt=array())
 * @method static Collection|PageModel[]|PageModel|null findByRobotsTxt($val, array $opt=array())
 * @method static Collection|PageModel[]|PageModel|null findByAdminEmail($val, array $opt=array())
 * @method static Collection|PageModel[]|PageModel|null findByDateFormat($val, array $opt=array())
 * @method static Collection|PageModel[]|PageModel|null findByTimeFormat($val, array $opt=array())
 * @method static Collection|PageModel[]|PageModel|null findByDatimFormat($val, array $opt=array())
 * @method static Collection|PageModel[]|PageModel|null findByCreateSitemap($val, array $opt=array())
 * @method static Collection|PageModel[]|PageModel|null findBySitemapName($val, array $opt=array())
 * @method static Collection|PageModel[]|PageModel|null findByUseSSL($val, array $opt=array())
 * @method static Collection|PageModel[]|PageModel|null findByAutoforward($val, array $opt=array())
 * @method static Collection|PageModel[]|PageModel|null findByProtected($val, array $opt=array())
 * @method static Collection|PageModel[]|PageModel|null findByGroups($val, array $opt=array())
 * @method static Collection|PageModel[]|PageModel|null findByIncludeLayout($val, array $opt=array())
 * @method static Collection|PageModel[]|PageModel|null findByLayout($val, array $opt=array())
 * @method static Collection|PageModel[]|PageModel|null findByIncludeCache($val, array $opt=array())
 * @method static Collection|PageModel[]|PageModel|null findByCache($val, array $opt=array())
 * @method static Collection|PageModel[]|PageModel|null findByIncludeChmod($val, array $opt=array())
 * @method static Collection|PageModel[]|PageModel|null findByCuser($val, array $opt=array())
 * @method static Collection|PageModel[]|PageModel|null findByCgroup($val, array $opt=array())
 * @method static Collection|PageModel[]|PageModel|null findByChmod($val, array $opt=array())
 * @method static Collection|PageModel[]|PageModel|null findByNoSearch($val, array $opt=array())
 * @method static Collection|PageModel[]|PageModel|null findByCssClass($val, array $opt=array())
 * @method static Collection|PageModel[]|PageModel|null findBySitemap($val, array $opt=array())
 * @method static Collection|PageModel[]|PageModel|null findByHide($val, array $opt=array())
 * @method static Collection|PageModel[]|PageModel|null findByGuests($val, array $opt=array())
 * @method static Collection|PageModel[]|PageModel|null findByTabindex($val, array $opt=array())
 * @method static Collection|PageModel[]|PageModel|null findByAccesskey($val, array $opt=array())
 * @method static Collection|PageModel[]|PageModel|null findByPublished($val, array $opt=array())
 * @method static Collection|PageModel[]|PageModel|null findByStart($val, array $opt=array())
 * @method static Collection|PageModel[]|PageModel|null findByStop($val, array $opt=array())
 * @method static Collection|PageModel[]|PageModel|null findByEnforceTwoFactor($val, array $opt=array())
 * @method static Collection|PageModel[]|PageModel|null findByTwoFactorJumpTo($val, array $opt=array())
 * @method static Collection|PageModel[]|PageModel|null findMultipleByIds($val, array $opt=array())
 * @method static Collection|PageModel[]|PageModel|null findBy($col, $val, array $opt=array())
 * @method static Collection|PageModel[]|PageModel|null findAll(array $opt=array())
 *
 * @method static integer countById($id, array $opt=array())
 * @method static integer countByPid($val, array $opt=array())
 * @method static integer countBySorting($val, array $opt=array())
 * @method static integer countByTstamp($val, array $opt=array())
 * @method static integer countByTitle($val, array $opt=array())
 * @method static integer countByAlias($val, array $opt=array())
 * @method static integer countByType($val, array $opt=array())
 * @method static integer countByPageTitle($val, array $opt=array())
 * @method static integer countByLanguage($val, array $opt=array())
 * @method static integer countByRobots($val, array $opt=array())
 * @method static integer countByDescription($val, array $opt=array())
 * @method static integer countByRedirect($val, array $opt=array())
 * @method static integer countByJumpTo($val, array $opt=array())
 * @method static integer countByRedirectBack($val, array $opt=array())
 * @method static integer countByUrl($val, array $opt=array())
 * @method static integer countByTarget($val, array $opt=array())
 * @method static integer countByDns($val, array $opt=array())
 * @method static integer countByStaticFiles($val, array $opt=array())
 * @method static integer countByStaticPlugins($val, array $opt=array())
 * @method static integer countByFallback($val, array $opt=array())
 * @method static integer countByFavicon($val, array $opt=array())
 * @method static integer countByRobotsTxt($val, array $opt=array())
 * @method static integer countByAdminEmail($val, array $opt=array())
 * @method static integer countByDateFormat($val, array $opt=array())
 * @method static integer countByTimeFormat($val, array $opt=array())
 * @method static integer countByDatimFormat($val, array $opt=array())
 * @method static integer countByCreateSitemap($val, array $opt=array())
 * @method static integer countBySitemapName($val, array $opt=array())
 * @method static integer countByUseSSL($val, array $opt=array())
 * @method static integer countByAutoforward($val, array $opt=array())
 * @method static integer countByProtected($val, array $opt=array())
 * @method static integer countByGroups($val, array $opt=array())
 * @method static integer countByIncludeLayout($val, array $opt=array())
 * @method static integer countByLayout($val, array $opt=array())
 * @method static integer countByIncludeCache($val, array $opt=array())
 * @method static integer countByCache($val, array $opt=array())
 * @method static integer countByIncludeChmod($val, array $opt=array())
 * @method static integer countByCuser($val, array $opt=array())
 * @method static integer countByCgroup($val, array $opt=array())
 * @method static integer countByChmod($val, array $opt=array())
 * @method static integer countByNoSearch($val, array $opt=array())
 * @method static integer countByCssClass($val, array $opt=array())
 * @method static integer countBySitemap($val, array $opt=array())
 * @method static integer countByHide($val, array $opt=array())
 * @method static integer countByGuests($val, array $opt=array())
 * @method static integer countByTabindex($val, array $opt=array())
 * @method static integer countByAccesskey($val, array $opt=array())
 * @method static integer countByPublished($val, array $opt=array())
 * @method static integer countByStart($val, array $opt=array())
 * @method static integer countByStop($val, array $opt=array())
 * @method static integer countByEnforceTwoFactor($val, array $opt=array())
 * @method static integer countByTwoFactorJumpTo($val, array $opt=array())
 *
 * @author Leo Feyer <https://github.com/leofeyer>
 */
class PageModel extends Model
{
	/**
	 * Table name
	 * @var string
	 */
	protected static $strTable = 'tl_page';

	/**
	 * Details loaded
	 * @var boolean
	 */
	protected $blnDetailsLoaded = false;

	/**
	 * Find a published page by its ID
	 *
	 * @param integer $intId      The page ID
	 * @param array   $arrOptions An optional options array
	 *
	 * @return PageModel|null The model or null if there is no published page
	 */
	public static function findPublishedById($intId, array $arrOptions=array())
	{
		$t = static::$strTable;
		$arrColumns = array("$t.id=?");

		if (!static::isPreviewMode($arrOptions))
		{
			$time = Date::floorToMinute();
			$arrColumns[] = "$t.published='1' AND ($t.start='' OR $t.start<='$time') AND ($t.stop='' OR $t.stop>'$time')";
		}

		return static::findOneBy($arrColumns, $intId, $arrOptions);
	}

	/**
	 * Find published pages by their PID
	 *
	 * @param integer $intPid     The parent ID
	 * @param array   $arrOptions An optional options array
	 *
	 * @return Collection|PageModel[]|PageModel|null A collection of models or null if there are no pages
	 */
	public static function findPublishedByPid($intPid, array $arrOptions=array())
	{
		$t = static::$strTable;
		$arrColumns = array("$t.pid=?");

		if (!static::isPreviewMode($arrOptions))
		{
			$time = Date::floorToMinute();
			$arrColumns[] = "$t.published='1' AND ($t.start='' OR $t.start<='$time') AND ($t.stop='' OR $t.stop>'$time')";
		}

		return static::findBy($arrColumns, $intPid, $arrOptions);
	}

	/**
	 * Find the first published root page by its host name and language
	 *
	 * @param string $strHost     The host name
	 * @param mixed  $varLanguage An ISO language code or an array of ISO language codes
	 * @param array  $arrOptions  An optional options array
	 *
	 * @return PageModel|null The model or null if there is no matching root page
	 *
	 * @deprecated Deprecated since Contao 4.7, to be removed in Contao 5.0.
	 */
	public static function findFirstPublishedRootByHostAndLanguage($strHost, $varLanguage, array $arrOptions=array())
	{
		@trigger_error('Using PageModel::findFirstPublishedRootByHostAndLanguage() has been deprecated and will no longer work Contao 5.0.', E_USER_DEPRECATED);

		$t = static::$strTable;
		$objDatabase = Database::getInstance();

		if (\is_array($varLanguage))
		{
			$arrColumns = array("$t.type='root' AND ($t.dns=? OR $t.dns='')");

			if (!empty($varLanguage))
			{
				$arrColumns[] = "($t.language IN('" . implode("','", $varLanguage) . "') OR $t.fallback='1')";
			}
			else
			{
				$arrColumns[] = "$t.fallback='1'";
			}

			if (!isset($arrOptions['order']))
			{
				$arrOptions['order'] = "$t.dns DESC" . (!empty($varLanguage) ? ", " . $objDatabase->findInSet("$t.language", array_reverse($varLanguage)) . " DESC" : "") . ", $t.sorting";
			}

			if (!static::isPreviewMode($arrOptions))
			{
				$time = Date::floorToMinute();
				$arrColumns[] = "$t.published='1' AND ($t.start='' OR $t.start<='$time') AND ($t.stop='' OR $t.stop>'$time')";
			}

			return static::findOneBy($arrColumns, $strHost, $arrOptions);
		}

		$arrColumns = array("$t.type='root' AND ($t.dns=? OR $t.dns='') AND ($t.language=? OR $t.fallback='1')");
		$arrValues = array($strHost, $varLanguage);

		if (!isset($arrOptions['order']))
		{
			$arrOptions['order'] = "$t.dns DESC, $t.fallback";
		}

		if (!static::isPreviewMode($arrOptions))
		{
			$time = Date::floorToMinute();
			$arrColumns[] = "$t.published='1' AND ($t.start='' OR $t.start<='$time') AND ($t.stop='' OR $t.stop>'$time')";
		}

		return static::findOneBy($arrColumns, $arrValues, $arrOptions);
	}

	/**
	 * Find the first published page by its parent ID
	 *
	 * @param integer $intPid     The parent page's ID
	 * @param array   $arrOptions An optional options array
	 *
	 * @return PageModel|null The model or null if there is no published page
	 */
	public static function findFirstPublishedByPid($intPid, array $arrOptions=array())
	{
		$t = static::$strTable;
		$arrColumns = array("$t.pid=? AND $t.type!='root' AND $t.type!='error_401' AND $t.type!='error_403' AND $t.type!='error_404'");

		if (!static::isPreviewMode($arrOptions))
		{
			$time = Date::floorToMinute();
			$arrColumns[] = "$t.published='1' AND ($t.start='' OR $t.start<='$time') AND ($t.stop='' OR $t.stop>'$time')";
		}

		if (!isset($arrOptions['order']))
		{
			$arrOptions['order'] = "$t.sorting";
		}

		return static::findOneBy($arrColumns, $intPid, $arrOptions);
	}

	/**
	 * Find the first published regular page by its parent ID
	 *
	 * @param integer $intPid     The parent page's ID
	 * @param array   $arrOptions An optional options array
	 *
	 * @return PageModel|null The model or null if there is no published regular page
	 */
	public static function findFirstPublishedRegularByPid($intPid, array $arrOptions=array())
	{
		$t = static::$strTable;
		$arrColumns = array("$t.pid=? AND $t.type='regular'");

		if (!static::isPreviewMode($arrOptions))
		{
			$time = Date::floorToMinute();
			$arrColumns[] = "$t.published='1' AND ($t.start='' OR $t.start<='$time') AND ($t.stop='' OR $t.stop>'$time')";
		}

		if (!isset($arrOptions['order']))
		{
			$arrOptions['order'] = "$t.sorting";
		}

		return static::findOneBy($arrColumns, $intPid, $arrOptions);
	}

	/**
	 * Find an error 401 page by its parent ID
	 *
	 * @param integer $intPid     The parent page's ID
	 * @param array   $arrOptions An optional options array
	 *
	 * @return PageModel|null The model or null if there is no 401 page
	 */
	public static function find401ByPid($intPid, array $arrOptions=array())
	{
		$t = static::$strTable;
		$arrColumns = array("$t.pid=? AND $t.type='error_401'");

		if (!static::isPreviewMode($arrOptions))
		{
			$time = Date::floorToMinute();
			$arrColumns[] = "$t.published='1' AND ($t.start='' OR $t.start<='$time') AND ($t.stop='' OR $t.stop>'$time')";
		}

		if (!isset($arrOptions['order']))
		{
			$arrOptions['order'] = "$t.sorting";
		}

		return static::findOneBy($arrColumns, $intPid, $arrOptions);
	}

	/**
	 * Find an error 403 page by its parent ID
	 *
	 * @param integer $intPid     The parent page's ID
	 * @param array   $arrOptions An optional options array
	 *
	 * @return PageModel|null The model or null if there is no 403 page
	 */
	public static function find403ByPid($intPid, array $arrOptions=array())
	{
		$t = static::$strTable;
		$arrColumns = array("$t.pid=? AND $t.type='error_403'");

		if (!static::isPreviewMode($arrOptions))
		{
			$time = Date::floorToMinute();
			$arrColumns[] = "$t.published='1' AND ($t.start='' OR $t.start<='$time') AND ($t.stop='' OR $t.stop>'$time')";
		}

		if (!isset($arrOptions['order']))
		{
			$arrOptions['order'] = "$t.sorting";
		}

		return static::findOneBy($arrColumns, $intPid, $arrOptions);
	}

	/**
	 * Find an error 404 page by its parent ID
	 *
	 * @param integer $intPid     The parent page's ID
	 * @param array   $arrOptions An optional options array
	 *
	 * @return PageModel|null The model or null if there is no 404 page
	 */
	public static function find404ByPid($intPid, array $arrOptions=array())
	{
		$t = static::$strTable;
		$arrColumns = array("$t.pid=? AND $t.type='error_404'");

		if (!static::isPreviewMode($arrOptions))
		{
			$time = Date::floorToMinute();
			$arrColumns[] = "$t.published='1' AND ($t.start='' OR $t.start<='$time') AND ($t.stop='' OR $t.stop>'$time')";
		}

		if (!isset($arrOptions['order']))
		{
			$arrOptions['order'] = "$t.sorting";
		}

		return static::findOneBy($arrColumns, $intPid, $arrOptions);
	}

	/**
	 * Find pages matching a list of possible alias names
	 *
	 * @param array $arrAliases An array of possible alias names
	 * @param array $arrOptions An optional options array
	 *
	 * @return Collection|PageModel[]|PageModel|null A collection of models or null if there are no pages
	 */
	public static function findByAliases($arrAliases, array $arrOptions=array())
	{
		if (empty($arrAliases) || !\is_array($arrAliases))
		{
			return null;
		}

		// Remove everything that is not an alias
		$arrAliases = array_filter(array_map(static function ($v) { return preg_match('/^[\w\/.-]+$/u', $v) ? $v : null; }, $arrAliases));

		// Return if nothing is left
		if (empty($arrAliases))
		{
			return null;
		}

		$t = static::$strTable;
		$arrColumns = array("$t.alias IN('" . implode("','", array_filter($arrAliases)) . "')");

		// Check the publication status (see #4652)
		if (!static::isPreviewMode($arrOptions))
		{
			$time = Date::floorToMinute();
			$arrColumns[] = "$t.published='1' AND ($t.start='' OR $t.start<='$time') AND ($t.stop='' OR $t.stop>'$time')";
		}

		if (!isset($arrOptions['order']))
		{
			$arrOptions['order'] = Database::getInstance()->findInSet("$t.alias", $arrAliases);
		}

		return static::findBy($arrColumns, null, $arrOptions);
	}

	/**
	 * Find published pages by their ID or aliases
	 *
	 * @param mixed $varId      The numeric ID or the alias name
	 * @param array $arrOptions An optional options array
	 *
	 * @return Collection|PageModel[]|PageModel|null A collection of models or null if there are no pages
	 */
	public static function findPublishedByIdOrAlias($varId, array $arrOptions=array())
	{
		$t = static::$strTable;
<<<<<<< HEAD
		$arrColumns = !preg_match('/^[1-9]\d*$/', $varId) ? array("$t.alias=?") : array("$t.id=?");
=======
		$arrColumns = !is_numeric($varId) ? array("BINARY $t.alias=?") : array("$t.id=?");
>>>>>>> b0b1dfdf

		if (!static::isPreviewMode($arrOptions))
		{
			$time = Date::floorToMinute();
			$arrColumns[] = "$t.published='1' AND ($t.start='' OR $t.start<='$time') AND ($t.stop='' OR $t.stop>'$time')";
		}

		return static::findBy($arrColumns, $varId, $arrOptions);
	}

	/**
	 * Find all published subpages by their parent ID and exclude pages only visible for guests
	 *
	 * @param integer $intPid        The parent page's ID
	 * @param boolean $blnShowHidden If true, hidden pages will be included
	 * @param boolean $blnIsSitemap  If true, the sitemap settings apply
	 *
	 * @return Collection|PageModel[]|PageModel|null A collection of models or null if there are no pages
	 */
	public static function findPublishedSubpagesWithoutGuestsByPid($intPid, $blnShowHidden=false, $blnIsSitemap=false)
	{
		$time = Date::floorToMinute();

		$objSubpages = Database::getInstance()->prepare("SELECT p1.*, (SELECT COUNT(*) FROM tl_page p2 WHERE p2.pid=p1.id AND p2.type!='root' AND p2.type!='error_401' AND p2.type!='error_403' AND p2.type!='error_404'" . (!$blnShowHidden ? ($blnIsSitemap ? " AND (p2.hide='' OR sitemap='map_always')" : " AND p2.hide=''") : "") . (FE_USER_LOGGED_IN ? " AND p2.guests=''" : "") . (!BE_USER_LOGGED_IN ? " AND p2.published='1' AND (p2.start='' OR p2.start<='$time') AND (p2.stop='' OR p2.stop>'$time')" : "") . ") AS subpages FROM tl_page p1 WHERE p1.pid=? AND p1.type!='root' AND p1.type!='error_401' AND p1.type!='error_403' AND p1.type!='error_404'" . (!$blnShowHidden ? ($blnIsSitemap ? " AND (p1.hide='' OR sitemap='map_always')" : " AND p1.hide=''") : "") . (FE_USER_LOGGED_IN ? " AND p1.guests=''" : "") . (!BE_USER_LOGGED_IN ? " AND p1.published='1' AND (p1.start='' OR p1.start<='$time') AND (p1.stop='' OR p1.stop>'$time')" : "") . " ORDER BY p1.sorting")
											  ->execute($intPid);

		if ($objSubpages->numRows < 1)
		{
			return null;
		}

		return static::createCollectionFromDbResult($objSubpages, 'tl_page');
	}

	/**
	 * Find all published regular pages by their IDs and exclude pages only visible for guests
	 *
	 * @param array $arrIds     An array of page IDs
	 * @param array $arrOptions An optional options array
	 *
	 * @return Collection|PageModel[]|PageModel|null A collection of models or null if there are no pages
	 */
	public static function findPublishedRegularWithoutGuestsByIds($arrIds, array $arrOptions=array())
	{
		if (empty($arrIds) || !\is_array($arrIds))
		{
			return null;
		}

		$t = static::$strTable;
		$arrColumns = array("$t.id IN(" . implode(',', array_map('\intval', $arrIds)) . ") AND $t.type!='error_401' AND $t.type!='error_403' AND $t.type!='error_404'");

		if (empty($arrOptions['includeRoot']))
		{
			$arrColumns[] = "$t.type!='root'";
		}

		if (FE_USER_LOGGED_IN)
		{
			$arrColumns[] = "$t.guests=''";
		}

		if (!static::isPreviewMode($arrOptions))
		{
			$time = Date::floorToMinute();
			$arrColumns[] = "$t.published='1' AND ($t.start='' OR $t.start<='$time') AND ($t.stop='' OR $t.stop>'$time')";
		}

		if (!isset($arrOptions['order']))
		{
			$arrOptions['order'] = Database::getInstance()->findInSet("$t.id", $arrIds);
		}

		return static::findBy($arrColumns, null, $arrOptions);
	}

	/**
	 * Find all published regular pages by their parent IDs and exclude pages only visible for guests
	 *
	 * @param integer $intPid     The parent page's ID
	 * @param array   $arrOptions An optional options array
	 *
	 * @return Collection|PageModel[]|PageModel|null A collection of models or null if there are no pages
	 */
	public static function findPublishedRegularWithoutGuestsByPid($intPid, array $arrOptions=array())
	{
		$t = static::$strTable;
		$arrColumns = array("$t.pid=? AND $t.type!='root' AND $t.type!='error_401' AND $t.type!='error_403' AND $t.type!='error_404'");

		if (FE_USER_LOGGED_IN)
		{
			$arrColumns[] = "$t.guests=''";
		}

		if (!static::isPreviewMode($arrOptions))
		{
			$time = Date::floorToMinute();
			$arrColumns[] = "$t.published='1' AND ($t.start='' OR $t.start<='$time') AND ($t.stop='' OR $t.stop>'$time')";
		}

		if (!isset($arrOptions['order']))
		{
			$arrOptions['order'] = "$t.sorting";
		}

		return static::findBy($arrColumns, $intPid, $arrOptions);
	}

	/**
	 * Find the language fallback page by hostname
	 *
	 * @param string $strHost    The hostname
	 * @param array  $arrOptions An optional options array
	 *
	 * @return PageModel|Model|null The model or null if there is not fallback page
	 */
	public static function findPublishedFallbackByHostname($strHost, array $arrOptions=array())
	{
		// Try to load from the registry (see #8544)
		if (empty($arrOptions))
		{
			$objModel = Registry::getInstance()->fetch(static::$strTable, $strHost, 'contao.dns-fallback');

			if ($objModel !== null)
			{
				return $objModel;
			}
		}

		$t = static::$strTable;
		$arrColumns = array("$t.dns=? AND $t.fallback='1'");

		if (isset($arrOptions['fallbackToEmpty']) && $arrOptions['fallbackToEmpty'] === true)
		{
			$arrColumns = array("($t.dns=? OR $t.dns='') AND $t.fallback='1'");
		}

		if (!static::isPreviewMode($arrOptions))
		{
			$time = Date::floorToMinute();
			$arrColumns[] = "$t.published='1' AND ($t.start='' OR $t.start<='$time') AND ($t.stop='' OR $t.stop>'$time')";
		}

		return static::findOneBy($arrColumns, $strHost, $arrOptions);
	}

	/**
	 * Finds the published root pages
	 *
	 * @param array $arrOptions An optional options array
	 *
	 * @return Collection|PageModel[]|PageModel|null A collection of models or null if there are no parent pages
	 */
	public static function findPublishedRootPages(array $arrOptions=array())
	{
		$t = static::$strTable;
		$arrColumns = array("$t.type='root'");

		if (isset($arrOptions['dns']))
		{
			$arrColumns = array("$t.type='root' AND $t.dns=?");
		}

		if (!static::isPreviewMode($arrOptions))
		{
			$time = Date::floorToMinute();
			$arrColumns[] = "$t.published='1' AND ($t.start='' OR $t.start<='$time') AND ($t.stop='' OR $t.stop>'$time')";
		}

		return static::findBy($arrColumns, $arrOptions['dns'] ?? null, $arrOptions);
	}

	/**
	 * Find the parent pages of a page
	 *
	 * @param integer $intId The page's ID
	 *
	 * @return Collection|PageModel[]|PageModel|null A collection of models or null if there are no parent pages
	 */
	public static function findParentsById($intId)
	{
		$arrModels = array();

		while ($intId > 0 && ($objPage = static::findByPk($intId)) !== null)
		{
			$intId = $objPage->pid;
			$arrModels[] = $objPage;
		}

		if (empty($arrModels))
		{
			return null;
		}

		return static::createCollection($arrModels, 'tl_page');
	}

	/**
	 * Find the first active page by its member groups
	 *
	 * @param array $arrIds An array of member group IDs
	 *
	 * @return PageModel|null The model or null if there is no matching member group
	 */
	public static function findFirstActiveByMemberGroups($arrIds)
	{
		if (empty($arrIds) || !\is_array($arrIds))
		{
			return null;
		}

		$time = Date::floorToMinute();
		$objDatabase = Database::getInstance();
		$arrIds = array_map('\intval', $arrIds);

		$objResult = $objDatabase->prepare("SELECT p.* FROM tl_member_group g LEFT JOIN tl_page p ON g.jumpTo=p.id WHERE g.id IN(" . implode(',', $arrIds) . ") AND g.jumpTo>0 AND g.redirect='1' AND g.disable!='1' AND (g.start='' OR g.start<='$time') AND (g.stop='' OR g.stop>'$time') AND p.published='1' AND (p.start='' OR p.start<='$time') AND (p.stop='' OR p.stop>'$time') ORDER BY " . $objDatabase->findInSet('g.id', $arrIds))
								 ->limit(1)
								 ->execute();

		if ($objResult->numRows < 1)
		{
			return null;
		}

		$objRegistry = Registry::getInstance();

		/** @var PageModel|Model $objPage */
		if ($objPage = $objRegistry->fetch('tl_page', $objResult->id))
		{
			return $objPage;
		}

		return new static($objResult);
	}

	/**
	 * Find a page by its ID and return it with the inherited details
	 *
	 * @param integer $intId The page's ID
	 *
	 * @return PageModel|null The model or null if there is no matching page
	 */
	public static function findWithDetails($intId)
	{
		$objPage = static::findByPk($intId);

		if ($objPage === null)
		{
			return null;
		}

		return $objPage->loadDetails();
	}

	/**
	 * Register the contao.dns-fallback alias when the model is attached to the registry
	 *
	 * @param Registry $registry The model registry
	 */
	public function onRegister(Registry $registry)
	{
		parent::onRegister($registry);

		// Register this model as being the fallback page for a given dns
		if ($this->fallback && $this->type == 'root' && !$registry->isRegisteredAlias($this, 'contao.dns-fallback', $this->dns))
		{
			$registry->registerAlias($this, 'contao.dns-fallback', $this->dns);
		}
	}

	/**
	 * Unregister the contao.dns-fallback alias when the model is detached from the registry
	 *
	 * @param Registry $registry The model registry
	 */
	public function onUnregister(Registry $registry)
	{
		parent::onUnregister($registry);

		// Unregister the fallback page
		if ($this->fallback && $this->type == 'root' && $registry->isRegisteredAlias($this, 'contao.dns-fallback', $this->dns))
		{
			$registry->unregisterAlias($this, 'contao.dns-fallback', $this->dns);
		}
	}

	/**
	 * Get the details of a page including inherited parameters
	 *
	 * @return PageModel The page model
	 *
	 * @throws NoRootPageFoundException If no root page is found
	 */
	public function loadDetails()
	{
		// Loaded already
		if ($this->blnDetailsLoaded)
		{
			return $this;
		}

		// Set some default values
		$this->protected = (bool) $this->protected;
		$this->groups = $this->protected ? StringUtil::deserialize($this->groups) : false;
		$this->layout = $this->includeLayout ? $this->layout : false;
		$this->cache = $this->includeCache ? $this->cache : false;
		$this->alwaysLoadFromCache = $this->includeCache ? $this->alwaysLoadFromCache : false;
		$this->clientCache = $this->includeCache ? $this->clientCache : false;

		$pid = $this->pid;
		$type = $this->type;
		$alias = $this->alias;
		$name = $this->title;
		$title = $this->pageTitle ?: $this->title;
		$folderUrl = '';
		$palias = '';
		$pname = '';
		$ptitle = '';
		$trail = array($this->id, $pid);
		$time = time();

		// Inherit the settings
		if ($this->type == 'root')
		{
			$objParentPage = $this; // see #4610
		}
		else
		{
			// Load all parent pages
			$objParentPage = self::findParentsById($pid);

			if ($objParentPage !== null)
			{
				while ($pid > 0 && $type != 'root' && $objParentPage->next())
				{
					$pid = $objParentPage->pid;
					$type = $objParentPage->type;

					// Parent title
					if (!$ptitle)
					{
						$palias = $objParentPage->alias;
						$pname = $objParentPage->title;
						$ptitle = $objParentPage->pageTitle ?: $objParentPage->title;
					}

					// Page title
					if ($type != 'root')
					{
						// If $folderUrl is not yet set, use the alias of the first
						// parent page if it is not a root page (see #2129)
						if (!$folderUrl && $objParentPage->alias)
						{
							$folderUrl = $objParentPage->alias . '/';
						}

						$alias = $objParentPage->alias;
						$name = $objParentPage->title;
						$title = $objParentPage->pageTitle ?: $objParentPage->title;
						$trail[] = $objParentPage->pid;
					}

					// Cache
					if ($objParentPage->includeCache)
					{
						$this->cache = $this->cache !== false ? $this->cache : $objParentPage->cache;
						$this->alwaysLoadFromCache = $this->alwaysLoadFromCache !== false ? $this->alwaysLoadFromCache : $objParentPage->alwaysLoadFromCache;
						$this->clientCache = $this->clientCache !== false ? $this->clientCache : $objParentPage->clientCache;
					}

					// Layout
					if ($objParentPage->includeLayout && $this->layout === false)
					{
						$this->layout = $objParentPage->layout;
					}

					// Protection
					if ($objParentPage->protected && $this->protected === false)
					{
						$this->protected = true;
						$this->groups = StringUtil::deserialize($objParentPage->groups);
					}
				}
			}

			// Set the titles
			$this->mainAlias = $alias;
			$this->mainTitle = $name;
			$this->mainPageTitle = $title;
			$this->parentAlias = $palias;
			$this->parentTitle = $pname;
			$this->parentPageTitle = $ptitle;
			$this->folderUrl = $folderUrl;
		}

		// Set the root ID and title
		if ($objParentPage !== null && $objParentPage->type == 'root')
		{
			$this->rootId = $objParentPage->id;
			$this->rootAlias = $objParentPage->alias;
			$this->rootTitle = $objParentPage->title;
			$this->rootPageTitle = $objParentPage->pageTitle ?: $objParentPage->title;
			$this->rootSorting = $objParentPage->sorting;
			$this->domain = $objParentPage->dns;
			$this->rootLanguage = $objParentPage->language;
			$this->language = $objParentPage->language;
			$this->staticFiles = $objParentPage->staticFiles;
			$this->staticPlugins = $objParentPage->staticPlugins;
			$this->dateFormat = $objParentPage->dateFormat;
			$this->timeFormat = $objParentPage->timeFormat;
			$this->datimFormat = $objParentPage->datimFormat;
			$this->validAliasCharacters = $objParentPage->validAliasCharacters;
			$this->adminEmail = $objParentPage->adminEmail;
			$this->enforceTwoFactor = $objParentPage->enforceTwoFactor;
			$this->twoFactorJumpTo = $objParentPage->twoFactorJumpTo;

			// Store whether the root page has been published
			$this->rootIsPublic = ($objParentPage->published && (!$objParentPage->start || $objParentPage->start <= $time) && (!$objParentPage->stop || $objParentPage->stop > $time));
			$this->rootIsFallback = true;
			$this->rootUseSSL = $objParentPage->useSSL;
			$this->rootFallbackLanguage = $objParentPage->language;

			// Store the fallback language (see #6874)
			if (!$objParentPage->fallback)
			{
				$this->rootIsFallback = false;
				$this->rootFallbackLanguage = null;

				$objFallback = static::findPublishedFallbackByHostname($objParentPage->dns);

				if ($objFallback !== null)
				{
					$this->rootFallbackLanguage = $objFallback->language;
				}
			}
		}

		// No root page found
		elseif (TL_MODE == 'FE' && $this->type != 'root')
		{
			System::log('Page ID "' . $this->id . '" does not belong to a root page', __METHOD__, TL_ERROR);

			throw new NoRootPageFoundException('No root page found');
		}

		$this->trail = array_reverse($trail);

		// Use the global date format if none is set (see #6104)
		if (!$this->dateFormat)
		{
			$this->dateFormat = Config::get('dateFormat');
		}

		if (!$this->timeFormat)
		{
			$this->timeFormat = Config::get('timeFormat');
		}

		if (!$this->datimFormat)
		{
			$this->datimFormat = Config::get('datimFormat');
		}

		$this->isPublic = ($this->published && (!$this->start || $this->start <= $time) && (!$this->stop || $this->stop > $time));

		// HOOK: add custom logic
		if (!empty($GLOBALS['TL_HOOKS']['loadPageDetails']) && \is_array($GLOBALS['TL_HOOKS']['loadPageDetails']))
		{
			$parentModels = array();

			if ($objParentPage instanceof Collection)
			{
				$parentModels = $objParentPage->getModels();
			}

			foreach ($GLOBALS['TL_HOOKS']['loadPageDetails'] as $callback)
			{
				System::importStatic($callback[0])->{$callback[1]}($parentModels, $this);
			}
		}

		// Prevent saving (see #6506 and #7199)
		$this->preventSaving();
		$this->blnDetailsLoaded = true;

		return $this;
	}

	/**
	 * Generate a front end URL
	 *
	 * @param string $strParams    An optional string of URL parameters
	 * @param string $strForceLang Force a certain language
	 *
	 * @return string An URL that can be used in the front end
	 */
	public function getFrontendUrl($strParams=null, $strForceLang=null)
	{
		if ($strForceLang !== null)
		{
			@trigger_error('Using PageModel::getFrontendUrl() with $strForceLang has been deprecated and will no longer work in Contao 5.0.', E_USER_DEPRECATED);
		}

		$this->loadDetails();

		$objUrlGenerator = System::getContainer()->get('contao.routing.url_generator');

		$strUrl = $objUrlGenerator->generate
		(
			($this->alias ?: $this->id) . $strParams,
			array
			(
				'_locale' => ($strForceLang ?: $this->rootLanguage),
				'_domain' => $this->domain,
				'_ssl' => (bool) $this->rootUseSSL,
			)
		);

		// Make the URL relative to the base path
		if (0 === strncmp($strUrl, '/', 1))
		{
			$strUrl = substr($strUrl, \strlen(Environment::get('path')) + 1);
		}

		return $this->applyLegacyLogic($strUrl, $strParams);
	}

	/**
	 * Generate an absolute URL depending on the current rewriteURL setting
	 *
	 * @param string $strParams An optional string of URL parameters
	 *
	 * @return string An absolute URL that can be used in the front end
	 */
	public function getAbsoluteUrl($strParams=null)
	{
		$this->loadDetails();

		$objUrlGenerator = System::getContainer()->get('contao.routing.url_generator');

		$strUrl = $objUrlGenerator->generate
		(
			($this->alias ?: $this->id) . $strParams,
			array
			(
				'_locale' => $this->rootLanguage,
				'_domain' => $this->domain,
				'_ssl' => (bool) $this->rootUseSSL,
			),
			UrlGeneratorInterface::ABSOLUTE_URL
		);

		return $this->applyLegacyLogic($strUrl, $strParams);
	}

	/**
	 * Generate the front end preview URL
	 *
	 * @param string $strParams An optional string of URL parameters
	 *
	 * @return string The front end preview URL
	 */
	public function getPreviewUrl($strParams=null)
	{
		$container = System::getContainer();

		if (!$previewScript = $container->getParameter('contao.preview_script'))
		{
			return $this->getAbsoluteUrl($strParams);
		}

		$context = $container->get('router')->getContext();
		$baseUrl = $context->getBaseUrl();

		// Add the preview script
		$context->setBaseUrl($previewScript);

		$objUrlGenerator = $container->get('contao.routing.url_generator');

		$strUrl = $objUrlGenerator->generate
		(
			($this->alias ?: $this->id) . $strParams,
			array
			(
				'_locale' => $this->rootLanguage,
				'_domain' => $this->domain,
				'_ssl' => (bool) $this->rootUseSSL,
			),
			UrlGeneratorInterface::ABSOLUTE_URL
		);

		$context->setBaseUrl($baseUrl);

		return $this->applyLegacyLogic($strUrl, $strParams);
	}

	/**
	 * Return the slug options
	 *
	 * @return array The slug options
	 */
	public function getSlugOptions()
	{
		$slugOptions = array('locale'=>$this->language);

		if ($this->validAliasCharacters)
		{
			$slugOptions['validChars'] = $this->validAliasCharacters;
		}

		return $slugOptions;
	}

	/**
	 * Modifies a URL from the URL generator.
	 *
	 * @param string $strUrl
	 * @param string $strParams
	 *
	 * @return string
	 */
	private function applyLegacyLogic($strUrl, $strParams)
	{
		// Decode sprintf placeholders
		if (strpos($strParams, '%') !== false)
		{
			@trigger_error('Using sprintf placeholders in URLs has been deprecated and will no longer work in Contao 5.0.', E_USER_DEPRECATED);

			$arrMatches = array();
			preg_match_all('/%([sducoxXbgGeEfF])/', $strParams, $arrMatches);

			foreach (array_unique($arrMatches[1]) as $v)
			{
				$strUrl = str_replace('%25' . $v, '%' . $v, $strUrl);
			}
		}

		// HOOK: add custom logic
		if (isset($GLOBALS['TL_HOOKS']['generateFrontendUrl']) && \is_array($GLOBALS['TL_HOOKS']['generateFrontendUrl']))
		{
			@trigger_error('Using the "generateFrontendUrl" hook has been deprecated and will no longer work in Contao 5.0.', E_USER_DEPRECATED);

			foreach ($GLOBALS['TL_HOOKS']['generateFrontendUrl'] as $callback)
			{
				$strUrl = System::importStatic($callback[0])->{$callback[1]}($this->row(), $strParams, $strUrl);
			}

			return $strUrl;
		}

		return $strUrl;
	}
}

class_alias(PageModel::class, 'PageModel');<|MERGE_RESOLUTION|>--- conflicted
+++ resolved
@@ -576,11 +576,7 @@
 	public static function findPublishedByIdOrAlias($varId, array $arrOptions=array())
 	{
 		$t = static::$strTable;
-<<<<<<< HEAD
-		$arrColumns = !preg_match('/^[1-9]\d*$/', $varId) ? array("$t.alias=?") : array("$t.id=?");
-=======
-		$arrColumns = !is_numeric($varId) ? array("BINARY $t.alias=?") : array("$t.id=?");
->>>>>>> b0b1dfdf
+		$arrColumns = !preg_match('/^[1-9]\d*$/', $varId) ? array("BINARY $t.alias=?") : array("$t.id=?");
 
 		if (!static::isPreviewMode($arrOptions))
 		{
