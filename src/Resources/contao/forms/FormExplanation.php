<?php

/**
 * Contao Open Source CMS
 *
 * Copyright (c) 2005-2014 Leo Feyer
 *
 * @package Core
 * @link    https://contao.org
 * @license http://www.gnu.org/licenses/lgpl-3.0.html LGPL
 */


/**
 * Run in a custom namespace, so the class can be replaced
 */
namespace Contao;


/**
 * Class FormExplanation
 *
 * @copyright  Leo Feyer 2005-2014
 * @author     Leo Feyer <https://contao.org>
 * @package    Core
 */
class FormExplanation extends \Widget
{

	/**
	 * Template
	 *
	 * @var string
	 */
	protected $strTemplate = 'form_explanation';


	/**
	 * Do not validate
	 */
	public function validate()
	{
		return;
	}


	/**
<<<<<<< HEAD
	 * Parse the template file and return it as string
	 *
	 * @param array $arrAttributes An optional attributes array
	 *
	 * @return string The template markup
=======
	 * Generate the widget and return it as string
	 *
	 * @return string The widget markup
>>>>>>> 8fc57e1f
	 */
	public function parse($arrAttributes=null)
	{
		global $objPage;

		// Clean RTE output
		if ($objPage->outputFormat == 'xhtml')
		{
			$this->text = \String::toXhtml($this->text);
		}
		else
		{
			$this->text = \String::toHtml5($this->text);
		}

		// Add the static files URL to images
		if (TL_FILES_URL != '')
		{
			$path = \Config::get('uploadPath') . '/';
			$this->text = str_replace(' src="' . $path, ' src="' . TL_FILES_URL . $path, $this->text);
		}

		$this->text = \String::encodeEmail($this->text);

		return parent::parse($arrAttributes);
	}


	/**
	 * Generate the widget and return it as string
	 *
	 * @return string The widget markup
	 *
	 * @deprecated The logic has been moved into the template (see #6834)
	 */
	public function generate()
	{
		return $this->text;
	}
}<|MERGE_RESOLUTION|>--- conflicted
+++ resolved
@@ -45,19 +45,11 @@
 
 
 	/**
-<<<<<<< HEAD
-	 * Parse the template file and return it as string
-	 *
-	 * @param array $arrAttributes An optional attributes array
-	 *
-	 * @return string The template markup
-=======
 	 * Generate the widget and return it as string
 	 *
 	 * @return string The widget markup
->>>>>>> 8fc57e1f
 	 */
-	public function parse($arrAttributes=null)
+	public function generate()
 	{
 		global $objPage;
 
@@ -78,21 +70,6 @@
 			$this->text = str_replace(' src="' . $path, ' src="' . TL_FILES_URL . $path, $this->text);
 		}
 
-		$this->text = \String::encodeEmail($this->text);
-
-		return parent::parse($arrAttributes);
-	}
-
-
-	/**
-	 * Generate the widget and return it as string
-	 *
-	 * @return string The widget markup
-	 *
-	 * @deprecated The logic has been moved into the template (see #6834)
-	 */
-	public function generate()
-	{
-		return $this->text;
+		return \String::encodeEmail($this->text);
 	}
 }