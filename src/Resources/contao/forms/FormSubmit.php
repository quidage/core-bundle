<?php

/*
 * This file is part of Contao.
 *
 * (c) Leo Feyer
 *
 * @license LGPL-3.0-or-later
 */

namespace Contao;

/**
 * Class FormSubmit
 *
 * @property string  $name
 * @property string  $label
 * @property string  $singleSRC
 * @property boolean $imageSubmit
 * @property boolean $required
 * @property boolean $mandatory
 * @property integer $minlength
 * @property integer $maxlength
 * @property string  $src
 *
 * @author Leo Feyer <https://github.com/leofeyer>
 */
class FormSubmit extends Widget
{

	/**
	 * Template
	 *
	 * @var string
	 */
	protected $strTemplate = 'form_submit';

	/**
	 * The CSS class prefix
	 *
	 * @var string
	 */
	protected $strPrefix = 'widget widget-submit';

	/**
	 * Add specific attributes
	 *
	 * @param string $strKey   The attribute name
	 * @param mixed  $varValue The attribute value
	 */
	public function __set($strKey, $varValue)
	{
		switch ($strKey)
		{
			case 'singleSRC':
				$this->arrConfiguration['singleSRC'] = $varValue;
				break;

			case 'imageSubmit':
				$this->arrConfiguration['imageSubmit'] = $varValue ? true : false;
				break;

			case 'name':
				$this->arrAttributes['name'] = $varValue;
				break;

			case 'label':
				$this->slabel = $varValue;
				break;

			case 'required':
			case 'mandatory':
			case 'minlength':
			case 'maxlength':
				// Ignore
				break;

			default:
				parent::__set($strKey, $varValue);
				break;
		}
	}

	/**
	 * Do not validate
	 */
<<<<<<< HEAD
	public function validate()
	{
	}
=======
	public function validate() {}
>>>>>>> 868c574d

	/**
	 * Parse the template file and return it as string
	 *
	 * @param array $arrAttributes An optional attributes array
	 *
	 * @return string The template markup
	 */
	public function parse($arrAttributes=null)
	{
		if ($this->imageSubmit && $this->singleSRC != '')
		{
			$objModel = FilesModel::findByUuid($this->singleSRC);

			if ($objModel !== null && is_file(System::getContainer()->getParameter('kernel.project_dir') . '/' . $objModel->path))
			{
				$this->src = $objModel->path;
			}
		}

		return parent::parse($arrAttributes);
	}

	/**
	 * Generate the widget and return it as string
	 *
	 * @return string The widget markup
	 */
	public function generate()
	{
		if ($this->src)
		{
			return sprintf('<input type="image" src="%s" id="ctrl_%s" class="submit%s" title="%s" alt="%s"%s%s',
							$this->src,
							$this->strId,
							(($this->strClass != '') ? ' ' . $this->strClass : ''),
							StringUtil::specialchars($this->slabel),
							StringUtil::specialchars($this->slabel),
							$this->getAttributes(),
							$this->strTagEnding);
		}

		// Return the regular button
		return sprintf('<button type="submit" id="ctrl_%s" class="submit%s"%s>%s</button>',
						$this->strId,
						(($this->strClass != '') ? ' ' . $this->strClass : ''),
						$this->getAttributes(),
						$this->slabel);
	}
}

class_alias(FormSubmit::class, 'FormSubmit');<|MERGE_RESOLUTION|>--- conflicted
+++ resolved
@@ -84,13 +84,7 @@
 	/**
 	 * Do not validate
 	 */
-<<<<<<< HEAD
-	public function validate()
-	{
-	}
-=======
 	public function validate() {}
->>>>>>> 868c574d
 
 	/**
 	 * Parse the template file and return it as string
