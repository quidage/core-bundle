--- conflicted
+++ resolved
@@ -30,13 +30,7 @@
 	/**
 	 * Do not validate
 	 */
-<<<<<<< HEAD
-	public function validate()
-	{
-	}
-=======
 	public function validate() {}
->>>>>>> 868c574d
 
 	/**
 	 * Parse the template file and return it as string
