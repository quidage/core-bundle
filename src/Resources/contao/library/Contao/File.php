--- conflicted
+++ resolved
@@ -101,21 +101,12 @@
 	 */
 	protected $arrImageSize = array();
 
-<<<<<<< HEAD
-=======
 	/**
 	 * Image view size
 	 * @var array
 	 */
 	protected $arrImageViewSize = array();
 
-	/**
-	 * Do not create the file
-	 * @var string
-	 */
-	protected $blnDoNotCreate = false;
-
->>>>>>> 8410b0b5
 
 	/**
 	 * Instantiate a new file object
