<?php

/*
 * This file is part of Contao.
 *
 * (c) Leo Feyer
 *
 * @license LGPL-3.0-or-later
 */

namespace Contao;

use Contao\CoreBundle\Exception\ResponseException;
use Contao\Image\DeferredImageInterface;
use Contao\Image\ImageDimensions;
use Patchwork\Utf8;
use Symfony\Component\HttpFoundation\BinaryFileResponse;
use Symfony\Component\HttpFoundation\ResponseHeaderBag;

/**
 * Creates, reads, writes and deletes files
 *
 * Usage:
 *
 *     $file = new File('test.txt');
 *     $file->write('This is a test');
 *     $file->close();
 *
 *     $file->delete();
 *
 *     File::putContent('test.txt', 'This is a test');
 *
 * @property integer  $size          The file size
 * @property integer  $filesize      Alias of $size
 * @property string   $name          The file name and extension
 * @property string   $basename      Alias of $name
 * @property string   $dirname       The path of the parent folder
 * @property string   $extension     The lowercase file extension
 * @property string   $origext       The original file extension
 * @property string   $filename      The file name without extension
 * @property string   $tmpname       The name of the temporary file
 * @property string   $path          The file path
 * @property string   $value         Alias of $path
 * @property string   $mime          The mime type
 * @property string   $hash          The MD5 checksum
 * @property string   $ctime         The ctime
 * @property string   $mtime         The mtime
 * @property string   $atime         The atime
 * @property string   $icon          The mime icon name
 * @property string   $dataUri       The data URI
 * @property array    $imageSize     The file dimensions (images only)
 * @property integer  $width         The file width (images only)
 * @property integer  $height        The file height (images only)
 * @property array    $imageViewSize The viewbox dimensions
 * @property integer  $viewWidth     The viewbox width
 * @property integer  $viewHeight    The viewbox height
 * @property boolean  $isImage       True if the file is an image
 * @property boolean  $isGdImage     True if the file can be handled by the GDlib
 * @property boolean  $isSvgImage    True if the file is an SVG image
 * @property integer  $channels      The number of channels (images only)
 * @property integer  $bits          The number of bits for each color (images only)
 * @property boolean  $isRgbImage    True if the file is an RGB image
 * @property boolean  $isCmykImage   True if the file is a CMYK image
 * @property resource $handle        The file handle (returned by fopen())
 * @property string   $title         The file title
 *
 * @author Leo Feyer <https://github.com/leofeyer>
 */
class File extends System
{
	/**
	 * File handle
	 * @var resource
	 */
	protected $resFile;

	/**
	 * File name
	 * @var string
	 */
	protected $strFile;

	/**
	 * Temp name
	 * @var string
	 */
	protected $strTmp;

	/**
	 * Files model
	 * @var FilesModel
	 */
	protected $objModel;

	/**
	 * Root dir
	 * @var string
	 */
	protected $strRootDir;

	/**
	 * Pathinfo
	 * @var array
	 */
	protected $arrPathinfo = array();

	/**
	 * Image size
	 * @var array
	 */
	protected $arrImageSize = array();

	/**
	 * Image size runtime cache
	 * @var array
	 */
	protected static $arrImageSizeCache = array();

	/**
	 * Image view size
	 * @var array
	 */
	protected $arrImageViewSize = array();

	/**
	 * Instantiate a new file object
	 *
	 * @param string $strFile The file path
	 *
	 * @throws \Exception If $strFile is a directory
	 */
	public function __construct($strFile)
	{
		// Handle open_basedir restrictions
		if ($strFile == '.')
		{
			$strFile = '';
		}

		$this->strRootDir = System::getContainer()->getParameter('kernel.project_dir');

		// Make sure we are not pointing to a directory
		if (is_dir($this->strRootDir . '/' . $strFile))
		{
			throw new \Exception(sprintf('Directory "%s" is not a file', $strFile));
		}

		$this->import(Files::class, 'Files');

		$this->strFile = $strFile;
	}

	/**
	 * Close the file handle if it has not been done yet
	 */
	public function __destruct()
	{
		if (\is_resource($this->resFile))
		{
			$this->Files->fclose($this->resFile);
		}
	}

	/**
	 * Return an object property
	 *
	 * @param string $strKey The property name
	 *
	 * @return mixed The property value
	 */
	public function __get($strKey)
	{
		switch ($strKey)
		{
			case 'size':
			case 'filesize':
				return filesize($this->strRootDir . '/' . $this->strFile);

			case 'name':
			case 'basename':
				if (!isset($this->arrPathinfo[$strKey]))
				{
					$this->arrPathinfo = $this->getPathinfo();
				}

				return $this->arrPathinfo['basename'];

			case 'dirname':
			case 'filename':
				if (!isset($this->arrPathinfo[$strKey]))
				{
					$this->arrPathinfo = $this->getPathinfo();
				}

				return $this->arrPathinfo[$strKey];

			case 'extension':
				if (!isset($this->arrPathinfo['extension']))
				{
					$this->arrPathinfo = $this->getPathinfo();
				}

				return strtolower($this->arrPathinfo['extension']);

			case 'origext':
				if (!isset($this->arrPathinfo['extension']))
				{
					$this->arrPathinfo = $this->getPathinfo();
				}

				return $this->arrPathinfo['extension'];

			case 'tmpname':
				return basename($this->strTmp);

			case 'path':
			case 'value':
				return $this->strFile;

			case 'mime':
				return $this->getMimeType();

			case 'hash':
				return $this->getHash();

			case 'ctime':
				return filectime($this->strRootDir . '/' . $this->strFile);

			case 'mtime':
				return filemtime($this->strRootDir . '/' . $this->strFile);

			case 'atime':
				return fileatime($this->strRootDir . '/' . $this->strFile);

			case 'icon':
				return $this->getIcon();

			case 'dataUri':
				if ($this->extension == 'svgz')
				{
					return 'data:' . $this->mime . ';base64,' . base64_encode(gzdecode($this->getContent()));
				}

				return 'data:' . $this->mime . ';base64,' . base64_encode($this->getContent());

			case 'imageSize':
				if (empty($this->arrImageSize))
				{
					$strCacheKey = $this->strFile . '|' . ($this->exists() ? $this->mtime : 0);

					if (isset(static::$arrImageSizeCache[$strCacheKey]))
					{
						$this->arrImageSize = static::$arrImageSizeCache[$strCacheKey];
					}
					else
					{
						try
						{
							$dimensions = System::getContainer()->get('contao.image.image_factory')->create($this->strRootDir . '/' . $this->strFile)->getDimensions();

							if (!$dimensions->isRelative() && !$dimensions->isUndefined())
							{
								$mapper = array
								(
									'gif' => IMAGETYPE_GIF,
									'jpg' => IMAGETYPE_JPEG,
									'jpeg' => IMAGETYPE_JPEG,
									'png' => IMAGETYPE_PNG,
									'webp' => IMAGETYPE_WEBP,
								);

								$this->arrImageSize = array
								(
									$dimensions->getSize()->getWidth(),
									$dimensions->getSize()->getHeight(),
									$mapper[$this->extension] ?? 0,
									'width="' . $dimensions->getSize()->getWidth() . '" height="' . $dimensions->getSize()->getHeight() . '"',
									'bits' => 8,
									'channels' => 3,
									'mime' => $this->getMimeType()
								);
							}
						}
						catch (\Exception $e)
						{
							// ignore
						}

						if (!$this->arrImageSize)
						{
							$this->arrImageSize = @getimagesize($this->strRootDir . '/' . $this->strFile);
						}
					}

					if (!isset(static::$arrImageSizeCache[$strCacheKey]))
					{
						static::$arrImageSizeCache[$strCacheKey] = $this->arrImageSize;
					}
				}

				return $this->arrImageSize;

			case 'width':
				return $this->imageSize[0];

			case 'height':
				return $this->imageSize[1];

			case 'imageViewSize':
				if (empty($this->arrImageViewSize))
				{
					if ($this->imageSize)
					{
						$this->arrImageViewSize = array
						(
							$this->imageSize[0],
							$this->imageSize[1]
						);
					}
					elseif ($this->isSvgImage)
					{
						try
						{
							$dimensions = new ImageDimensions(
								System::getContainer()
									->get('contao.image.imagine_svg')
									->open($this->strRootDir . '/' . $this->strFile)
									->getSize()
							);

							$this->arrImageViewSize = array
							(
								(int) $dimensions->getSize()->getWidth(),
								(int) $dimensions->getSize()->getHeight()
							);

							if (!$this->arrImageViewSize[0] || !$this->arrImageViewSize[1] || $dimensions->isUndefined())
							{
								$this->arrImageViewSize = false;
							}
						}
						catch (\Exception $e)
						{
							$this->arrImageViewSize = false;
						}
					}
				}

				return $this->arrImageViewSize;

			case 'viewWidth':
				return $this->imageViewSize !== false ? $this->imageViewSize[0] : null;

			case 'viewHeight':
				return $this->imageViewSize !== false ? $this->imageViewSize[1] : null;

			case 'isImage':
				return $this->isGdImage || $this->isSvgImage;

			case 'isGdImage':
				return \in_array($this->extension, array('gif', 'jpg', 'jpeg', 'png', 'webp'));

			case 'isSvgImage':
				return \in_array($this->extension, array('svg', 'svgz'));

			case 'channels':
				return $this->imageSize['channels'];

			case 'bits':
				return $this->imageSize['bits'];

			case 'isRgbImage':
				return $this->channels == 3;

			case 'isCmykImage':
				return $this->channels == 4;

			case 'handle':
				if (!\is_resource($this->resFile))
				{
					$this->resFile = fopen($this->strRootDir . '/' . $this->strFile, 'r');
				}

				return $this->resFile;

			default:
				return parent::__get($strKey);
		}
	}

	/**
	 * Create the file if it does not yet exist
	 *
	 * @throws \Exception If the file cannot be written
	 */
	protected function createIfNotExists()
	{
		// The file exists
		if (file_exists($this->strRootDir . '/' . $this->strFile))
		{
			return;
		}

		// Handle open_basedir restrictions
		if (($strFolder = \dirname($this->strFile)) == '.')
		{
			$strFolder = '';
		}

		// Create the folder
		if (!is_dir($this->strRootDir . '/' . $strFolder))
		{
			new Folder($strFolder);
		}

		// Open the file
		if (!$this->resFile = $this->Files->fopen($this->strFile, 'wb'))
		{
			throw new \Exception(sprintf('Cannot create file "%s"', $this->strFile));
		}
	}

	/**
	 * Check whether the file exists
	 *
	 * @return boolean True if the file exists
	 */
	public function exists()
	{
		return file_exists($this->strRootDir . '/' . $this->strFile);
	}

	/**
	 * Truncate the file and reset the file pointer
	 *
	 * @return boolean True if the operation was successful
	 */
	public function truncate()
	{
		if (\is_resource($this->resFile))
		{
			ftruncate($this->resFile, 0);
			rewind($this->resFile);
		}

		return $this->write('');
	}

	/**
	 * Write data to the file
	 *
	 * @param mixed $varData The data to be written
	 *
	 * @return boolean True if the operation was successful
	 */
	public function write($varData)
	{
		return $this->fputs($varData, 'wb');
	}

	/**
	 * Append data to the file
	 *
	 * @param mixed  $varData The data to be appended
	 * @param string $strLine The line ending (defaults to LF)
	 *
	 * @return boolean True if the operation was successful
	 */
	public function append($varData, $strLine="\n")
	{
		return $this->fputs($varData . $strLine, 'ab');
	}

	/**
	 * Prepend data to the file
	 *
	 * @param mixed  $varData The data to be prepended
	 * @param string $strLine The line ending (defaults to LF)
	 *
	 * @return boolean True if the operation was successful
	 */
	public function prepend($varData, $strLine="\n")
	{
		return $this->fputs($varData . $strLine . $this->getContent(), 'wb');
	}

	/**
	 * Delete the file
	 *
	 * @return boolean True if the operation was successful
	 */
	public function delete()
	{
		$return = $this->Files->delete($this->strFile);

		// Update the database
		if (Dbafs::shouldBeSynchronized($this->strFile))
		{
			Dbafs::deleteResource($this->strFile);
		}

		return $return;
	}

	/**
	 * Set the file permissions
	 *
	 * @param integer $intChmod The CHMOD settings
	 *
	 * @return boolean True if the operation was successful
	 */
	public function chmod($intChmod)
	{
		return $this->Files->chmod($this->strFile, $intChmod);
	}

	/**
	 * Close the file handle
	 *
	 * @return boolean True if the operation was successful
	 */
	public function close()
	{
		if (\is_resource($this->resFile))
		{
			$this->Files->fclose($this->resFile);
		}

		// Create the file path
		if (!file_exists($this->strRootDir . '/' . $this->strFile))
		{
			// Handle open_basedir restrictions
			if (($strFolder = \dirname($this->strFile)) == '.')
			{
				$strFolder = '';
			}

			// Create the parent folder
			if (!is_dir($this->strRootDir . '/' . $strFolder))
			{
				new Folder($strFolder);
			}
		}

		// Move the temporary file to its destination
		$return = $this->Files->rename($this->strTmp, $this->strFile);
		$this->strTmp = null;

		// Update the database
		if (Dbafs::shouldBeSynchronized($this->strFile))
		{
			$this->objModel = Dbafs::addResource($this->strFile);
		}

		return $return;
	}

	/**
	 * Return the files model
	 *
	 * @return FilesModel The files model
	 */
	public function getModel()
	{
		if ($this->objModel === null && Dbafs::shouldBeSynchronized($this->strFile))
		{
			$this->objModel = FilesModel::findByPath($this->strFile);
		}

		return $this->objModel;
	}

	/**
	 * Generate the image if the current file is a deferred image and does not exist yet
	 *
	 * @return bool True if a deferred image was resized otherwise false
	 */
	public function createIfDeferred()
	{
		if (!$this->exists())
		{
			try
			{
				$image = System::getContainer()->get('contao.image.image_factory')->create($this->strRootDir . '/' . $this->strFile);

				if ($image instanceof DeferredImageInterface)
				{
					System::getContainer()->get('contao.image.resizer')->resizeDeferredImage($image);

					return true;
				}
			}
			catch (\Throwable $e)
			{
				// ignore
			}
		}

		return false;
	}

	/**
	 * Return the file content as string
	 *
	 * @return string The file content without BOM
	 */
	public function getContent()
	{
		$this->createIfDeferred();

		$strContent = file_get_contents($this->strRootDir . '/' . ($this->strTmp ?: $this->strFile));

		// Remove BOMs (see #4469)
		if (strncmp($strContent, "\xEF\xBB\xBF", 3) === 0)
		{
			$strContent = substr($strContent, 3);
		}
		elseif (strncmp($strContent, "\xFF\xFE", 2) === 0)
		{
			$strContent = substr($strContent, 2);
		}
		elseif (strncmp($strContent, "\xFE\xFF", 2) === 0)
		{
			$strContent = substr($strContent, 2);
		}

		return $strContent;
	}

	/**
	 * Write to a file
	 *
	 * @param string $strFile    Relative file name
	 * @param string $strContent Content to be written
	 */
	public static function putContent($strFile, $strContent)
	{
		$objFile = new static($strFile);
		$objFile->write($strContent);
		$objFile->close();
	}

	/**
	 * Return the file content as array
	 *
	 * @return array The file content as array
	 */
	public function getContentAsArray()
	{
		return array_map('rtrim', file($this->strRootDir . '/' . $this->strFile));
	}

	/**
	 * Rename the file
	 *
	 * @param string $strNewName The new path
	 *
	 * @return boolean True if the operation was successful
	 */
	public function renameTo($strNewName)
	{
		$strParent = \dirname($strNewName);

		// Create the parent folder if it does not exist
		if (!is_dir($this->strRootDir . '/' . $strParent))
		{
			new Folder($strParent);
		}

		$return = $this->Files->rename($this->strFile, $strNewName);

		// Update the database AFTER the file has been renamed
		$syncSource = Dbafs::shouldBeSynchronized($this->strFile);
		$syncTarget = Dbafs::shouldBeSynchronized($strNewName);

		// Synchronize the database
		if ($syncSource && $syncTarget)
		{
			$this->objModel = Dbafs::moveResource($this->strFile, $strNewName);
		}
		elseif ($syncSource)
		{
			$this->objModel = Dbafs::deleteResource($this->strFile);
		}
		elseif ($syncTarget)
		{
			$this->objModel = Dbafs::addResource($strNewName);
		}

		// Reset the object AFTER the database has been updated
		if ($return != false)
		{
			$this->strFile = $strNewName;
			$this->arrImageSize = array();
			$this->arrPathinfo = array();
		}

		return $return;
	}

	/**
	 * Copy the file
	 *
	 * @param string $strNewName The target path
	 *
	 * @return boolean True if the operation was successful
	 */
	public function copyTo($strNewName)
	{
		$strParent = \dirname($strNewName);

		// Create the parent folder if it does not exist
		if (!is_dir($this->strRootDir . '/' . $strParent))
		{
			new Folder($strParent);
		}

		$return = $this->Files->copy($this->strFile, $strNewName);

		// Update the database AFTER the file has been renamed
		$syncSource = Dbafs::shouldBeSynchronized($this->strFile);
		$syncTarget = Dbafs::shouldBeSynchronized($strNewName);

		// Synchronize the database
		if ($syncSource && $syncTarget)
		{
			Dbafs::copyResource($this->strFile, $strNewName);
		}
		elseif ($syncTarget)
		{
			Dbafs::addResource($strNewName);
		}

		return $return;
	}

	/**
	 * Resize the file if it is an image
	 *
	 * @param integer $width  The target width
	 * @param integer $height The target height
	 * @param string  $mode   The resize mode
	 *
	 * @return boolean True if the image could be resized successfully
	 */
	public function resizeTo($width, $height, $mode='')
	{
		if (!$this->isImage)
		{
			return false;
		}

<<<<<<< HEAD
		$return = System::getContainer()
			->get('contao.image.image_factory')
			->create($this->strRootDir . '/' . $this->strFile, array($width, $height, $mode), $this->strRootDir . '/' . $this->strFile)
			->getUrl($this->strRootDir)
=======
		\System::getContainer()
			->get('contao.image.image_factory')
			->create(TL_ROOT . '/' . $this->strFile, array($width, $height, $mode), TL_ROOT . '/' . $this->strFile)
>>>>>>> b9468a5c
		;

		$this->arrPathinfo = array();
		$this->arrImageSize = array();

		// Clear the image size cache as mtime could potentially not change
		unset(static::$arrImageSizeCache[$this->strFile . '|' . $this->mtime]);

		return true;
	}

	/**
	 * Send the file to the browser
	 *
	 * @param string  $filename An optional filename
	 * @param boolean $inline   Show the file in the browser instead of opening the download dialog
	 *
	 * @throws ResponseException
	 */
	public function sendToBrowser($filename='', $inline=false)
	{
		$response = new BinaryFileResponse($this->strRootDir . '/' . $this->strFile);
		$response->setPrivate(); // public by default
		$response->setAutoEtag();

		$response->setContentDisposition
		(
			$inline ? ResponseHeaderBag::DISPOSITION_INLINE : ResponseHeaderBag::DISPOSITION_ATTACHMENT,
			$filename,
			Utf8::toAscii($this->basename)
		);

		$response->headers->addCacheControlDirective('must-revalidate');
		$response->headers->set('Connection', 'close');
		$response->headers->set('Content-Type', $this->getMimeType());

		throw new ResponseException($response);
	}

	/**
	 * Check if any parent folder contains a .public file
	 *
	 * @return bool
	 */
	public function isUnprotected()
	{
		return (new Folder(\dirname($this->strFile)))->isUnprotected();
	}

	/**
	 * Write data to a file
	 *
	 * @param mixed  $varData The data to be written
	 * @param string $strMode The operation mode
	 *
	 * @return boolean True if the operation was successful
	 */
	protected function fputs($varData, $strMode)
	{
		if (!\is_resource($this->resFile))
		{
			$this->strTmp = 'system/tmp/' . md5(uniqid(mt_rand(), true));

			// Copy the contents of the original file to append data
			if (strncmp($strMode, 'a', 1) === 0 && file_exists($this->strRootDir . '/' . $this->strFile))
			{
				$this->Files->copy($this->strFile, $this->strTmp);
			}

			// Open the temporary file
			if (!$this->resFile = $this->Files->fopen($this->strTmp, $strMode))
			{
				return false;
			}
		}

		fwrite($this->resFile, $varData);

		return true;
	}

	/**
	 * Return the mime type and icon of the file based on its extension
	 *
	 * @return array An array with mime type and icon name
	 */
	protected function getMimeInfo()
	{
		return $GLOBALS['TL_MIME'][$this->extension] ?? array('application/octet-stream', 'iconPLAIN.svg');
	}

	/**
	 * Get the mime type of the file based on its extension
	 *
	 * @return string The mime type
	 */
	protected function getMimeType()
	{
		$arrMime = $this->getMimeInfo();

		return $arrMime[0];
	}

	/**
	 * Return the file icon depending on the file type
	 *
	 * @return string The icon name
	 */
	protected function getIcon()
	{
		$arrMime = $this->getMimeInfo();

		return $arrMime[1];
	}

	/**
	 * Return the MD5 hash of the file
	 *
	 * @return string The MD5 hash
	 */
	protected function getHash()
	{
		// Do not try to hash if bigger than 2 GB
		if ($this->filesize >= 2147483648)
		{
			return '';
		}

		return md5_file($this->strRootDir . '/' . $this->strFile);
	}

	/**
	 * Return the path info (binary-safe)
	 *
	 * @return array The path info
	 *
	 * @see https://github.com/PHPMailer/PHPMailer/blob/master/class.phpmailer.php#L3520
	 */
	protected function getPathinfo()
	{
		$matches = array();
		$return = array('dirname'=>'', 'basename'=>'', 'extension'=>'', 'filename'=>'');

		preg_match('%^(.*?)[\\\\/]*(([^/\\\\]*?)(\.([^.\\\\/]+?)|))[\\\\/.]*$%m', $this->strFile, $matches);

		if (isset($matches[1]))
		{
			$return['dirname'] = $this->strRootDir . '/' . $matches[1]; // see #8325
		}

		if (isset($matches[2]))
		{
			$return['basename'] = $matches[2];
		}

		if (isset($matches[5]))
		{
			$return['extension'] = $matches[5];
		}

		if (isset($matches[3]))
		{
			$return['filename'] = $matches[3];
		}

		return $return;
	}
}

class_alias(File::class, 'File');<|MERGE_RESOLUTION|>--- conflicted
+++ resolved
@@ -750,16 +750,9 @@
 			return false;
 		}
 
-<<<<<<< HEAD
-		$return = System::getContainer()
+		System::getContainer()
 			->get('contao.image.image_factory')
 			->create($this->strRootDir . '/' . $this->strFile, array($width, $height, $mode), $this->strRootDir . '/' . $this->strFile)
-			->getUrl($this->strRootDir)
-=======
-		\System::getContainer()
-			->get('contao.image.image_factory')
-			->create(TL_ROOT . '/' . $this->strFile, array($width, $height, $mode), TL_ROOT . '/' . $this->strFile)
->>>>>>> b9468a5c
 		;
 
 		$this->arrPathinfo = array();
