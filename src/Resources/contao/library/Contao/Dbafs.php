--- conflicted
+++ resolved
@@ -765,13 +765,7 @@
 		// Check the excluded folders
 		if (\Config::get('fileSyncExclude') != '')
 		{
-<<<<<<< HEAD
-			$arrExempt = array_map(function($e) {
-				return \Config::get('uploadPath') . '/' . $e;
-			}, \StringUtil::trimsplit(',', \Config::get('fileSyncExclude')));
-=======
-			$arrExempt = array_map(function ($e) { return \Config::get('uploadPath') . '/' . $e; }, trimsplit(',', \Config::get('fileSyncExclude')));
->>>>>>> 27d56fd4
+			$arrExempt = array_map(function ($e) { return \Config::get('uploadPath') . '/' . $e; }, \StringUtil::trimsplit(',', \Config::get('fileSyncExclude')));
 
 			foreach ($arrExempt as $strExempt)
 			{
