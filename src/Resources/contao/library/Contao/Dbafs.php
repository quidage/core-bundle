<?php

/*
 * This file is part of Contao.
 *
 * (c) Leo Feyer
 *
 * @license LGPL-3.0-or-later
 */

namespace Contao;

use Contao\Filter\SyncExclude;
use Contao\Model\Collection;

/**
 * Handles the database assisted file system (DBAFS)
 *
 * The class provides static methods to add, move, copy and delete resources as
 * well as a method to synchronize the file system and the database.
 *
 * Usage:
 *
 *     $file = Dbafs::addResource('files/james-wilson.jpg');
 *
 * @author Leo Feyer <https://github.com/leofeyer>
 */
class Dbafs
{
	/**
	 * Synchronize the database
	 * @var array
	 */
	protected static $arrShouldBeSynchronized = array();

	/**
	 * Adds a file or folder with its parent folders
	 *
	 * @param string  $strResource      The path to the file or folder
	 * @param boolean $blnUpdateFolders If true, the parent folders will be updated
	 *
	 * @return FilesModel The files model
	 *
	 * @throws \Exception                If a parent ID entry is missing
	 * @throws \InvalidArgumentException If the resource is outside the upload folder
	 */
	public static function addResource($strResource, $blnUpdateFolders=true)
	{
<<<<<<< HEAD
		$strUploadPath = Config::get('uploadPath') . '/';
		$rootDir = System::getContainer()->getParameter('kernel.project_dir');
=======
		self::validateUtf8Path($strResource);

		$strUploadPath = \Config::get('uploadPath') . '/';
>>>>>>> 0e48f53e

		// Remove trailing slashes (see #5707)
		if (substr($strResource, -1) == '/')
		{
			$strResource = substr($strResource, 0, -1);
		}

		// Normalize the path (see #6034)
		$strResource = str_replace(array('\\', '//'), '/', $strResource);

		// The resource does not exist or lies outside the upload directory
		if ($strResource == '' || !file_exists($rootDir . '/' . $strResource) || strncmp($strResource, $strUploadPath, \strlen($strUploadPath)) !== 0)
		{
			throw new \InvalidArgumentException("Invalid resource $strResource");
		}

		$objModel = FilesModel::findByPath($strResource);

		// Return the model if it exists already
		if ($objModel !== null)
		{
			$objFile = ($objModel->type == 'folder') ? new Folder($objModel->path) : new File($objModel->path);

			// Update the timestamp and file hash (see #4818, #7828)
			if ($objModel->hash != $objFile->hash)
			{
				$objModel->tstamp = time();
				$objModel->hash   = $objFile->hash;
				$objModel->save();
			}

			return $objModel;
		}

		$arrPaths    = array();
		$arrChunks   = explode('/', $strResource);
		$strPath     = array_shift($arrChunks);
		$arrPids     = array($strPath => null);
		$arrUpdate   = array($strResource);
		$objDatabase = Database::getInstance();

		// Build the paths
		while (\count($arrChunks))
		{
			$strPath .= '/' . array_shift($arrChunks);
			$arrPaths[] = $strPath;
		}

		unset($arrChunks);

		$objModels = FilesModel::findMultipleByPaths($arrPaths);

		// Unset the entries in $arrPaths if the DB entry exists
		if ($objModels !== null)
		{
			while ($objModels->next())
			{
				if (($i = array_search($objModels->path, $arrPaths)) !== false)
				{
					unset($arrPaths[$i]);
					$arrPids[$objModels->path] = $objModels->uuid;
				}
			}
		}

		$arrPaths = array_values($arrPaths);

		// If the resource is a folder, also add its contents
		if (is_dir($rootDir . '/' . $strResource))
		{
			/** @var \SplFileInfo[] $objFiles */
			$objFiles = new \RecursiveIteratorIterator(
				new SyncExclude(
					new \RecursiveDirectoryIterator(
						$rootDir . '/' . $strResource,
						\FilesystemIterator::UNIX_PATHS|\FilesystemIterator::FOLLOW_SYMLINKS|\FilesystemIterator::SKIP_DOTS
					)
				),
				\RecursiveIteratorIterator::SELF_FIRST
			);

			// Add the relative path
			foreach ($objFiles as $objFile)
			{
				$strRelpath = StringUtil::stripRootDir($objFile->getPathname());

				if ($objFile->isDir())
				{
					$arrUpdate[] = $strRelpath;
				}

				$arrPaths[] = $strRelpath;
			}
		}

		$objReturn = null;

		// Create the new resources
		foreach ($arrPaths as $strPath)
		{
			if (\in_array(basename($strPath), array('.public', '.nosync')))
			{
				continue;
			}

			$strParent = \dirname($strPath);

			// The parent ID should be in $arrPids
			// Do not use isset() here, because the PID can be null
			if (\array_key_exists($strParent, $arrPids))
			{
				$strPid = $arrPids[$strParent];
			}
			else
			{
				throw new \Exception("No parent entry for $strParent");
			}

			// Create the file or folder
			if (is_file($rootDir . '/' . $strPath))
			{
				$objFile = new File($strPath);

				$objModel = new FilesModel();
				$objModel->pid       = $strPid;
				$objModel->tstamp    = time();
				$objModel->name      = $objFile->name;
				$objModel->type      = 'file';
				$objModel->path      = $objFile->path;
				$objModel->extension = $objFile->extension;
				$objModel->hash      = $objFile->hash;
				$objModel->uuid      = $objDatabase->getUuid();
				$objModel->save();

				$arrPids[$objFile->path] = $objModel->uuid;
			}
			else
			{
				$objFolder = new Folder($strPath);

				$objModel = new FilesModel();
				$objModel->pid       = $strPid;
				$objModel->tstamp    = time();
				$objModel->name      = $objFolder->name;
				$objModel->type      = 'folder';
				$objModel->path      = $objFolder->path;
				$objModel->extension = '';
				$objModel->uuid      = $objDatabase->getUuid();
				$objModel->save();

				$arrPids[$objFolder->path] = $objModel->uuid;
			}

			// Store the model to be returned (see #5979)
			if ($objModel->path == $strResource)
			{
				$objReturn = $objModel;
			}
		}

		// Update the folder hashes from bottom up after all file hashes are set
		foreach (array_reverse($arrPaths) as $strPath)
		{
			if (is_dir($rootDir . '/' . $strPath))
			{
				$objModel = FilesModel::findByPath($strPath);
				$objModel->hash = static::getFolderHash($strPath);
				$objModel->save();
			}
		}

		// Update the folder hashes
		if ($blnUpdateFolders)
		{
			static::updateFolderHashes($arrUpdate);
		}

		return $objReturn;
	}

	/**
	 * Moves a file or folder to a new location
	 *
	 * @param string $strSource      The source path
	 * @param string $strDestination The target path
	 *
	 * @return FilesModel The files model
	 */
	public static function moveResource($strSource, $strDestination)
	{
<<<<<<< HEAD
		$objFile = FilesModel::findByPath($strSource);
=======
		self::validateUtf8Path($strSource);
		self::validateUtf8Path($strDestination);

		$objFile = \FilesModel::findByPath($strSource);
>>>>>>> 0e48f53e

		// If there is no entry, directly add the destination
		if ($objFile === null)
		{
			$objFile = static::addResource($strDestination);
		}

		$strFolder = \dirname($strDestination);

		// Set the new parent ID
		if ($strFolder == Config::get('uploadPath'))
		{
			$objFile->pid = null;
		}
		else
		{
			$objFolder = FilesModel::findByPath($strFolder);

			if ($objFolder === null)
			{
				$objFolder = static::addResource($strFolder);
			}

			$objFile->pid = $objFolder->uuid;
		}

		// Save the resource
		$objFile->path = $strDestination;
		$objFile->name = basename($strDestination);
		$objFile->save();

		// Update all child records
		if ($objFile->type == 'folder')
		{
			$objFiles = FilesModel::findMultipleByBasepath($strSource . '/');

			if ($objFiles !== null)
			{
				while ($objFiles->next())
				{
					$objFiles->path = preg_replace('@^' . preg_quote($strSource, '@') . '/@', $strDestination . '/', $objFiles->path);
					$objFiles->save();
				}
			}
		}

		// Update the MD5 hash of the parent folders
		if (($strPath = \dirname($strSource)) != Config::get('uploadPath'))
		{
			static::updateFolderHashes($strPath);
		}

		if (($strPath = \dirname($strDestination)) != Config::get('uploadPath'))
		{
			static::updateFolderHashes($strPath);
		}

		return $objFile;
	}

	/**
	 * Copies a file or folder to a new location
	 *
	 * @param string $strSource      The source path
	 * @param string $strDestination The target path
	 *
	 * @return FilesModel The files model
	 */
	public static function copyResource($strSource, $strDestination)
	{
<<<<<<< HEAD
		$objDatabase = Database::getInstance();
		$objFile = FilesModel::findByPath($strSource);
=======
		self::validateUtf8Path($strSource);
		self::validateUtf8Path($strDestination);

		$objDatabase = \Database::getInstance();
		$objFile = \FilesModel::findByPath($strSource);
>>>>>>> 0e48f53e

		// Add the source entry
		if ($objFile === null)
		{
			$objFile = static::addResource($strSource);
		}

		$strFolder = \dirname($strDestination);

		/** @var FilesModel $objNewFile */
		$objNewFile = clone $objFile->current();

		// Set the new parent ID
		if ($strFolder == Config::get('uploadPath'))
		{
			$objNewFile->pid = null;
		}
		else
		{
			$objFolder = FilesModel::findByPath($strFolder);

			if ($objFolder === null)
			{
				$objFolder = static::addResource($strFolder);
			}

			$objNewFile->pid = $objFolder->uuid;
		}

		// Save the resource
		$objNewFile->tstamp = time();
		$objNewFile->uuid   = $objDatabase->getUuid();
		$objNewFile->path   = $strDestination;
		$objNewFile->name   = basename($strDestination);
		$objNewFile->save();

		// Update all child records
		if ($objFile->type == 'folder')
		{
			$objFiles = FilesModel::findMultipleByBasepath($strSource . '/');

			if ($objFiles !== null)
			{
				while ($objFiles->next())
				{
					/** @var FilesModel $objNew */
					$objNew = clone $objFiles->current();

					$objNew->pid    = $objNewFile->uuid;
					$objNew->tstamp = time();
					$objNew->uuid   = $objDatabase->getUuid();
					$objNew->path   = str_replace($strSource . '/', $strDestination . '/', $objFiles->path);
					$objNew->save();
				}
			}
		}

		// Update the MD5 hash of the parent folders
		if (($strPath = \dirname($strSource)) != Config::get('uploadPath'))
		{
			static::updateFolderHashes($strPath);
		}

		if (($strPath = \dirname($strDestination)) != Config::get('uploadPath'))
		{
			static::updateFolderHashes($strPath);
		}

		return $objNewFile;
	}

	/**
	 * Removes a file or folder
	 *
	 * @param string $strResource The path to the file or folder
	 */
	public static function deleteResource($strResource)
	{
<<<<<<< HEAD
		$objModel = FilesModel::findByPath($strResource);
=======
		self::validateUtf8Path($strResource);

		$objModel = \FilesModel::findByPath($strResource);
>>>>>>> 0e48f53e

		// Remove the resource
		if ($objModel !== null)
		{
			$objModel->delete();
		}

		// Look for subfolders and files
		$objFiles = FilesModel::findMultipleByBasepath($strResource . '/');

		// Remove subfolders and files as well
		if ($objFiles !== null)
		{
			while ($objFiles->next())
			{
				$objFiles->delete();
			}
		}

		static::updateFolderHashes(\dirname($strResource));

		return null;
	}

	/**
	 * Update the hashes of all parent folders of a resource
	 *
	 * @param mixed $varResource A path or an array of paths to update
	 */
	public static function updateFolderHashes($varResource)
	{
		$arrPaths  = array();

		if (!\is_array($varResource))
		{
			$varResource = array($varResource);
		}

		$rootDir = System::getContainer()->getParameter('kernel.project_dir');

		foreach ($varResource as $strResource)
		{
			self::validateUtf8Path($strResource);

			$arrChunks = explode('/', $strResource);
			$strPath   = array_shift($arrChunks);

			// Do not check files
			if (is_file($rootDir . '/' . $strResource))
			{
				array_pop($arrChunks);
			}

			// Build the paths
			while (\count($arrChunks))
			{
				$strPath .= '/' . array_shift($arrChunks);
				$arrPaths[] = $strPath;
			}

			unset($arrChunks);
		}

		$arrPaths = array_values(array_unique($arrPaths));

		// Store the hash of each folder
		foreach (array_reverse($arrPaths) as $strPath)
		{
			$objModel  = FilesModel::findByPath($strPath);

			// The DB entry does not yet exist
			if ($objModel === null)
			{
				$objModel = static::addResource($strPath, false);
			}

			$objModel->hash = static::getFolderHash($strPath);
			$objModel->save();
		}
	}

	/**
	 * Synchronize the file system with the database
	 *
	 * @return string The path to the synchronization log file
	 *
	 * @throws \Exception If a parent ID entry is missing
	 */
	public static function syncFiles()
	{
		@ini_set('max_execution_time', 0);

		// Consider the suhosin.memory_limit (see #7035)
		if (\extension_loaded('suhosin'))
		{
			if (($limit = ini_get('suhosin.memory_limit')) !== '')
			{
				@ini_set('memory_limit', $limit);
			}
		}
		else
		{
			@ini_set('memory_limit', -1);
		}

		$objDatabase = Database::getInstance();

		// Begin atomic database access
		$objDatabase->lockTables(array('tl_files'=>'WRITE'));
		$objDatabase->beginTransaction();

		// Reset the "found" flag
		$objDatabase->query("UPDATE tl_files SET found=''");

		$rootDir = System::getContainer()->getParameter('kernel.project_dir');

		/** @var \SplFileInfo[] $objFiles */
		$objFiles = new \RecursiveIteratorIterator(
			new SyncExclude(
				new \RecursiveDirectoryIterator(
					$rootDir . '/' . Config::get('uploadPath'),
					\FilesystemIterator::UNIX_PATHS|\FilesystemIterator::FOLLOW_SYMLINKS|\FilesystemIterator::SKIP_DOTS
				)
			),
			\RecursiveIteratorIterator::SELF_FIRST
		);

		$strLog = 'system/tmp/' . md5(uniqid(mt_rand(), true));

		// Open the log file
		$objLog = new File($strLog);
		$objLog->truncate();

		$arrModels = array();
		$arrFoldersToHash = array();
		$arrFoldersToCompare = array();

		// Create or update the database entries
		foreach ($objFiles as $objFile)
		{
			$strRelpath = StringUtil::stripRootDir($objFile->getPathname());

			if (preg_match('//u', $strRelpath) !== 1)
			{
				$objLog->append("[Malformed UTF-8 filename] $strRelpath");
				continue;
			}

			// Get all subfiles in a single query
			if ($objFile->isDir())
			{
				$objSubfiles = FilesModel::findMultipleFilesByFolder($strRelpath);

				if ($objSubfiles !== null)
				{
					while ($objSubfiles->next())
					{
						$arrModels[$objSubfiles->path] = $objSubfiles->current();
					}
				}
			}

			/** @var Model $objModel */
			$objModel = $arrModels[$strRelpath] ?? FilesModel::findByPath($strRelpath);

			if ($objModel === null)
			{
				// Add a log entry
				$objLog->append("[Added] $strRelpath");

				// Get the parent folder
				$strParent = \dirname($strRelpath);

				// Get the parent ID
				if ($strParent == Config::get('uploadPath'))
				{
					$strPid = null;
				}
				else
				{
					$objParent = FilesModel::findByPath($strParent);

					if ($objParent === null)
					{
						throw new \Exception("No parent entry for $strParent");
					}

					$strPid = $objParent->uuid;
				}

				// Create the file or folder
				if (is_file($rootDir . '/' . $strRelpath))
				{
					$objFile = new File($strRelpath);

					$objModel = new FilesModel();
					$objModel->pid       = $strPid;
					$objModel->tstamp    = time();
					$objModel->name      = $objFile->name;
					$objModel->type      = 'file';
					$objModel->path      = $objFile->path;
					$objModel->extension = $objFile->extension;
					$objModel->found     = 2;
					$objModel->hash      = $objFile->hash;
					$objModel->uuid      = $objDatabase->getUuid();
					$objModel->save();
				}
				else
				{
					$objFolder = new Folder($strRelpath);

					$objModel = new FilesModel();
					$objModel->pid       = $strPid;
					$objModel->tstamp    = time();
					$objModel->name      = $objFolder->name;
					$objModel->type      = 'folder';
					$objModel->path      = $objFolder->path;
					$objModel->extension = '';
					$objModel->found     = 2;
					$objModel->uuid      = $objDatabase->getUuid();
					$objModel->save();

					$arrFoldersToHash[] = $strRelpath;
				}
			}
			elseif ($objFile->isDir())
			{
				$arrFoldersToCompare[] = $objModel;
			}
			else
			{
				// Check whether the MD5 hash has changed
				$strHash = (new File($strRelpath))->hash;
				$strType = ($objModel->hash != $strHash) ? 'Changed' : 'Unchanged';

				// Add a log entry
				$objLog->append("[$strType] $strRelpath");

				// Update the record
				$objModel->found = 1;
				$objModel->hash  = $strHash;
				$objModel->save();
			}
		}

		// Update the folder hashes from bottom up after all file hashes are set
		foreach (array_reverse($arrFoldersToHash) as $strPath)
		{
			$objModel = FilesModel::findByPath($strPath);
			$objModel->hash = static::getFolderHash($strPath);
			$objModel->save();
		}

		// Compare the folders after all hashes are set
		foreach (array_reverse($arrFoldersToCompare) as $objModel)
		{
			// Check whether the MD5 hash has changed
			$strHash = static::getFolderHash($objModel->path);
			$strType = ($objModel->hash != $strHash) ? 'Changed' : 'Unchanged';

			// Add a log entry
			$objLog->append("[$strType] {$objModel->path}");

			// Update the record
			$objModel->found = 1;
			$objModel->hash  = $strHash;
			$objModel->save();
		}

		// Check for left-over entries in the DB
		$objFiles = FilesModel::findByFound('');

		if ($objFiles !== null)
		{
			$arrMapped = array();
			$arrPidUpdate = array();

			/** @var Collection|FilesModel $objFiles */
			while ($objFiles->next())
			{
				$objFound = FilesModel::findBy(array('hash=?', 'found=2'), $objFiles->hash);

				if ($objFound !== null)
				{
					// Check for matching file names if the result is ambiguous (see #5644)
					if ($objFound->count() > 1)
					{
						while ($objFound->next())
						{
							if ($objFound->name == $objFiles->name)
							{
								$objFound = $objFound->current();
								break;
							}
						}
					}

					// If another file has been mapped already, delete the entry (see #6008)
					if (\in_array($objFound->path, $arrMapped))
					{
						$objLog->append("[Deleted] {$objFiles->path}");
						$objFiles->delete();
						continue;
					}

					$arrMapped[] = $objFound->path;

					// Store the PID change
					if ($objFiles->type == 'folder')
					{
						$arrPidUpdate[$objFound->uuid] = $objFiles->uuid;
					}

					// Add a log entry BEFORE changing the object
					$objLog->append("[Moved] {$objFiles->path} to {$objFound->path}");

					// Update the original entry
					$objFiles->pid    = $objFound->pid;
					$objFiles->tstamp = $objFound->tstamp;
					$objFiles->name   = $objFound->name;
					$objFiles->type   = $objFound->type;
					$objFiles->path   = $objFound->path;
					$objFiles->found  = 1;

					// Delete the newer (duplicate) entry
					$objFound->delete();

					// Then save the modified original entry (prevents duplicate key errors)
					$objFiles->save();
				}
				else
				{
					// Add a log entry BEFORE changing the object
					$objLog->append("[Deleted] {$objFiles->path}");

					// Delete the entry if the resource has gone
					$objFiles->delete();
				}
			}

			// Update the PID of the child records
			if (!empty($arrPidUpdate))
			{
				foreach ($arrPidUpdate as $from=>$to)
				{
					$objChildren = FilesModel::findByPid($from);

					if ($objChildren !== null)
					{
						while ($objChildren->next())
						{
							$objChildren->pid = $to;
							$objChildren->save();
						}
					}
				}
			}
		}

		// Close the log file
		$objLog->close();

		// Reset the found flag
		$objDatabase->query("UPDATE tl_files SET found=1 WHERE found=2");

		// Finalize database access
		$objDatabase->commitTransaction();
		$objDatabase->unlockTables();

		// Return the path to the log file
		return $strLog;
	}

	/**
	 * Get the folder hash from the databse by combining the hashes of all children
	 *
	 * @param string $strPath The relative path
	 *
	 * @return string MD5 hash
	 */
	public static function getFolderHash($strPath)
	{
		self::validateUtf8Path($strPath);

		$strPath = str_replace(array('\\', '%', '_'), array('\\\\', '\\%', '\\_'), $strPath);
		$arrHash = array();

		$objChildren = Database::getInstance()
			->prepare("SELECT hash, name FROM tl_files WHERE path LIKE ? AND path NOT LIKE ? ORDER BY name")
			->execute($strPath . '/%', $strPath . '/%/%')
		;

		if ($objChildren !== null)
		{
			while ($objChildren->next())
			{
				$arrHash[] = $objChildren->hash . $objChildren->name;
			}
		}

		return md5(implode("\0", $arrHash));
	}

	/**
	 * Check if the current resource should be synchronized with the database
	 *
	 * @param string $strPath The relative path
	 *
	 * @return bool True if the current resource needs to be synchronized with the database
	 */
	public static function shouldBeSynchronized($strPath)
	{
		if (!isset(static::$arrShouldBeSynchronized[$strPath]) || !\is_bool(static::$arrShouldBeSynchronized[$strPath]))
		{
			static::$arrShouldBeSynchronized[$strPath] = !static::isFileSyncExclude($strPath);
		}

		return static::$arrShouldBeSynchronized[$strPath];
	}

	/**
	 * Check if a file or folder is excluded from synchronization
	 *
	 * @param string $strPath The relative path
	 *
	 * @return bool True if the file or folder is excluded from synchronization
	 */
	protected static function isFileSyncExclude($strPath)
	{
		if (Config::get('uploadPath') == 'templates')
		{
			return true;
		}

<<<<<<< HEAD
		$rootDir = System::getContainer()->getParameter('kernel.project_dir');

		// Look for an existing parent folder (see #410)
		while ($strPath != '.' && !is_dir($rootDir . '/' . $strPath))
=======
		self::validateUtf8Path($strPath);

		if (is_file(TL_ROOT . '/' . $strPath))
>>>>>>> 0e48f53e
		{
			$strPath = \dirname($strPath);
		}

		if ($strPath == '.')
		{
			return true;
		}

		$uploadPath = System::getContainer()->getParameter('contao.upload_path');

		// Outside the files directory
		if (strncmp($strPath . '/', $uploadPath . '/', \strlen($uploadPath) + 1) !== 0)
		{
			return true;
		}

		return (new Folder($strPath))->isUnsynchronized();
	}
<<<<<<< HEAD
}

class_alias(Dbafs::class, 'Dbafs');
=======

	private static function validateUtf8Path($strPath)
	{
		if (preg_match('//u', $strPath) !== 1)
		{
			throw new \InvalidArgumentException(sprintf('Path "%s" contains malformed UTF-8 characters.', $strPath));
		}
	}
}
>>>>>>> 0e48f53e
<|MERGE_RESOLUTION|>--- conflicted
+++ resolved
@@ -46,14 +46,10 @@
 	 */
 	public static function addResource($strResource, $blnUpdateFolders=true)
 	{
-<<<<<<< HEAD
+		self::validateUtf8Path($strResource);
+
 		$strUploadPath = Config::get('uploadPath') . '/';
 		$rootDir = System::getContainer()->getParameter('kernel.project_dir');
-=======
-		self::validateUtf8Path($strResource);
-
-		$strUploadPath = \Config::get('uploadPath') . '/';
->>>>>>> 0e48f53e
 
 		// Remove trailing slashes (see #5707)
 		if (substr($strResource, -1) == '/')
@@ -244,14 +240,10 @@
 	 */
 	public static function moveResource($strSource, $strDestination)
 	{
-<<<<<<< HEAD
-		$objFile = FilesModel::findByPath($strSource);
-=======
 		self::validateUtf8Path($strSource);
 		self::validateUtf8Path($strDestination);
 
-		$objFile = \FilesModel::findByPath($strSource);
->>>>>>> 0e48f53e
+		$objFile = FilesModel::findByPath($strSource);
 
 		// If there is no entry, directly add the destination
 		if ($objFile === null)
@@ -322,16 +314,11 @@
 	 */
 	public static function copyResource($strSource, $strDestination)
 	{
-<<<<<<< HEAD
+		self::validateUtf8Path($strSource);
+		self::validateUtf8Path($strDestination);
+
 		$objDatabase = Database::getInstance();
 		$objFile = FilesModel::findByPath($strSource);
-=======
-		self::validateUtf8Path($strSource);
-		self::validateUtf8Path($strDestination);
-
-		$objDatabase = \Database::getInstance();
-		$objFile = \FilesModel::findByPath($strSource);
->>>>>>> 0e48f53e
 
 		// Add the source entry
 		if ($objFile === null)
@@ -410,13 +397,9 @@
 	 */
 	public static function deleteResource($strResource)
 	{
-<<<<<<< HEAD
+		self::validateUtf8Path($strResource);
+
 		$objModel = FilesModel::findByPath($strResource);
-=======
-		self::validateUtf8Path($strResource);
-
-		$objModel = \FilesModel::findByPath($strResource);
->>>>>>> 0e48f53e
 
 		// Remove the resource
 		if ($objModel !== null)
@@ -851,16 +834,12 @@
 			return true;
 		}
 
-<<<<<<< HEAD
+		self::validateUtf8Path($strPath);
+
 		$rootDir = System::getContainer()->getParameter('kernel.project_dir');
 
 		// Look for an existing parent folder (see #410)
 		while ($strPath != '.' && !is_dir($rootDir . '/' . $strPath))
-=======
-		self::validateUtf8Path($strPath);
-
-		if (is_file(TL_ROOT . '/' . $strPath))
->>>>>>> 0e48f53e
 		{
 			$strPath = \dirname($strPath);
 		}
@@ -880,18 +859,14 @@
 
 		return (new Folder($strPath))->isUnsynchronized();
 	}
-<<<<<<< HEAD
+
+	private static function validateUtf8Path($strPath)
+	{
+		if (preg_match('//u', $strPath) !== 1)
+		{
+			throw new \InvalidArgumentException(sprintf('Path "%s" contains malformed UTF-8 characters.', $strPath));
+		}
+	}
 }
 
-class_alias(Dbafs::class, 'Dbafs');
-=======
-
-	private static function validateUtf8Path($strPath)
-	{
-		if (preg_match('//u', $strPath) !== 1)
-		{
-			throw new \InvalidArgumentException(sprintf('Path "%s" contains malformed UTF-8 characters.', $strPath));
-		}
-	}
-}
->>>>>>> 0e48f53e
+class_alias(Dbafs::class, 'Dbafs');