<?php

/**
 * Contao Open Source CMS
 *
 * Copyright (c) 2005-2015 Leo Feyer
 *
 * @license LGPL-3.0+
 */

namespace Contao;


/**
 * Resizes images
 *
 * The class resizes images and stores them in the image target folder.
 *
 * Usage:
 *
 *     $imageObj = new Image(new File('example.jpg'));
 *
 *     $src = $imageObj->setTargetWidth(640)
 *                     ->setTargetHeight(480)
 *                     ->setResizeMode('center_center')
 *                     ->executeResize()
 *                     ->getResizedPath();
 *
 * @author Leo Feyer <https://github.com/leofeyer>
 * @author Martin Auswöger <https://github.com/ausi>
 * @author Yanick Witschi <https://github.com/Toflar>
 */
class Image
{

	/**
	 * The File instance of the original image
	 *
	 * @var File
	 */
	protected $fileObj = null;

	/**
	 * The resized image path
	 *
	 * @var string
	 */
	protected $resizedPath = '';

	/**
	 * The target width
	 *
	 * @var integer
	 */
	protected $targetWidth = 0;

	/**
	 * The target height
	 *
	 * @var integer
	 */
	protected $targetHeight = 0;

	/**
	 * The resize mode (defaults to crop for BC)
	 *
	 * @var string
	 */
	protected $resizeMode = 'crop';

	/**
	 * The target path
	 *
	 * @var string
	 */
	protected $targetPath = '';

	/**
	 * Override an existing target
	 *
	 * @var boolean
	 */
	protected $forceOverride = false;

	/**
	 * Zoom level (between 0 and 100)
	 *
	 * @var integer
	 */
	protected $zoomLevel = 0;

	/**
	 * Important part settings
	 *
	 * @var array
	 */
	protected $importantPart = array();


	/**
	 * Create a new object to handle an image
	 *
	 * @param File $file A file instance of the original image
	 *
	 * @throws \InvalidArgumentException If the file does not exists or cannot be processed
	 */
	public function __construct(File $file)
	{
		// Check whether the file exists
		if (!$file->exists())
		{
			throw new \InvalidArgumentException('Image "' . $file->path . '" could not be found');
		}

		$this->fileObj = $file;
		$arrAllowedTypes = array_map('trim', explode(',', \Config::get('validImageTypes')));

		// Check the file type
		if (!in_array($this->fileObj->extension, $arrAllowedTypes))
		{
			throw new \InvalidArgumentException('Image type "' . $this->fileObj->extension . '" was not allowed to be processed');
		}
	}


	/**
	 * Override the target image
	 *
	 * @param boolean $forceOverride True to override the target image
	 *
	 * @return $this The image object
	 */
	public function setForceOverride($forceOverride)
	{
		$this->forceOverride = (bool) $forceOverride;

		return $this;
	}


	/**
	 * Get force override setting
	 *
	 * @return boolean True if the target image will be overridden
	 */
	public function getForceOverride()
	{
		return $this->forceOverride;
	}


	/**
	 * Set the important part settings
	 *
	 * @param array $importantPart The settings array
	 *
	 * @return $this The image object
	 *
	 * @throws \InvalidArgumentException If the settings array is malformed
	 */
	public function setImportantPart(array $importantPart = null)
	{
		if ($importantPart !== null)
		{
			if (!isset($importantPart['x']) || !isset($importantPart['y']) || !isset($importantPart['width']) || !isset($importantPart['height']))
			{
				throw new \InvalidArgumentException('Malformed array for setting the important part!');
			}

			$this->importantPart = array
			(
				'x' => max(0, min($this->fileObj->viewWidth - 1, (int) $importantPart['x'])),
				'y' => max(0, min($this->fileObj->viewHeight - 1, (int) $importantPart['y'])),
			);

			$this->importantPart['width'] = max(1, min($this->fileObj->viewWidth - $this->importantPart['x'], (int) $importantPart['width']));
			$this->importantPart['height'] = max(1, min($this->fileObj->viewHeight - $this->importantPart['y'], (int) $importantPart['height']));

		}
		else
		{
			$this->importantPart = null;
		}

		return $this;
	}


	/**
	 * Get the important part settings
	 *
	 * @return array The settings array
	 */
	public function getImportantPart()
	{
		if ($this->importantPart)
		{
			return $this->importantPart;
		}

		return array('x'=>0, 'y'=>0, 'width'=>$this->fileObj->viewWidth, 'height'=>$this->fileObj->viewHeight);
	}


	/**
	 * Set the target height
	 *
	 * @param integer $targetHeight The target height
	 *
	 * @return $this The image object
	 */
	public function setTargetHeight($targetHeight)
	{
		$this->targetHeight = (int) $targetHeight;

		return $this;
	}


	/**
	 * Get the target height
	 *
	 * @return integer The target height
	 */
	public function getTargetHeight()
	{
		return $this->targetHeight;
	}


	/**
	 * Set the target width
	 *
	 * @param integer $targetWidth The target width
	 *
	 * @return $this The image object
	 */
	public function setTargetWidth($targetWidth)
	{
		$this->targetWidth = (int) $targetWidth;

		return $this;
	}


	/**
	 * Get the target width
	 *
	 * @return integer The target width
	 */
	public function getTargetWidth()
	{
		return $this->targetWidth;
	}


	/**
	 * Set the target path
	 *
	 * @param string $targetPath The target path
	 *
	 * @return $this The image object
	 */
	public function setTargetPath($targetPath)
	{
		$this->targetPath = (string) $targetPath;

		return $this;
	}


	/**
	 * Get the target path
	 *
	 * @return string The target path
	 */
	public function getTargetPath()
	{
		return $this->targetPath;
	}


	/**
	 * Set the zoom level
	 *
	 * @param integer $zoomLevel The zoom level
	 *
	 * @return $this The object instance
	 *
	 * @throws \InvalidArgumentException If the zoom level is out of bounds
	 */
	public function setZoomLevel($zoomLevel)
	{
		$zoomLevel = (int) $zoomLevel;

		if ($zoomLevel < 0 || $zoomLevel > 100)
		{
			throw new \InvalidArgumentException('Zoom level must be between 0 and 100!');
		}

		$this->zoomLevel = $zoomLevel;

		return $this;
	}


	/**
	 * Get the zoom level
	 *
	 * @return integer The zoom level
	 */
	public function getZoomLevel()
	{
		return $this->zoomLevel;
	}


	/**
	 * Set the resize mode
	 *
	 * @param string $resizeMode The resize mode
	 *
	 * @return $this The image object
	 */
	public function setResizeMode($resizeMode)
	{
		$this->resizeMode = $resizeMode;

		return $this;
	}


	/**
	 * Get the resize mode
	 *
	 * @return string The resize mode
	 */
	public function getResizeMode()
	{
		return $this->resizeMode;
	}


	/**
	 * Get the path of the original image
	 *
	 * @return string The path of the original image
	 */
	public function getOriginalPath()
	{
		return $this->fileObj->path;
	}


	/**
	 * Get the path of the resized image
	 *
	 * @return string The path of the resized image
	 */
	public function getResizedPath()
	{
		return $this->resizedPath;
	}


	/**
	 * Get the cache name
	 *
	 * @return string The cache name
	 */
	public function getCacheName()
	{
		$importantPart = $this->getImportantPart();

		$strCacheKey = substr(md5
		(
			  '-w' . $this->getTargetWidth()
			. '-h' . $this->getTargetHeight()
			. '-o' . $this->getOriginalPath()
			. '-m' . $this->getResizeMode()
			. '-z' . $this->getZoomLevel()
			. '-x' . $importantPart['x']
			. '-y' . $importantPart['y']
			. '-i' . $importantPart['width']
			. '-e' . $importantPart['height']
			. '-t' . $this->fileObj->mtime
		), 0, 8);

		return System::getContainer()->getParameter('contao.image.target_path') . '/' . substr($strCacheKey, -1) . '/' . $this->fileObj->filename . '-' . $strCacheKey . '.' . $this->fileObj->extension;
	}


	/**
	 * Resize the image
	 *
	 * @return $this The image object
	 */
	public function executeResize()
	{
		// HOOK: add custom logic
		if (isset($GLOBALS['TL_HOOKS']['executeResize']) && is_array($GLOBALS['TL_HOOKS']['executeResize']))
		{
			foreach ($GLOBALS['TL_HOOKS']['executeResize'] as $callback)
			{
				$return = \System::importStatic($callback[0])->{$callback[1]}($this);

				if (is_string($return))
				{
					$this->resizedPath = \System::urlEncode($return);

					return $this;
				}
			}
		}

		$importantPart = $this->getImportantPart();

		$widthMatches = ($this->fileObj->width == $this->getTargetWidth() || !$this->getTargetWidth());
		$heightMatches = ($this->fileObj->height == $this->getTargetHeight() || !$this->getTargetHeight());
		$zoomMatches = (($importantPart['x'] === 0 && $importantPart['y'] === 0 && $importantPart['width'] === $this->fileObj->viewWidth && $importantPart['height'] === $this->fileObj->viewHeight) || !$this->getZoomLevel());

		// No resizing required
		if ($widthMatches && $heightMatches && $zoomMatches)
		{
			// Return the target image (thanks to Tristan Lins) (see #4166)
			if ($this->getTargetPath())
			{
				// Copy the source image if the target image does not exist or is older than the source image
				if (!file_exists(TL_ROOT . '/' . $this->getTargetPath()) || $this->fileObj->mtime > filemtime(TL_ROOT . '/' . $this->getTargetPath()))
				{
					\Files::getInstance()->copy($this->getOriginalPath(), $this->getTargetPath());
				}

				$this->resizedPath = \System::urlEncode($this->getTargetPath());

				return $this;
			}

			$this->resizedPath = \System::urlEncode($this->getOriginalPath());

			return $this;
		}

		// Check whether the image exists already
		if (!System::getContainer()->getParameter('contao.image.bypass_cache'))
		{
			// Custom target (thanks to Tristan Lins) (see #4166)
			if ($this->getTargetPath() && !$this->getForceOverride())
			{
				if (file_exists(TL_ROOT . '/' . $this->getTargetPath()) && $this->fileObj->mtime <= filemtime(TL_ROOT . '/' . $this->getTargetPath()))
				{
					$this->resizedPath = \System::urlEncode($this->getTargetPath());

					return $this;
				}
			}

			// Regular cache file
			if (file_exists(TL_ROOT . '/' . $this->getCacheName()))
			{
				// Copy the cached file if it exists
				if ($this->getTargetPath())
				{
					\Files::getInstance()->copy($this->getCacheName(), $this->getTargetPath());
					$this->resizedPath = \System::urlEncode($this->getTargetPath());

					return $this;
				}

				$this->resizedPath = \System::urlEncode($this->getCacheName());

				return $this;
			}
		}

		// HOOK: add custom logic
		if (isset($GLOBALS['TL_HOOKS']['getImage']) && is_array($GLOBALS['TL_HOOKS']['getImage']))
		{
			foreach ($GLOBALS['TL_HOOKS']['getImage'] as $callback)
			{
				$return = \System::importStatic($callback[0])->{$callback[1]}($this->getOriginalPath(), $this->getTargetWidth(), $this->getTargetHeight(), $this->getResizeMode(), $this->getCacheName(), $this->fileObj, $this->getTargetPath(), $this);

				if (is_string($return))
				{
					$this->resizedPath = \System::urlEncode($return);

					return $this;
				}
			}
		}

		$svgNotPossible = ($this->fileObj->isSvgImage && (!extension_loaded('dom') || !$this->fileObj->viewWidth || !$this->fileObj->viewHeight));
		$gdNotPossible = ($this->fileObj->isGdImage && (!extension_loaded('gd') || $this->fileObj->width > \Config::get('gdMaxImgWidth') || $this->fileObj->height > \Config::get('gdMaxImgHeight') || $this->getTargetWidth() > \Config::get('gdMaxImgWidth') || $this->getTargetHeight() > \Config::get('gdMaxImgHeight')));

		// Return the path to the original image if it cannot be handled
		if (!$this->fileObj->isImage || $svgNotPossible || $gdNotPossible)
		{
			$this->resizedPath = \System::urlEncode($this->getOriginalPath());

			return $this;
		}

		// Create the resized image
		if ($this->fileObj->isSvgImage)
		{
			$this->executeResizeSvg();
		}
		else
		{
			$this->executeResizeGd();
		}

		// Resize the original image
		if ($this->getTargetPath())
		{
			\Files::getInstance()->copy($this->getCacheName(), $this->getTargetPath());
			$this->resizedPath = \System::urlEncode($this->getTargetPath());

			return $this;
		}

		$this->resizedPath = \System::urlEncode($this->getCacheName());

		return $this;
	}


	/**
	 * Resize an GD image
	 *
	 * @return boolean False if the target image cannot be created, otherwise true
	 */
	protected function executeResizeGd()
	{
		$sourceImage = \GdImage::fromFile($this->fileObj);

		$coordinates = $this->computeResize();
		$newImage = \GdImage::fromDimensions($coordinates['width'], $coordinates['height']);

		$sourceImage->copyTo($newImage, $coordinates['target_x'], $coordinates['target_y'], $coordinates['target_width'], $coordinates['target_height']);

		$newImage->saveToFile(TL_ROOT . '/' . $this->getCacheName());
	}


	/**
	 * Resize an SVG image
	 */
	protected function executeResizeSvg()
	{
		$doc = new \DOMDocument();

		if ($this->fileObj->extension == 'svgz')
		{
			$doc->loadXML(gzdecode($this->fileObj->getContent()));
		}
		else
		{
			$doc->loadXML($this->fileObj->getContent());
		}

		$svgElement = $doc->documentElement;

		// Set the viewBox attribute from the original dimensions
		if (!$svgElement->hasAttribute('viewBox'))
		{
			$origWidth = floatval($svgElement->getAttribute('width'));
			$origHeight = floatval($svgElement->getAttribute('height'));

			if ($origWidth && $origHeight)
			{
				$svgElement->setAttribute('viewBox', '0 0 ' . $origWidth . ' ' . $origHeight);
			}
		}

		$coordinates = $this->computeResize();

		$svgElement->setAttribute('x', $coordinates['target_x']);
		$svgElement->setAttribute('y', $coordinates['target_y']);
		$svgElement->setAttribute('width', $coordinates['target_width']);
		$svgElement->setAttribute('height', $coordinates['target_height']);

		$svgWrapElement = $doc->createElementNS('http://www.w3.org/2000/svg', 'svg');
		$svgWrapElement->setAttribute('version', '1.1');
		$svgWrapElement->setAttribute('width', $coordinates['width']);
		$svgWrapElement->setAttribute('height', $coordinates['height']);
		$svgWrapElement->appendChild($svgElement);

		$doc->appendChild($svgWrapElement);

		if ($this->fileObj->extension == 'svgz')
		{
			$xml = gzencode($doc->saveXML());
		}
		else
		{
			$xml = $doc->saveXML();
		}

		$objCacheFile = new \File($this->getCacheName());
		$objCacheFile->write($xml);
		$objCacheFile->close();
	}


	/**
	 * Calculate the resize coordinates
	 *
	 * @return array The resize coordinates (width, height, target_x, target_y, target_width, target_height)
	 */
	public function computeResize()
	{
		$width = $this->getTargetWidth();
		$height = $this->getTargetHeight();
		$originalWidth = $this->fileObj->viewWidth;
		$originalHeight = $this->fileObj->viewHeight;
		$mode = $this->getResizeMode();
		$zoom = $this->getZoomLevel();
		$importantPart = $this->getImportantPart();

		// Backwards compatibility for old modes
		// left_top, center_top, right_top, left_center, center_center, right_center, left_bottom, center_bottom, right_bottom
		if ($mode && substr_count($mode, '_') === 1)
		{
			$zoom = 0;
			$importantPart = array('x'=>0, 'y'=>0, 'width'=>$originalWidth, 'height'=>$originalHeight);

			$mode = explode('_', $mode);

			if ($mode[0] === 'left')
			{
				$importantPart['width'] = 1;
			}
			elseif ($mode[0] === 'right')
			{
				$importantPart['x'] = $originalWidth - 1;
				$importantPart['width'] = 1;
			}

			if ($mode[1] === 'top')
			{
				$importantPart['height'] = 1;
			}
			elseif ($mode[1] === 'bottom')
			{
				$importantPart['y'] = $originalHeight - 1;
				$importantPart['height'] = 1;
			}
		}

		$zoom = max(0, min(1, (int) $zoom / 100));

		$zoomedImportantPart = array
		(
			'x' => $importantPart['x'] * $zoom,
			'y' => $importantPart['y'] * $zoom,
			'width' => $originalWidth - (($originalWidth - $importantPart['width'] - $importantPart['x']) * $zoom) - ($importantPart['x'] * $zoom),
			'height' => $originalHeight - (($originalHeight - $importantPart['height'] - $importantPart['y']) * $zoom) - ($importantPart['y'] * $zoom),
		);

		// If no dimensions are specified, use the zoomed original width
		if (!$width && !$height)
		{
			$width = $zoomedImportantPart['width'];
		}

		if ($mode === 'proportional' && $width && $height)
		{
			if ($zoomedImportantPart['width'] >= $zoomedImportantPart['height'])
			{
				$height = null;
			}
			else
			{
				$width = null;
			}
		}
		elseif ($mode === 'box' && $width && $height)
		{
			if ($zoomedImportantPart['height'] * $width / $zoomedImportantPart['width'] <= $height)
			{
				$height = null;
			}
			else
			{
				$width = null;
			}
		}

		// Crop mode
		if ($width && $height)
		{
			// Calculate the image part for zoom 0
			$leastZoomed = array
			(
				'x' => 0,
				'y' => 0,
				'width' => $originalWidth,
				'height' => $originalHeight,
			);

			if ($originalHeight * $width / $originalWidth <= $height)
			{
				$leastZoomed['width'] = $originalHeight * $width / $height;

				if ($leastZoomed['width'] > $importantPart['width'])
				{
					$leastZoomed['x'] = ($originalWidth - $leastZoomed['width']) * $importantPart['x'] / ($originalWidth - $importantPart['width']);
				}
				else
				{
					$leastZoomed['x'] = $importantPart['x'] + (($importantPart['width'] - $leastZoomed['width']) / 2);
				}
			}
			else
			{
				$leastZoomed['height'] = $originalWidth * $height / $width;

				if ($leastZoomed['height'] > $importantPart['height'])
				{
					$leastZoomed['y'] = ($originalHeight - $leastZoomed['height']) * $importantPart['y'] / ($originalHeight - $importantPart['height']);
				}
				else
				{
					$leastZoomed['y'] = $importantPart['y'] + (($importantPart['height'] - $leastZoomed['height']) / 2);
				}
			}

			// Calculate the image part for zoom 100
			$mostZoomed = $importantPart;

			if ($importantPart['height'] * $width / $importantPart['width'] <= $height)
			{
				$mostZoomed['height'] = $height * $importantPart['width'] / $width;

				if ($originalHeight > $importantPart['height'])
				{
					$mostZoomed['y'] -= ($mostZoomed['height'] - $importantPart['height']) * $importantPart['y'] / ($originalHeight - $importantPart['height']);
				}
			}
			else
			{
				$mostZoomed['width'] = $width * $mostZoomed['height'] / $height;

				if ($originalWidth > $importantPart['width'])
				{
					$mostZoomed['x'] -= ($mostZoomed['width'] - $importantPart['width']) * $importantPart['x'] / ($originalWidth - $importantPart['width']);
				}
			}

			if ($mostZoomed['width'] > $leastZoomed['width'])
			{
				$mostZoomed = $leastZoomed;
			}

			// Apply zoom
			foreach (array('x', 'y', 'width', 'height') as $key)
			{
				$zoomedImportantPart[$key] = ($mostZoomed[$key] * $zoom) + ($leastZoomed[$key] * (1 - $zoom));
			}

			$targetX = -$zoomedImportantPart['x'] * $width / $zoomedImportantPart['width'];
			$targetY = -$zoomedImportantPart['y'] * $height / $zoomedImportantPart['height'];
			$targetWidth = $originalWidth * $width / $zoomedImportantPart['width'];
			$targetHeight = $originalHeight * $height / $zoomedImportantPart['height'];
		}
		else
		{
			// Calculate the height if only the width is given
			if ($width)
			{
				$height = max($zoomedImportantPart['height'] * $width / $zoomedImportantPart['width'], 1);
			}

			// Calculate the width if only the height is given
			elseif ($height)
			{
				$width = max($zoomedImportantPart['width'] * $height / $zoomedImportantPart['height'], 1);
			}

			// Apply zoom
			$targetWidth = $originalWidth / $zoomedImportantPart['width'] * $width;
			$targetHeight = $originalHeight / $zoomedImportantPart['height'] * $height;
			$targetX = -$zoomedImportantPart['x'] * $targetWidth / $originalWidth;
			$targetY = -$zoomedImportantPart['y'] * $targetHeight / $originalHeight;
		}

		return array
		(
			'width' => (int) round($width),
			'height' => (int) round($height),
			'target_x' => (int) round($targetX),
			'target_y' => (int) round($targetY),
			'target_width' => (int) round($targetWidth),
			'target_height' => (int) round($targetHeight),
		);
	}


	/**
	 * Generate an image tag and return it as string
	 *
	 * @param string $src        The image path
	 * @param string $alt        An optional alt attribute
	 * @param string $attributes A string of other attributes
	 *
	 * @return string The image HTML tag
	 */
	public static function getHtml($src, $alt='', $attributes='')
	{
		if ($src == '')
		{
			return '';
		}

		$static = TL_FILES_URL;
		$src = rawurldecode($src);

		if (strpos($src, '/') === false)
		{
			if (strncmp($src, 'icon', 4) === 0)
			{
				$static = TL_ASSETS_URL;
				$src = 'assets/contao/images/' . $src;
			}
			else
			{
				$src = 'system/themes/' . \Backend::getTheme() . '/images/' . $src;
			}
		}

<<<<<<< HEAD
		$path = $src;

		if (!file_exists(TL_ROOT . '/' . $src))
=======
		if (!is_file(TL_ROOT .'/'. $src))
>>>>>>> 9a72e6ea
		{
			// Handle public bundle resources
			if (file_exists(TL_ROOT . '/web/' . $src))
			{
				$path = 'web/' . $src;
			}
			else
			{
				return '';
			}
		}

		$objFile = new \File($path);

		return '<img src="' . $static . \System::urlEncode($src) . '" width="' . $objFile->width . '" height="' . $objFile->height . '" alt="' . specialchars($alt) . '"' . (($attributes != '') ? ' ' . $attributes : '') . '>';
	}


	/**
	 * Resize or crop an image and replace the original with the resized version
	 *
	 * @param string  $image  The image path
	 * @param integer $width  The target width
	 * @param integer $height The target height
	 * @param string  $mode   The resize mode
	 *
	 * @return boolean True if the image could be resized successfully
	 */
	public static function resize($image, $width, $height, $mode='')
	{
		return static::get($image, $width, $height, $mode, $image, true) ? true : false;
	}


	/**
	 * Create an image instance from the given image path and size
	 *
	 * @param string|File   $image The image path or File instance
	 * @param array|integer $size  The image size as array (width, height, resize mode) or an tl_image_size ID
	 *
	 * @return static The created image instance
	 */
	public static function create($image, $size=null)
	{
		if (is_string($image))
		{
			$image = new \File(rawurldecode($image));
		}

		/** @var Image $imageObj */
		$imageObj = new static($image);

		// tl_image_size ID as resize mode
		if (is_array($size) && !empty($size[2]) && is_numeric($size[2]))
		{
			$size = (int) $size[2];
		}

		if (is_array($size))
		{
			$size = $size + array(0, 0, 'crop');

			$imageObj->setTargetWidth($size[0])
					 ->setTargetHeight($size[1])
					 ->setResizeMode($size[2]);
		}

		// Load the image size from the database if $size is an ID
		elseif (($imageSize = \ImageSizeModel::findByPk($size)) !== null)
		{
			$imageObj->setTargetWidth($imageSize->width)
					 ->setTargetHeight($imageSize->height)
					 ->setResizeMode($imageSize->resizeMode)
					 ->setZoomLevel($imageSize->zoom);
		}

		$fileRecord = \FilesModel::findByPath($image->path);

		// Set the important part
		if ($fileRecord !== null && $fileRecord->importantPartWidth && $fileRecord->importantPartHeight)
		{
			$imageObj->setImportantPart(array
			(
				'x' => (int) $fileRecord->importantPartX,
				'y' => (int) $fileRecord->importantPartY,
				'width' => (int) $fileRecord->importantPartWidth,
				'height' => (int) $fileRecord->importantPartHeight,
			));
		}

		return $imageObj;
	}


	/**
	 * Resize an image and store the resized version in the image target folder
	 *
	 * @param string  $image        The image path
	 * @param integer $width        The target width
	 * @param integer $height       The target height
	 * @param string  $mode         The resize mode
	 * @param string  $target       An optional target path
	 * @param boolean $force        Override existing target images
	 *
	 * @return string|null The path of the resized image or null
	 */
	public static function get($image, $width, $height, $mode='', $target=null, $force=false)
	{
		if ($image == '')
		{
			return null;
		}

		// Handle public bundle resources
		if (!file_exists(TL_ROOT . '/' . $image) && file_exists(TL_ROOT . '/web/' . $image))
		{
			$image = 'web/' . $image;
		}

		try
		{
			$imageObj = static::create($image, array($width, $height, $mode));
			$imageObj->setTargetPath($target);
			$imageObj->setForceOverride($force);

			if (($path = $imageObj->executeResize()->getResizedPath()) != '')
			{
				// Strip the web/ prefix (see #337)
				if (strncmp($path, 'web/', 4) === 0)
				{
					$path = substr($path, 4);
				}

				return $path;
			}
		}
		catch (\Exception $e)
		{
			\System::log('Image "' . $image . '" could not be processed: ' . $e->getMessage(), __METHOD__, TL_ERROR);
		}

		return null;
	}


	/**
	 * Convert sizes like 2em, 10cm or 12pt to pixels
	 *
	 * @param string $size The size string
	 *
	 * @return integer The pixel value
	 */
	public static function getPixelValue($size)
	{
		$value = preg_replace('/[^0-9.-]+/', '', $size);
		$unit = preg_replace('/[^acehimnprtvwx%]/', '', $size);

		// Convert 16px = 1em = 2ex = 12pt = 1pc = 1/6in = 2.54/6cm = 25.4/6mm = 100%
		switch ($unit)
		{
			case '':
			case 'px':
				return (int) round($value);
				break;

			case 'em':
				return (int) round($value * 16);
				break;

			case 'ex':
				return (int) round($value * 16 / 2);
				break;

			case 'pt':
				return (int) round($value * 16 / 12);
				break;

			case 'pc':
				return (int) round($value * 16);
				break;

			case 'in':
				return (int) round($value * 16 * 6);
				break;

			case 'cm':
				return (int) round($value * 16 / (2.54 / 6));
				break;

			case 'mm':
				return (int) round($value * 16 / (25.4 / 6));
				break;

			case '%':
				@trigger_error('Using Image::getPixelValue() with a percentage value has been deprecated and will no longer work in Contao 5.0.', E_USER_DEPRECATED);

				return (int) round($value * 16 / 100);
				break;
		}

		return 0;
	}
}<|MERGE_RESOLUTION|>--- conflicted
+++ resolved
@@ -829,13 +829,9 @@
 			}
 		}
 
-<<<<<<< HEAD
 		$path = $src;
 
-		if (!file_exists(TL_ROOT . '/' . $src))
-=======
 		if (!is_file(TL_ROOT .'/'. $src))
->>>>>>> 9a72e6ea
 		{
 			// Handle public bundle resources
 			if (file_exists(TL_ROOT . '/web/' . $src))
