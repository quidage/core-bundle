--- conflicted
+++ resolved
@@ -951,15 +951,12 @@
 
 			if ($path = $imageObj->executeResize()->getResizedPath())
 			{
-<<<<<<< HEAD
 				// Strip the web/ prefix (see #337)
 				if (strncmp($path, 'web/', 4) === 0)
 				{
 					$path = substr($path, 4);
 				}
 
-=======
->>>>>>> cb7b7a42
 				return $path;
 			}
 		}
