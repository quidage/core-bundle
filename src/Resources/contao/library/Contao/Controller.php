--- conflicted
+++ resolved
@@ -992,13 +992,31 @@
 	 */
 	public static function reload()
 	{
-<<<<<<< HEAD
+		static::redirect(\Environment::get('uri'));
+	}
+
+
+	/**
+	 * Redirect to another page
+	 *
+	 * @param string  $strLocation The target URL
+	 * @param integer $intStatus   The HTTP status code (defaults to 303)
+	 */
+	public static function redirect($strLocation, $intStatus=303)
+	{
 		if (headers_sent())
 		{
 			exit;
 		}
 
-		$strLocation = \Environment::get('uri');
+		$strLocation = str_replace('&amp;', '&', $strLocation);
+		$strLocation = static::replaceOldBePaths($strLocation);
+
+		// Make the location an absolute URL
+		if (!preg_match('@^https?://@i', $strLocation))
+		{
+			$strLocation = \Environment::get('base') . ltrim($strLocation, '/');
+		}
 
 		// Ajax request
 		if (\Environment::get('isAjaxRequest'))
@@ -1006,43 +1024,9 @@
 			throw new AjaxRedirectResponseException($strLocation);
 		}
 
-		throw new RedirectResponseException($strLocation);
-=======
-		static::redirect(\Environment::get('uri'));
->>>>>>> dcf84f4a
-	}
-
-
-	/**
-	 * Redirect to another page
-	 *
-	 * @param string  $strLocation The target URL
-	 * @param integer $intStatus   The HTTP status code (defaults to 303)
-	 */
-	public static function redirect($strLocation, $intStatus=303)
-	{
-		if (headers_sent())
-		{
-			exit;
-		}
-
-		$strLocation = str_replace('&amp;', '&', $strLocation);
-		$strLocation = static::replaceOldBePaths($strLocation);
-
-		// Make the location an absolute URL
-		if (!preg_match('@^https?://@i', $strLocation))
-		{
-			$strLocation = \Environment::get('base') . ltrim($strLocation, '/');
-		}
-
-		// Ajax request
-		if (\Environment::get('isAjaxRequest'))
-		{
-			throw new AjaxRedirectResponseException($strLocation);
-		}
-
 		throw new RedirectResponseException($strLocation, $intStatus);
 	}
+
 
 	/**
 	 * Replace the old back end paths
@@ -1073,50 +1057,10 @@
 			'contao/switch.php'    => $generate('contao_backend_switch')
 		);
 
-<<<<<<< HEAD
 		return str_replace(array_keys($arrMapper), array_values($arrMapper), $strContext);
 	}
 
-=======
-		static::setCorsHeaders();
-
-		exit;
-	}
-
-	/**
-	 * Send the correct HTTP headers when rebuilding the search index in the back end
-	 */
-	public static function setCorsHeaders()
-	{
-		$strOrigin = \Environment::get('httpOrigin');
-
-		// Not a CORS request
-		if (!$strOrigin)
-		{
-			return;
-		}
-
-		$arrAllowedMethods = array('GET', 'HEAD', 'OPTIONS');
-
-		// Protect and only allow requests from own known hosts and methods
-		if (in_array(\Environment::get('requestMethod'), $arrAllowedMethods))
-		{
-			$blnCheck = \Database::getInstance()
-				->prepare('SELECT id FROM tl_page WHERE type=? AND dns=?')
-				->execute('root', preg_replace('@^https?://@', '', $strOrigin))
-			;
-
-			if ($blnCheck->numRows)
-			{
-				header('Access-Control-Allow-Headers: X-Requested-With');
-				header('Access-Control-Allow-Methods: ' . implode(', ', $arrAllowedMethods));
-				header('Access-Control-Allow-Origin: ' . $strOrigin);
-			}
-		}
-	}
-
-
->>>>>>> dcf84f4a
+
 	/**
 	 * Generate a front end URL
 	 *
