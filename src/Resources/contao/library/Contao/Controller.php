<?php

/**
 * Contao Open Source CMS
 *
 * Copyright (c) 2005-2015 Leo Feyer
 *
 * @license LGPL-3.0+
 */

namespace Contao;

use Contao\CoreBundle\Exception\AccessDeniedException;
use Contao\CoreBundle\Exception\AjaxRedirectResponseException;
use Contao\CoreBundle\Exception\PageNotFoundException;
use Contao\CoreBundle\Exception\RedirectResponseException;


/**
 * Abstract parent class for Controllers
 *
 * Some of the methods have been made static in Contao 3 and can be used in
 * non-object context as well.
 *
 * Usage:
 *
 *     echo Controller::getTheme();
 *
 * Inside a controller:
 *
 *     public function generate()
 *     {
 *         return $this->getArticle(2);
 *     }
 *
 * @author Leo Feyer <https://github.com/leofeyer>
 */
abstract class Controller extends \System
{

	/**
	 * Find a particular template file and return its path
	 *
	 * @param string $strTemplate The name of the template
	 * @param string $strFormat   The file extension
	 *
	 * @return string The path to the template file
	 *
	 * @throws \InvalidArgumentException If $strFormat is unknown
	 * @throws \RuntimeException         If the template group folder is insecure
	 */
	public static function getTemplate($strTemplate, $strFormat='html5')
	{
		$arrAllowed = trimsplit(',', \Config::get('templateFiles'));
		array_push($arrAllowed, 'html5'); // see #3398

		if (!in_array($strFormat, $arrAllowed))
		{
			throw new \InvalidArgumentException('Invalid output format ' . $strFormat);
		}

		$strTemplate = basename($strTemplate);

		// Check for a theme folder
		if (TL_MODE == 'FE')
		{
			/** @var \PageModel $objPage */
			global $objPage;

			if ($objPage->templateGroup != '')
			{
				if (\Validator::isInsecurePath($objPage->templateGroup))
				{
					throw new \RuntimeException('Invalid path ' . $objPage->templateGroup);
				}

				return \TemplateLoader::getPath($strTemplate, $strFormat, $objPage->templateGroup);
			}
		}

		return \TemplateLoader::getPath($strTemplate, $strFormat);
	}


	/**
	 * Return all template files of a particular group as array
	 *
	 * @param string $strPrefix The template name prefix (e.g. "ce_")
	 *
	 * @return array An array of template names
	 */
	public static function getTemplateGroup($strPrefix)
	{
		$arrTemplates = array();

		// Get the default templates
		foreach (\TemplateLoader::getPrefixedFiles($strPrefix) as $strTemplate)
		{
			$arrTemplates[$strTemplate][] = 'root';
		}

		$arrCustomized = glob(TL_ROOT . '/templates/' . $strPrefix . '*');

		// Add the customized templates
		if (is_array($arrCustomized))
		{
			foreach ($arrCustomized as $strFile)
			{
				$strTemplate = basename($strFile, strrchr($strFile, '.'));
				$arrTemplates[$strTemplate][] = $GLOBALS['TL_LANG']['MSC']['global'];
			}
		}

		// Do not look for back end templates in theme folders (see #5379)
		if ($strPrefix != 'be_' && $strPrefix != 'mail_')
		{
			// Try to select the themes (see #5210)
			try
			{
				$objTheme = \ThemeModel::findAll(array('order'=>'name'));
			}
			catch (\Exception $e)
			{
				$objTheme = null;
			}

			// Add the theme templates
			if ($objTheme !== null)
			{
				while ($objTheme->next())
				{
					if ($objTheme->templates != '')
					{
						$arrThemeTemplates = glob(TL_ROOT . '/' . $objTheme->templates . '/' . $strPrefix . '*');

						if (is_array($arrThemeTemplates))
						{
							foreach ($arrThemeTemplates as $strFile)
							{
								$strTemplate = basename($strFile, strrchr($strFile, '.'));

								if (!isset($arrTemplates[$strTemplate]))
								{
									$arrTemplates[$strTemplate][] = $objTheme->name;
								}
								else
								{
									$arrTemplates[$strTemplate][] = $objTheme->name;
								}
							}
						}
					}
				}
			}
		}

		// Show the template sources (see #6875)
		foreach ($arrTemplates as $k=>$v)
		{
			$v = array_filter($v, function($a) {
				return $a != 'root';
			});

			if (empty($v))
			{
				$arrTemplates[$k] = $k;
			}
			else
			{
				$arrTemplates[$k] = $k . ' (' . implode(', ', $v) . ')';
			}
		}

		// Sort the template names
		ksort($arrTemplates);

		return $arrTemplates;
	}


	/**
	 * Generate a front end module and return it as string
	 *
	 * @param mixed  $intId     A module ID or a Model object
	 * @param string $strColumn The name of the column
	 *
	 * @return string The module HTML markup
	 */
	public static function getFrontendModule($intId, $strColumn='main')
	{
		if (!is_object($intId) && !strlen($intId))
		{
			return '';
		}

		/** @var \PageModel $objPage */
		global $objPage;

		// Articles
		if (!is_object($intId) && $intId == 0)
		{
			// Show a particular article only
			if ($objPage->type == 'regular' && \Input::get('articles'))
			{
				list($strSection, $strArticle) = explode(':', \Input::get('articles'));

				if ($strArticle === null)
				{
					$strArticle = $strSection;
					$strSection = 'main';
				}

				if ($strSection == $strColumn)
				{
					$objArticle = \ArticleModel::findByIdOrAliasAndPid($strArticle, $objPage->id);

					// Send a 404 header if the article does not exist
					if (null === $objArticle)
					{
						throw new PageNotFoundException('Page not found');
					}

					// Add the "first" and "last" classes (see #2583)
					$objArticle->classes = array('first', 'last');

					return static::getArticle($objArticle);
				}
			}

			// HOOK: add custom logic
			if (isset($GLOBALS['TL_HOOKS']['getArticles']) && is_array($GLOBALS['TL_HOOKS']['getArticles']))
			{
				foreach ($GLOBALS['TL_HOOKS']['getArticles'] as $callback)
				{
					$return = static::importStatic($callback[0])->$callback[1]($objPage->id, $strColumn);

					if (is_string($return))
					{
						return $return;
					}
				}
			}

			// Show all articles (no else block here, see #4740)
			$objArticles = \ArticleModel::findPublishedByPidAndColumn($objPage->id, $strColumn);

			if ($objArticles === null)
			{
				return '';
			}

			$return = '';
			$intCount = 0;
			$blnMultiMode = ($objArticles->count() > 1);
			$intLast = $objArticles->count() - 1;

			while ($objArticles->next())
			{
				/** @var \ArticleModel $objRow */
				$objRow = $objArticles->current();

				// Add the "first" and "last" classes (see #2583)
				if ($intCount == 0 || $intCount == $intLast)
				{
					$arrCss = array();

					if ($intCount == 0)
					{
						$arrCss[] = 'first';
					}

					if ($intCount == $intLast)
					{
						$arrCss[] = 'last';
					}

					$objRow->classes = $arrCss;
				}

				$return .= static::getArticle($objRow, $blnMultiMode, false, $strColumn);
				++$intCount;
			}

			return $return;
		}

		// Other modules
		else
		{
			if (is_object($intId))
			{
				$objRow = $intId;
			}
			else
			{
				$objRow = \ModuleModel::findByPk($intId);

				if ($objRow === null)
				{
					return '';
				}
			}

			// Check the visibility (see #6311)
			if (!static::isVisibleElement($objRow))
			{
				return '';
			}

			$strClass = \Module::findClass($objRow->type);

			// Return if the class does not exist
			if (!class_exists($strClass))
			{
				static::log('Module class "'.$strClass.'" (module "'.$objRow->type.'") does not exist', __METHOD__, TL_ERROR);

				return '';
			}

			$objRow->typePrefix = 'mod_';

			/** @var \Module $objModule */
			$objModule = new $strClass($objRow, $strColumn);
			$strBuffer = $objModule->generate();

			// HOOK: add custom logic
			if (isset($GLOBALS['TL_HOOKS']['getFrontendModule']) && is_array($GLOBALS['TL_HOOKS']['getFrontendModule']))
			{
				foreach ($GLOBALS['TL_HOOKS']['getFrontendModule'] as $callback)
				{
					$strBuffer = static::importStatic($callback[0])->$callback[1]($objRow, $strBuffer, $objModule);
				}
			}

			// Disable indexing if protected
			if ($objModule->protected && !preg_match('/^\s*<!-- indexer::stop/', $strBuffer))
			{
				$strBuffer = "\n<!-- indexer::stop -->". $strBuffer ."<!-- indexer::continue -->\n";
			}

			return $strBuffer;
		}
	}


	/**
	 * Generate an article and return it as string
	 *
	 * @param mixed   $varId          The article ID or a Model object
	 * @param boolean $blnMultiMode   If true, only teasers will be shown
	 * @param boolean $blnIsInsertTag If true, there will be no page relation
	 * @param string  $strColumn      The name of the column
	 *
	 * @return string|boolean The article HTML markup or false
	 */
	public static function getArticle($varId, $blnMultiMode=false, $blnIsInsertTag=false, $strColumn='main')
	{
		/** @var \PageModel $objPage */
		global $objPage;

		if (is_object($varId))
		{
			$objRow = $varId;
		}
		else
		{
			if (!$varId)
			{
				return '';
			}

			$objRow = \ArticleModel::findByIdOrAliasAndPid($varId, (!$blnIsInsertTag ? $objPage->id : null));

			if ($objRow === null)
			{
				return false;
			}
		}

		// Check the visibility (see #6311)
		if (!static::isVisibleElement($objRow))
		{
			return '';
		}

		// Print the article as PDF
		if (isset($_GET['pdf']) && \Input::get('pdf') == $objRow->id)
		{
			// Deprecated since Contao 4.0, to be removed in Contao 5.0
			if ($objRow->printable == 1)
			{
				trigger_error('Setting tl_article.printable to "1" has been deprecated and will no longer work in Contao 5.0.', E_USER_DEPRECATED);

				$objArticle = new \ModuleArticle($objRow);
				$objArticle->generatePdf();
			}
			elseif ($objRow->printable != '')
			{
				$options = deserialize($objRow->printable);

				if (is_array($options) && in_array('pdf', $options))
				{
					$objArticle = new \ModuleArticle($objRow);
					$objArticle->generatePdf();
				}
			}
		}

		$objRow->headline = $objRow->title;
		$objRow->multiMode = $blnMultiMode;

		// HOOK: add custom logic
		if (isset($GLOBALS['TL_HOOKS']['getArticle']) && is_array($GLOBALS['TL_HOOKS']['getArticle']))
		{
			foreach ($GLOBALS['TL_HOOKS']['getArticle'] as $callback)
			{
				static::importStatic($callback[0])->$callback[1]($objRow);
			}
		}

		$objArticle = new \ModuleArticle($objRow, $strColumn);
		$strBuffer = $objArticle->generate($blnIsInsertTag);

		// Disable indexing if protected
		if ($objArticle->protected && !preg_match('/^\s*<!-- indexer::stop/', $strBuffer))
		{
			$strBuffer = "\n<!-- indexer::stop -->". $strBuffer ."<!-- indexer::continue -->\n";
		}

		return $strBuffer;
	}


	/**
	 * Generate a content element and return it as string
	 *
	 * @param mixed  $intId     A content element ID or a Model object
	 * @param string $strColumn The column the element is in
	 *
	 * @return string The content element HTML markup
	 */
	public static function getContentElement($intId, $strColumn='main')
	{
		if (is_object($intId))
		{
			$objRow = $intId;
		}
		else
		{
			if (!strlen($intId) || $intId < 1)
			{
				return '';
			}

			$objRow = \ContentModel::findByPk($intId);

			if ($objRow === null)
			{
				return '';
			}
		}

		// Check the visibility (see #6311)
		if (!static::isVisibleElement($objRow))
		{
			return '';
		}

		$strClass = \ContentElement::findClass($objRow->type);

		// Return if the class does not exist
		if (!class_exists($strClass))
		{
			static::log('Content element class "'.$strClass.'" (content element "'.$objRow->type.'") does not exist', __METHOD__, TL_ERROR);

			return '';
		}

		$objRow->typePrefix = 'ce_';

		/** @var \ContentElement $objElement */
		$objElement = new $strClass($objRow, $strColumn);
		$strBuffer = $objElement->generate();

		// HOOK: add custom logic
		if (isset($GLOBALS['TL_HOOKS']['getContentElement']) && is_array($GLOBALS['TL_HOOKS']['getContentElement']))
		{
			foreach ($GLOBALS['TL_HOOKS']['getContentElement'] as $callback)
			{
				$strBuffer = static::importStatic($callback[0])->$callback[1]($objRow, $strBuffer, $objElement);
			}
		}

		// Disable indexing if protected
		if ($objElement->protected && !preg_match('/^\s*<!-- indexer::stop/', $strBuffer))
		{
			$strBuffer = "\n<!-- indexer::stop -->". $strBuffer ."<!-- indexer::continue -->\n";
		}

		return $strBuffer;
	}


	/**
	 * Generate a form and return it as string
	 *
	 * @param mixed  $varId     A form ID or a Model object
	 * @param string $strColumn The column the form is in
	 *
	 * @return string The form HTML markup
	 */
	public static function getForm($varId, $strColumn='main')
	{
		if (is_object($varId))
		{
			$objRow = $varId;
		}
		else
		{
			if ($varId == '')
			{
				return '';
			}

			$objRow = \FormModel::findByIdOrAlias($varId);

			if ($objRow === null)
			{
				return '';
			}
		}

		$objRow->typePrefix = 'ce_';
		$objRow->form = $objRow->id;
		$objElement = new \Form($objRow, $strColumn);
		$strBuffer = $objElement->generate();

		// HOOK: add custom logic
		if (isset($GLOBALS['TL_HOOKS']['getForm']) && is_array($GLOBALS['TL_HOOKS']['getForm']))
		{
			foreach ($GLOBALS['TL_HOOKS']['getForm'] as $callback)
			{
				$strBuffer = static::importStatic($callback[0])->$callback[1]($objRow, $strBuffer, $objElement);
			}
		}

		return $strBuffer;
	}


	/**
	 * Return the languages for the TinyMCE spellchecker
	 *
	 * @return string The TinyMCE spellchecker language string
	 */
	protected function getSpellcheckerString()
	{
		\System::loadLanguageFile('languages');

		$return = array();
		$langs = scan(__DIR__ . '/../../languages');
		array_unshift($langs, $GLOBALS['TL_LANGUAGE']);

		foreach ($langs as $lang)
		{
			$lang = substr($lang, 0, 2);

			if (isset($GLOBALS['TL_LANG']['LNG'][$lang]))
			{
				$return[$lang] = $GLOBALS['TL_LANG']['LNG'][$lang] . '=' . $lang;
			}
		}

		return '+' . implode(',', array_unique($return));
	}


	/**
	 * Calculate the page status icon name based on the page parameters
	 *
	 * @param object $objPage The page object
	 *
	 * @return string The status icon name
	 */
	public static function getPageStatusIcon($objPage)
	{
		$sub = 0;
		$image = $objPage->type.'.gif';

		// Page not published or not active
		if (!$objPage->published || ($objPage->start != '' && $objPage->start > time()) || ($objPage->stop != '' && $objPage->stop < time()))
		{
			$sub += 1;
		}

		// Page hidden from menu
		if ($objPage->hide && !in_array($objPage->type, array('redirect', 'forward', 'root', 'error_403', 'error_404')))
		{
			$sub += 2;
		}

		// Page protected
		if ($objPage->protected && !in_array($objPage->type, array('root', 'error_403', 'error_404')))
		{
			$sub += 4;
		}

		// Get the image name
		if ($sub > 0)
		{
			$image = $objPage->type.'_'.$sub.'.gif';
		}

		// HOOK: add custom logic
		if (isset($GLOBALS['TL_HOOKS']['getPageStatusIcon']) && is_array($GLOBALS['TL_HOOKS']['getPageStatusIcon']))
		{
			foreach ($GLOBALS['TL_HOOKS']['getPageStatusIcon'] as $callback)
			{
				$image = static::importStatic($callback[0])->$callback[1]($objPage, $image);
			}
		}

		return $image;
	}


	/**
	 * Check whether an element is visible in the front end
	 *
	 * @param \Model|\ContentModel|\ModuleModel $objElement The element model
	 *
	 * @return boolean True if the element is visible
	 */
	public static function isVisibleElement(\Model $objElement)
	{
		// Only apply the restrictions in the front end
		if (TL_MODE != 'FE' || BE_USER_LOGGED_IN)
		{
			return true;
		}

		$blnReturn = true;

		// Protected element
		if ($objElement->protected)
		{
			if (!FE_USER_LOGGED_IN)
			{
				$blnReturn = false;
			}
			else
			{
				$groups = deserialize($objElement->groups);

				if (empty($groups) || !is_array($groups) || !count(array_intersect($groups, \FrontendUser::getInstance()->groups)))
				{
					$blnReturn = false;
				}
			}
		}

		// Show to guests only
		elseif ($objElement->guests && FE_USER_LOGGED_IN)
		{
			$blnReturn = false;
		}

		// HOOK: add custom logic
		if (isset($GLOBALS['TL_HOOKS']['isVisibleElement']) && is_array($GLOBALS['TL_HOOKS']['isVisibleElement']))
		{
			foreach ($GLOBALS['TL_HOOKS']['isVisibleElement'] as $callback)
			{
				$blnReturn = static::importStatic($callback[0])->$callback[1]($objElement, $blnReturn);
			}
		}

		return $blnReturn;
	}


	/**
	 * Replace insert tags with their values
	 *
	 * @param string  $strBuffer The text with the tags to be replaced
	 * @param boolean $blnCache  If false, non-cacheable tags will be replaced
	 *
	 * @return string The text with the replaced tags
	 */
	public static function replaceInsertTags($strBuffer, $blnCache=true)
	{
		$objIt = new InsertTags();

		return $objIt->replace($strBuffer, $blnCache);
	}


	/**
	 * Replace the dynamic script tags (see #4203)
	 *
	 * @param string $strBuffer The string with the tags to be replaced
	 *
	 * @return string The string with the replaced tags
	 */
	public static function replaceDynamicScriptTags($strBuffer)
	{
		// HOOK: add custom logic
		if (isset($GLOBALS['TL_HOOKS']['replaceDynamicScriptTags']) && is_array($GLOBALS['TL_HOOKS']['replaceDynamicScriptTags']))
		{
			foreach ($GLOBALS['TL_HOOKS']['replaceDynamicScriptTags'] as $callback)
			{
				$strBuffer = static::importStatic($callback[0])->$callback[1]($strBuffer);
			}
		}

		$arrReplace = array();
		$strScripts = '';

		// Add the internal jQuery scripts
		if (!empty($GLOBALS['TL_JQUERY']) && is_array($GLOBALS['TL_JQUERY']))
		{
			foreach (array_unique($GLOBALS['TL_JQUERY']) as $script)
			{
				$strScripts .= "\n" . trim($script) . "\n";
			}
		}

		$arrReplace['[[TL_JQUERY]]'] = $strScripts;
		$strScripts = '';

		// Add the internal MooTools scripts
		if (!empty($GLOBALS['TL_MOOTOOLS']) && is_array($GLOBALS['TL_MOOTOOLS']))
		{
			foreach (array_unique($GLOBALS['TL_MOOTOOLS']) as $script)
			{
				$strScripts .= "\n" . trim($script) . "\n";
			}
		}

		$arrReplace['[[TL_MOOTOOLS]]'] = $strScripts;
		$strScripts = '';

		// Add the internal <body> tags
		if (!empty($GLOBALS['TL_BODY']) && is_array($GLOBALS['TL_BODY']))
		{
			foreach (array_unique($GLOBALS['TL_BODY']) as $script)
			{
				$strScripts .= trim($script) . "\n";
			}
		}

		// Command scheduler
		if (!\Config::get('disableCron'))
		{
			$strScripts .= "\n" . \Template::generateInlineScript('setTimeout(function(){var e=function(e,t){try{var n=new XMLHttpRequest}catch(r){return}n.open("GET",e,!0),n.onreadystatechange=function(){this.readyState==4&&this.status==200&&typeof t=="function"&&t(this.responseText)},n.send()},t="system/cron/cron.";e(t+"txt",function(n){parseInt(n||0)<Math.round(+(new Date)/1e3)-' . \Frontend::getCronTimeout() . '&&e(t+"php")})},5e3);') . "\n";
		}

		$arrReplace['[[TL_BODY]]'] = $strScripts;
		$strScripts = '';

		$objCombiner = new \Combiner();

		// Add the CSS framework style sheets
		if (!empty($GLOBALS['TL_FRAMEWORK_CSS']) && is_array($GLOBALS['TL_FRAMEWORK_CSS']))
		{
			foreach (array_unique($GLOBALS['TL_FRAMEWORK_CSS']) as $stylesheet)
			{
				$objCombiner->add($stylesheet);
			}
		}

		// Add the internal style sheets
		if (!empty($GLOBALS['TL_CSS']) && is_array($GLOBALS['TL_CSS']))
		{
			foreach (array_unique($GLOBALS['TL_CSS']) as $stylesheet)
			{
				$options = \StringUtil::resolveFlaggedUrl($stylesheet);

				if ($options->static)
				{
<<<<<<< HEAD
=======
					if ($options->mtime === null)
					{
						$options->mtime = filemtime(TL_ROOT . '/' . $stylesheet);
					}

>>>>>>> 824d6741
					$objCombiner->add($stylesheet, $options->mtime, $options->media);
				}
				else
				{
					$strScripts .= \Template::generateStyleTag(static::addStaticUrlTo($stylesheet), $options->media) . "\n";
				}
			}
		}

		// Add the user style sheets
		if (!empty($GLOBALS['TL_USER_CSS']) && is_array($GLOBALS['TL_USER_CSS']))
		{
			foreach (array_unique($GLOBALS['TL_USER_CSS']) as $stylesheet)
			{
				$options = \StringUtil::resolveFlaggedUrl($stylesheet);

				if ($options->static)
				{
					$objCombiner->add($stylesheet, $options->mtime, $options->media);
				}
				else
				{
					$strScripts .= \Template::generateStyleTag(static::addStaticUrlTo($stylesheet), $options->media) . "\n";
				}
			}
		}

		// Create the aggregated style sheet
		if ($objCombiner->hasEntries())
		{
			$strScripts .= \Template::generateStyleTag($objCombiner->getCombinedFile(), 'all') . "\n";
		}

		$arrReplace['[[TL_CSS]]'] = $strScripts;
		$strScripts = '';

		// Add the internal scripts
		if (!empty($GLOBALS['TL_JAVASCRIPT']) && is_array($GLOBALS['TL_JAVASCRIPT']))
		{
			$objCombiner = new \Combiner();
			$objCombinerAsync = new \Combiner();

			foreach (array_unique($GLOBALS['TL_JAVASCRIPT']) as $javascript)
			{
				$options = \StringUtil::resolveFlaggedUrl($javascript);

				if ($options->static)
				{
<<<<<<< HEAD
					if ($options->async)
					{
						$objCombinerAsync->add($javascript, $options->mtime);
					}
					else
					{
						$objCombiner->add($javascript, $options->mtime);
=======
					if ($options->mtime === null)
					{
						$options->mtime = filemtime(TL_ROOT . '/' . $javascript);
>>>>>>> 824d6741
					}

					$options->async ? $objCombinerAsync->add($javascript, $options->mtime) : $objCombiner->add($javascript, $options->mtime);
				}
				else
				{
					$strScripts .= \Template::generateScriptTag(static::addStaticUrlTo($javascript), $options->async) . "\n";
				}
			}

			// Create the aggregated script and add it before the non-static scripts (see #4890)
			if ($objCombiner->hasEntries())
			{
				$strScripts = \Template::generateScriptTag($objCombiner->getCombinedFile()) . "\n" . $strScripts;
			}

			if ($objCombinerAsync->hasEntries())
			{
				$strScripts = \Template::generateScriptTag($objCombinerAsync->getCombinedFile(), true) . "\n" . $strScripts;
			}
		}

		// Add the internal <head> tags
		if (!empty($GLOBALS['TL_HEAD']) && is_array($GLOBALS['TL_HEAD']))
		{
			foreach (array_unique($GLOBALS['TL_HEAD']) as $head)
			{
				$strScripts .= trim($head) . "\n";
			}
		}

		$arrReplace['[[TL_HEAD]]'] = $strScripts;

		return str_replace(array_keys($arrReplace), array_values($arrReplace), $strBuffer);
	}


	/**
	 * Compile the margin format definition based on an array of values
	 *
	 * @param array  $arrValues An array of four values and a unit
	 * @param string $strType   Either "margin" or "padding"
	 *
	 * @return string The CSS markup
	 */
	public static function generateMargin($arrValues, $strType='margin')
	{
		// Initialize an empty array (see #5217)
		if (!is_array($arrValues))
		{
			$arrValues = array('top'=>'', 'right'=>'', 'bottom'=>'', 'left'=>'', 'unit'=>'');
		}

		$top = $arrValues['top'];
		$right = $arrValues['right'];
		$bottom = $arrValues['bottom'];
		$left = $arrValues['left'];

		// Try to shorten the definition
		if ($top != '' && $right != '' && $bottom != '' && $left != '')
		{
			if ($top == $right && $top == $bottom && $top == $left)
			{
				return $strType . ':' . $top . $arrValues['unit'] . ';';
			}
			elseif ($top == $bottom && $right == $left)
			{
				return $strType . ':' . $top . $arrValues['unit'] . ' ' . $left . $arrValues['unit'] . ';';
			}
			elseif ($top != $bottom && $right == $left)
			{
				return $strType . ':' . $top . $arrValues['unit'] . ' ' . $right . $arrValues['unit'] . ' ' . $bottom . $arrValues['unit'] . ';';
			}
			else
			{
				return $strType . ':' . $top . $arrValues['unit'] . ' ' . $right . $arrValues['unit'] . ' ' . $bottom . $arrValues['unit'] . ' ' . $left . $arrValues['unit'] . ';';
			}
		}

		$return = array();
		$arrDir = array('top'=>$top, 'right'=>$right, 'bottom'=>$bottom, 'left'=>$left);

		foreach ($arrDir as $k=>$v)
		{
			if ($v != '')
			{
				$return[] = $strType . '-' . $k . ':' . $v . $arrValues['unit'] . ';';
			}
		}

		return implode($return);
	}


	/**
	 * Add a request string to the current URL
	 *
	 * @param string  $strRequest The string to be added
	 * @param boolean $blnAddRef  Add the referer ID
	 * @param array   $arrUnset   An optional array of keys to unset
	 *
	 * @return string The new URL
	 */
	public static function addToUrl($strRequest, $blnAddRef=true, $arrUnset=array())
	{
		$strRequest = preg_replace('/^&(amp;)?/i', '', $strRequest);

		if ($strRequest != '' && $blnAddRef)
		{
			$strRequest .= '&amp;ref=' . TL_REFERER_ID;
		}

		$queries = preg_split('/&(amp;)?/i', \Environment::get('queryString'));

		// Overwrite existing parameters
		foreach ($queries as $k=>$v)
		{
			list($key) = explode('=', $v);

			if (in_array($key, $arrUnset) || preg_match('/(^|&(amp;)?)' . preg_quote($key, '/') . '=/i', $strRequest))
			{
				unset($queries[$k]);
			}
		}

		$href = '?';

		if (!empty($queries))
		{
			$href .= implode('&amp;', $queries) . '&amp;';
		}

		return TL_SCRIPT . $href . str_replace(' ', '%20', $strRequest);
	}


	/**
	 * Reload the current page
	 */
	public static function reload()
	{
		if (headers_sent())
		{
			exit;
		}

		$strLocation = \Environment::get('uri');

		// Ajax request
		if (\Environment::get('isAjaxRequest'))
		{
			throw new AjaxRedirectResponseException($strLocation);
		}

		throw new RedirectResponseException($strLocation);
	}


	/**
	 * Redirect to another page
	 *
	 * @param string  $strLocation The target URL
	 * @param integer $intStatus   The HTTP status code (defaults to 303)
	 */
	public static function redirect($strLocation, $intStatus=303)
	{
		if (headers_sent())
		{
			exit;
		}

		$strLocation = str_replace('&amp;', '&', $strLocation);
		$strLocation = static::replaceOldBePaths($strLocation);

		// Make the location an absolute URL
		if (!preg_match('@^https?://@i', $strLocation))
		{
			$strLocation = \Environment::get('base') . $strLocation;
		}

		// Ajax request
		if (\Environment::get('isAjaxRequest'))
		{
			throw new AjaxRedirectResponseException($strLocation);
		}

		throw new RedirectResponseException($strLocation, $intStatus);
	}

	/**
	 * Replace the old back end paths
	 *
	 * @param string $strContext The context
	 *
	 * @return string The modified context
	 */
	protected static function replaceOldBePaths($strContext)
	{
		$router = \System::getContainer()->get('router');

		$generate = function ($route) use ($router) {
			return substr($router->generate($route), strlen(\Environment::get('path')) + 1);
		};

		$arrMapper = array
		(
			'contao/confirm.php'   => $generate('contao_backend_confirm'),
			'contao/file.php'      => $generate('contao_backend_file'),
			'contao/help.php'      => $generate('contao_backend_help'),
			'contao/index.php'     => $generate('contao_backend_login'),
			'contao/main.php'      => $generate('contao_backend'),
			'contao/page.php'      => $generate('contao_backend_page'),
			'contao/password.php'  => $generate('contao_backend_password'),
			'contao/popup.php'     => $generate('contao_backend_popup'),
			'contao/preview.php'   => $generate('contao_backend_preview'),
			'contao/switch.php'    => $generate('contao_backend_switch')
		);

		return str_replace(array_keys($arrMapper), array_values($arrMapper), $strContext);
	}

	/**
	 * Generate a front end URL
	 *
	 * @param array   $arrRow       An array of page parameters
	 * @param string  $strParams    An optional string of URL parameters
	 * @param string  $strForceLang Force a certain language
	 * @param boolean $blnFixDomain Check the domain of the target page and append it if necessary
	 *
	 * @return string An URL that can be used in the front end
	 */
	public static function generateFrontendUrl(array $arrRow, $strParams=null, $strForceLang=null, $blnFixDomain=false)
	{
<<<<<<< HEAD
		$objRouter = \System::getContainer()->get('router');
		$arrParams = [];
		$strRoute = 'contao_frontend';
=======
		$strUrl = '';

		if (!\Config::get('disableAlias'))
		{
			$strLanguage = '';
>>>>>>> 824d6741

		// Correctly handle the "index" alias (see #3961)
		if ($arrRow['alias'] == 'index' && $strParams == '')
		{
			$strRoute = 'contao_index';
		}
		else
		{
			$arrParams['alias'] = ($arrRow['alias'] ?: $arrRow['id']) . $strParams;
		}

		// Set the language
		if ($strForceLang != '')
		{
			$arrParams['_locale'] = $strForceLang;
		}
		elseif (isset($arrRow['language']) && $arrRow['type'] == 'root')
		{
			$arrParams['_locale'] = $arrRow['language'];
		}
		elseif (TL_MODE == 'FE')
		{
			/** @var \PageModel $objPage */
			global $objPage;

			$arrParams['_locale'] = $objPage->rootLanguage;
		}

		$strUrl = $objRouter->generate($strRoute, $arrParams);
		$strUrl = substr($strUrl, strlen(\Environment::get('path')) + 1);

		// Decode sprintf placeholders
		if (strpos($strParams, '%') !== false)
		{
			$arrMatches = array();
			preg_match_all('/%([sducoxXbgGeEfF])/', $strParams, $arrMatches);

			foreach (array_unique($arrMatches[1]) as $v)
			{
				$strUrl = str_replace('%25' . $v, '%' . $v, $strUrl);
			}
		}

		// Add the domain if it differs from the current one (see #3765 and #6927)
		if ($blnFixDomain && $arrRow['domain'] != '' && $arrRow['domain'] != \Environment::get('host'))
		{
			$strUrl = ($arrRow['rootUseSSL'] ? 'https://' : 'http://') . $arrRow['domain'] . \Environment::get('path') . '/' . $strUrl;
		}

		// Use ./ instead of an empty href (see #7967)
		if ($strUrl == '')
		{
			$strUrl = './';
		}

		// HOOK: add custom logic
		if (isset($GLOBALS['TL_HOOKS']['generateFrontendUrl']) && is_array($GLOBALS['TL_HOOKS']['generateFrontendUrl']))
		{
			foreach ($GLOBALS['TL_HOOKS']['generateFrontendUrl'] as $callback)
			{
				$strUrl = static::importStatic($callback[0])->$callback[1]($arrRow, $strParams, $strUrl);
			}
		}

		return $strUrl;
	}


	/**
	 * Convert relative URLs in href and src attributes to absolute URLs
	 *
	 * @param string  $strContent  The text with the URLs to be converted
	 * @param string  $strBase     An optional base URL
	 * @param boolean $blnHrefOnly If true, only href attributes will be converted
	 *
	 * @return string The text with the replaced URLs
	 */
	public static function convertRelativeUrls($strContent, $strBase='', $blnHrefOnly=false)
	{
		if ($strBase == '')
		{
			$strBase = \Environment::get('base');
		}

		$search = $blnHrefOnly ? 'href' : 'href|src';
		$arrUrls = preg_split('/(('.$search.')="([^"]+)")/i', $strContent, -1, PREG_SPLIT_DELIM_CAPTURE);
		$strContent = '';

		for ($i=0, $c=count($arrUrls); $i<$c; $i=$i+4)
		{
			$strContent .= $arrUrls[$i];

			if (!isset($arrUrls[$i+2]))
			{
				continue;
			}

			$strAttribute = $arrUrls[$i+2];
			$strUrl = $arrUrls[$i+3];

			if (!preg_match('@^(https?://|ftp://|mailto:|#)@i', $strUrl))
			{
				$strUrl = $strBase . (($strUrl != '/') ? $strUrl : '');
			}

			$strContent .= $strAttribute . '="' . $strUrl . '"';
		}

		return $strContent;
	}


	/**
	 * Send a file to the browser so the "save as …" dialogue opens
	 *
	 * @param string $strFile The file path
	 */
	public static function sendFileToBrowser($strFile)
	{
		// Make sure there are no attempts to hack the file system
		if (preg_match('@^\.+@i', $strFile) || preg_match('@\.+/@i', $strFile) || preg_match('@(://)+@i', $strFile))
		{
			throw new PageNotFoundException('Invalid file name');
		}

		// Limit downloads to the files directory
		if (!preg_match('@^' . preg_quote(\Config::get('uploadPath'), '@') . '@i', $strFile))
		{
			throw new PageNotFoundException('Invalid path');
		}

		// Check whether the file exists
		if (!file_exists(TL_ROOT . '/' . $strFile))
		{
			throw new PageNotFoundException('File not found');
		}

		$objFile = new \File($strFile);
		$arrAllowedTypes = trimsplit(',', strtolower(\Config::get('allowedDownload')));

		// Check whether the file type is allowed to be downloaded
		if (!in_array($objFile->extension, $arrAllowedTypes))
		{
			throw new AccessDeniedException(sprintf('File type "%s" is not allowed', $objFile->extension));
		}

		// HOOK: post download callback
		if (isset($GLOBALS['TL_HOOKS']['postDownload']) && is_array($GLOBALS['TL_HOOKS']['postDownload']))
		{
			foreach ($GLOBALS['TL_HOOKS']['postDownload'] as $callback)
			{
				static::importStatic($callback[0])->$callback[1]($strFile);
			}
		}

		// Send the file (will stop the script execution)
		$objFile->sendToBrowser();
	}


	/**
	 * Load a set of DCA files
	 *
	 * @param string  $strTable   The table name
	 * @param boolean $blnNoCache If true, the cache will be bypassed
	 */
	public static function loadDataContainer($strTable, $blnNoCache=false)
	{
		$loader = new \DcaLoader($strTable);
		$loader->load($blnNoCache);
	}


	/**
	 * Redirect to a front end page
	 *
	 * @param integer $intPage    The page ID
	 * @param mixed   $varArticle An optional article alias
	 * @param boolean $blnReturn  If true, return the URL and don't redirect
	 *
	 * @return string The URL of the target page
	 */
	protected function redirectToFrontendPage($intPage, $varArticle=null, $blnReturn=false)
	{
		if (($intPage = intval($intPage)) <= 0)
		{
			return '';
		}

		$objPage = \PageModel::findWithDetails($intPage);

		if ($varArticle !== null)
		{
			$varArticle = '/articles/' . $varArticle;
		}

		$strUrl = $this->generateFrontendUrl($objPage->row(), $varArticle, $objPage->language, true);

		// Make sure the URL is absolute (see #4332)
		if (strncmp($strUrl, 'http://', 7) !== 0 && strncmp($strUrl, 'https://', 8) !== 0)
		{
			$strUrl = \Environment::get('base') . $strUrl;
		}

		if (!$blnReturn)
		{
			$this->redirect($strUrl);
		}

		return $strUrl;
	}


	/**
	 * Get the parent records of an entry and return them as string which can
	 * be used in a log message
	 *
	 * @param string  $strTable The table name
	 * @param integer $intId    The record ID
	 *
	 * @return string A string that can be used in a log message
	 */
	protected function getParentEntries($strTable, $intId)
	{
		// No parent table
		if (!isset($GLOBALS['TL_DCA'][$strTable]['config']['ptable']))
		{
			return '';
		}

		$arrParent = array();

		do
		{
			// Get the pid
			$objParent = $this->Database->prepare("SELECT pid FROM " . $strTable . " WHERE id=?")
										->limit(1)
										->execute($intId);

			if ($objParent->numRows < 1)
			{
				break;
			}

			// Store the parent table information
			$strTable = $GLOBALS['TL_DCA'][$strTable]['config']['ptable'];
			$intId = $objParent->pid;

			// Add the log entry
			$arrParent[] = $strTable .'.id=' . $intId;

			// Load the data container of the parent table
			$this->loadDataContainer($strTable);
		}
		while ($intId && isset($GLOBALS['TL_DCA'][$strTable]['config']['ptable']));

		if (empty($arrParent))
		{
			return '';
		}

		return ' (parent records: ' . implode(', ', $arrParent) . ')';
	}


	/**
	 * Take an array of file paths and eliminate the nested ones
	 *
	 * @param array $arrPaths The array of file paths
	 *
	 * @return array The file paths array without the nested paths
	 */
	protected function eliminateNestedPaths($arrPaths)
	{
		if (!is_array($arrPaths) || empty($arrPaths))
		{
			return array();
		}

		$nested = array();

		foreach ($arrPaths as $path)
		{
			$nested = array_merge($nested, preg_grep('/^' . preg_quote($path, '/') . '\/.+/', $arrPaths));
		}

		return array_values(array_diff($arrPaths, $nested));
	}


	/**
	 * Take an array of pages and eliminate the nested ones
	 *
	 * @param array   $arrPages   The array of page IDs
	 * @param string  $strTable   The table name
	 * @param boolean $blnSorting True if the table has a sorting field
	 *
	 * @return array The page IDs array without the nested IDs
	 */
	protected function eliminateNestedPages($arrPages, $strTable=null, $blnSorting=false)
	{
		if (!is_array($arrPages) || empty($arrPages))
		{
			return array();
		}

		if (!$strTable)
		{
			$strTable = 'tl_page';
		}

		// Thanks to Andreas Schempp (see #2475 and #3423)
		$arrPages = array_intersect($this->Database->getChildRecords(0, $strTable, $blnSorting), $arrPages);
		$arrPages = array_values(array_diff($arrPages, $this->Database->getChildRecords($arrPages, $strTable, $blnSorting)));

		return $arrPages;
	}


	/**
	 * Add an image to a template
	 *
	 * @param object  $objTemplate   The template object to add the image to
	 * @param array   $arrItem       The element or module as array
	 * @param integer $intMaxWidth   An optional maximum width of the image
	 * @param string  $strLightboxId An optional lightbox ID
	 */
	public static function addImageToTemplate($objTemplate, $arrItem, $intMaxWidth=null, $strLightboxId=null)
	{
		try
		{
			$objFile = new \File($arrItem['singleSRC']);
		}
		catch (\Exception $e)
		{
			$objFile = new \stdClass();
			$objFile->imageSize = false;
		}

		$imgSize = $objFile->imageSize;

		// Store the original dimensions
		if ($imgSize !== false)
		{
			$objTemplate->width = $imgSize[0];
			$objTemplate->height = $imgSize[1];
		}

		$size = deserialize($arrItem['size']);
		$arrMargin = (TL_MODE == 'BE') ? array() : deserialize($arrItem['imagemargin']);

		if (is_array($size))
		{
			if ($intMaxWidth === null)
			{
				$intMaxWidth = (TL_MODE == 'BE') ? 320 : \Config::get('maxImageWidth');
			}

			// Adjust the image size
			if ($intMaxWidth > 0 && $imgSize !== false)
			{
				// Subtract the margins before deciding whether to resize (see #6018)
				if (is_array($arrMargin) && $arrMargin['unit'] == 'px')
				{
					$intMargin = $arrMargin['left'] + $arrMargin['right'];

					// Reset the margin if it exceeds the maximum width (see #7245)
					if ($intMaxWidth - $intMargin < 1)
					{
						$arrMargin['left'] = '';
						$arrMargin['right'] = '';
					}
					else
					{
						$intMaxWidth = $intMaxWidth - $intMargin;
					}
				}

				if ($size[0] > $intMaxWidth || (!$size[0] && !$size[1] && $imgSize[0] > $intMaxWidth))
				{
					// See #2268 (thanks to Thyon)
					$ratio = ($size[0] && $size[1]) ? $size[1] / $size[0] : $imgSize[1] / $imgSize[0];

					$size[0] = $intMaxWidth;
					$size[1] = floor($intMaxWidth * $ratio);
				}
			}

			// Disable responsive images in the back end (see #7875)
			if (TL_MODE == 'BE')
			{
				unset($size[2]);
			}
		}

		// Disable responsive images in the back end (see #7875)
		if (TL_MODE == 'BE')
		{
			unset($size[2]);
		}

		try
		{
			$src = \Image::create($arrItem['singleSRC'], $size)->executeResize()->getResizedPath();
			$picture = \Picture::create($arrItem['singleSRC'], $size)->getTemplateData();

			if ($src !== $arrItem['singleSRC'])
			{
				$objFile = new \File(rawurldecode($src));
			}
		}
		catch (\Exception $e)
		{
			\System::log('Image "' . $arrItem['singleSRC'] . '" could not be processed: ' . $e->getMessage(), __METHOD__, TL_ERROR);

			$src = '';
			$picture = array('img'=>array('src'=>'', 'srcset'=>''), 'sources'=>array());
		}

		// Image dimensions
		if (($imgSize = $objFile->imageSize) !== false)
		{
			$objTemplate->arrSize = $imgSize;
			$objTemplate->imgSize = ' width="' . $imgSize[0] . '" height="' . $imgSize[1] . '"';
		}

		$picture['alt'] = specialchars($arrItem['alt']);
		$picture['title'] = specialchars($arrItem['title']);

		$objTemplate->picture = $picture;

		// Provide an ID for single lightbox images in HTML5 (see #3742)
		if ($strLightboxId === null && $arrItem['fullsize'])
		{
			$strLightboxId = 'lightbox[' . substr(md5($objTemplate->getName() . '_' . $arrItem['id']), 0, 6) . ']';
		}

		// Float image
		if ($arrItem['floating'] != '')
		{
			$objTemplate->floatClass = ' float_' . $arrItem['floating'];
		}

		// Do not override the "href" key (see #6468)
		$strHrefKey = ($objTemplate->href != '') ? 'imageHref' : 'href';

		// Image link
		if ($arrItem['imageUrl'] != '' && TL_MODE == 'FE')
		{
			$objTemplate->$strHrefKey = $arrItem['imageUrl'];
			$objTemplate->attributes = '';

			if ($arrItem['fullsize'])
			{
				// Open images in the lightbox
				if (preg_match('/\.(jpe?g|gif|png)$/', $arrItem['imageUrl']))
				{
					// Do not add the TL_FILES_URL to external URLs (see #4923)
					if (strncmp($arrItem['imageUrl'], 'http://', 7) !== 0 && strncmp($arrItem['imageUrl'], 'https://', 8) !== 0)
					{
						$objTemplate->$strHrefKey = TL_FILES_URL . \System::urlEncode($arrItem['imageUrl']);
					}

					$objTemplate->attributes = ' data-lightbox="' . substr($strLightboxId, 9, -1) . '"';
				}
				else
				{
					$objTemplate->attributes = ' target="_blank"';
				}
			}
		}

		// Fullsize view
		elseif ($arrItem['fullsize'] && TL_MODE == 'FE')
		{
			$objTemplate->$strHrefKey = TL_FILES_URL . \System::urlEncode($arrItem['singleSRC']);
			$objTemplate->attributes = ' data-lightbox="' . substr($strLightboxId, 9, -1) . '"';
		}

		// Do not urlEncode() here because getImage() already does (see #3817)
		$objTemplate->src = TL_FILES_URL . $src;
		$objTemplate->alt = specialchars($arrItem['alt']);
		$objTemplate->title = specialchars($arrItem['title']);
		$objTemplate->linkTitle = $objTemplate->title;
		$objTemplate->fullsize = $arrItem['fullsize'] ? true : false;
		$objTemplate->addBefore = ($arrItem['floating'] != 'below');
		$objTemplate->margin = static::generateMargin($arrMargin);
		$objTemplate->caption = $arrItem['caption'];
		$objTemplate->singleSRC = $arrItem['singleSRC'];
		$objTemplate->addImage = true;
	}


	/**
	 * Add enclosures to a template
	 *
	 * @param object $objTemplate The template object to add the enclosures to
	 * @param array  $arrItem     The element or module as array
	 * @param string $strKey      The name of the enclosures field in $arrItem
	 */
	public static function addEnclosuresToTemplate($objTemplate, $arrItem, $strKey='enclosure')
	{
		$arrEnclosures = deserialize($arrItem[$strKey]);

		if (!is_array($arrEnclosures) || empty($arrEnclosures))
		{
			return;
		}

		$objFiles = \FilesModel::findMultipleByUuids($arrEnclosures);

		if ($objFiles === null)
		{
			return;
		}

		$file = \Input::get('file', true);

		// Send the file to the browser and do not send a 404 header (see #5178)
		if ($file != '')
		{
			while ($objFiles->next())
			{
				if ($file == $objFiles->path)
				{
					static::sendFileToBrowser($file);
				}
			}

			$objFiles->reset();
		}

		/** @var \PageModel $objPage */
		global $objPage;

		$arrEnclosures = array();
		$allowedDownload = trimsplit(',', strtolower(\Config::get('allowedDownload')));

		// Add download links
		while ($objFiles->next())
		{
			if ($objFiles->type == 'file')
			{
				if (!in_array($objFiles->extension, $allowedDownload) || !is_file(TL_ROOT . '/' . $objFiles->path))
				{
					continue;
				}

				$objFile = new \File($objFiles->path);
				$strHref = \Environment::get('request');

				// Remove an existing file parameter (see #5683)
				if (preg_match('/(&(amp;)?|\?)file=/', $strHref))
				{
					$strHref = preg_replace('/(&(amp;)?|\?)file=[^&]+/', '', $strHref);
				}

				$strHref .= ((strpos($strHref, '?') !== false) ? '&amp;' : '?') . 'file=' . \System::urlEncode($objFiles->path);

				$arrMeta = \Frontend::getMetaData($objFiles->meta, $objPage->language);

				if (empty($arrMeta) && $objPage->rootFallbackLanguage !== null)
				{
					$arrMeta = \Frontend::getMetaData($objFiles->meta, $objPage->rootFallbackLanguage);
				}

				// Use the file name as title if none is given
				if ($arrMeta['title'] == '')
				{
					$arrMeta['title'] = specialchars($objFile->basename);
				}

				$arrEnclosures[] = array
				(
					'link'      => $arrMeta['title'],
					'filesize'  => static::getReadableSize($objFile->filesize),
					'title'     => specialchars(sprintf($GLOBALS['TL_LANG']['MSC']['download'], $objFile->basename)),
					'href'      => $strHref,
					'enclosure' => $objFiles->path,
					'icon'      => TL_ASSETS_URL . 'assets/contao/images/' . $objFile->icon,
					'mime'      => $objFile->mime,
					'extension' => $objFile->extension,
					'meta'      => $arrMeta
				);
			}
		}

		$objTemplate->enclosure = $arrEnclosures;
	}


	/**
	 * Set the static URL constants
	 *
	 * @param \PageModel $objPage An optional page object
	 */
	public static function setStaticUrls($objPage=null)
	{
		if (defined('TL_FILES_URL'))
		{
			return;
		}

		// Use the global object (see #5906)
		if ($objPage === null)
		{
			global $objPage;
		}

		$arrConstants = array
		(
			'staticFiles'   => 'TL_FILES_URL',
			'staticPlugins' => 'TL_ASSETS_URL'
		);

		foreach ($arrConstants as $strKey=>$strConstant)
		{
			$url = ($objPage !== null) ? $objPage->$strKey : \Config::get($strKey);

			if ($url == '' || \Config::get('debugMode'))
			{
				define($strConstant, '');
			}
			else
			{
				define($strConstant, '//' . preg_replace('@https?://@', '', $url) . \Environment::get('path') . '/');
			}
		}

		// Deprecated since Contao 4.0, to be removed in Contao 5.0
		define('TL_SCRIPT_URL', TL_ASSETS_URL);
		define('TL_PLUGINS_URL', TL_ASSETS_URL);
	}


	/**
	 * Add a static URL to a script
	 *
	 * @param string $script The script path
	 *
	 * @return string The script path with the static URL
	 */
	public static function addStaticUrlTo($script)
	{
		// The feature is not used
		if (TL_ASSETS_URL == '')
		{
			return $script;
		}

		// Absolut URLs
		if (preg_match('@^https?://@', $script))
		{
			return $script;
		}

		return TL_ASSETS_URL . $script;
	}


	/**
	 * Return the current theme as string
	 *
	 * @return string The name of the theme
	 *
	 * @deprecated Deprecated since Contao 4.0, to be removed in Contao 5.0.
	 *             Use Backend::getTheme() instead.
	 */
	public static function getTheme()
	{
		trigger_error('Using Controller::getTheme() has been deprecated and will no longer work in Contao 5.0. Use Backend::getTheme() instead.', E_USER_DEPRECATED);

		return \Backend::getTheme();
	}


	/**
	 * Return the back end themes as array
	 *
	 * @return array An array of available back end themes
	 *
	 * @deprecated Deprecated since Contao 4.0, to be removed in Contao 5.0.
	 *             Use Backend::getThemes() instead.
	 */
	public static function getBackendThemes()
	{
		trigger_error('Using Controller::getBackendThemes() has been deprecated and will no longer work in Contao 5.0. Use Backend::getThemes() instead.', E_USER_DEPRECATED);

		return \Backend::getThemes();
	}


	/**
	 * Get the details of a page including inherited parameters
	 *
	 * @param mixed $intId A page ID or a Model object
	 *
	 * @return \PageModel The page model or null
	 *
	 * @deprecated Deprecated since Contao 4.0, to be removed in Contao 5.0.
	 *             Use PageModel::findWithDetails() or PageModel->loadDetails() instead.
	 */
	public static function getPageDetails($intId)
	{
		trigger_error('Using Controller::getPageDetails() has been deprecated and will no longer work in Contao 5.0. Use PageModel::findWithDetails() or PageModel->loadDetails() instead.', E_USER_DEPRECATED);

		if ($intId instanceof \PageModel)
		{
			return $intId->loadDetails();
		}
		elseif ($intId instanceof \Model\Collection)
		{
			/** @var \PageModel $objPage */
			$objPage = $intId->current();

			return $objPage->loadDetails();
		}
		elseif (is_object($intId))
		{
			$strKey = __METHOD__ . '-' . $intId->id;

			// Try to load from cache
			if (\Cache::has($strKey))
			{
				return \Cache::get($strKey);
			}

			// Create a model from the database result
			$objPage = new \PageModel();
			$objPage->setRow($intId->row());
			$objPage->loadDetails();

			\Cache::set($strKey, $objPage);

			return $objPage;
		}
		else
		{
			// Invalid ID
			if (!strlen($intId) || $intId < 1)
			{
				return null;
			}

			$strKey = __METHOD__ . '-' . $intId;

			// Try to load from cache
			if (\Cache::has($strKey))
			{
				return \Cache::get($strKey);
			}

			$objPage = \PageModel::findWithDetails($intId);

			\Cache::set($strKey, $objPage);

			return $objPage;
		}
	}


	/**
	 * Remove old XML files from the share directory
	 *
	 * @param boolean $blnReturn If true, only return the finds and don't delete
	 *
	 * @return array An array of old XML files
	 *
	 * @deprecated Deprecated since Contao 4.0, to be removed in Contao 5.0.
	 *             Use Automator::purgeXmlFiles() instead.
	 */
	protected function removeOldFeeds($blnReturn=false)
	{
		trigger_error('Using Controller::removeOldFeeds() has been deprecated and will no longer work in Contao 5.0. Use Automator::purgeXmlFiles() instead.', E_USER_DEPRECATED);

		$this->import('Automator');
		$this->Automator->purgeXmlFiles($blnReturn);
	}


	/**
	 * Return true if a class exists (tries to autoload the class)
	 *
	 * @param string $strClass The class name
	 *
	 * @return boolean True if the class exists
	 *
	 * @deprecated Deprecated since Contao 4.0, to be removed in Contao 5.0.
	 *             Use the PHP function class_exists() instead.
	 */
	protected function classFileExists($strClass)
	{
		trigger_error('Using Controller::classFileExists() has been deprecated and will no longer work in Contao 5.0. Use the PHP function class_exists() instead.', E_USER_DEPRECATED);

		return class_exists($strClass);
	}


	/**
	 * Restore basic entities
	 *
	 * @param string $strBuffer The string with the tags to be replaced
	 *
	 * @return string The string with the original entities
	 *
	 * @deprecated Deprecated since Contao 4.0, to be removed in Contao 5.0.
	 *             Use StringUtil::restoreBasicEntities() instead.
	 */
	public static function restoreBasicEntities($strBuffer)
	{
		trigger_error('Using Controller::restoreBasicEntities() has been deprecated and will no longer work in Contao 5.0. Use StringUtil::restoreBasicEntities() instead.', E_USER_DEPRECATED);

		return \StringUtil::restoreBasicEntities($strBuffer);
	}


	/**
	 * Resize an image and crop it if necessary
	 *
	 * @param string  $image  The image path
	 * @param integer $width  The target width
	 * @param integer $height The target height
	 * @param string  $mode   An optional resize mode
	 *
	 * @return boolean True if the image has been resized correctly
	 *
	 * @deprecated Deprecated since Contao 4.0, to be removed in Contao 5.0.
	 *             Use Image::resize() instead.
	 */
	protected function resizeImage($image, $width, $height, $mode='')
	{
		trigger_error('Using Controller::resizeImage() has been deprecated and will no longer work in Contao 5.0. Use Image::resize() instead.', E_USER_DEPRECATED);

		return \Image::resize($image, $width, $height, $mode);
	}


	/**
	 * Resize an image and crop it if necessary
	 *
	 * @param string  $image  The image path
	 * @param integer $width  The target width
	 * @param integer $height The target height
	 * @param string  $mode   An optional resize mode
	 * @param string  $target An optional target to be replaced
	 * @param boolean $force  Override existing target images
	 *
	 * @return string|null The image path or null
	 *
	 * @deprecated Deprecated since Contao 4.0, to be removed in Contao 5.0.
	 *             Use Image::get() instead.
	 */
	protected function getImage($image, $width, $height, $mode='', $target=null, $force=false)
	{
		trigger_error('Using Controller::getImage() has been deprecated and will no longer work in Contao 5.0. Use Image::get() instead.', E_USER_DEPRECATED);

		return \Image::get($image, $width, $height, $mode, $target, $force);
	}


	/**
	 * Generate an image tag and return it as string
	 *
	 * @param string $src        The image path
	 * @param string $alt        An optional alt attribute
	 * @param string $attributes A string of other attributes
	 *
	 * @return string The image HTML tag
	 *
	 * @deprecated Deprecated since Contao 4.0, to be removed in Contao 5.0.
	 *             Use Image::getHtml() instead.
	 */
	public static function generateImage($src, $alt='', $attributes='')
	{
		trigger_error('Using Controller::generateImage() has been deprecated and will no longer work in Contao 5.0. Use Image::getHtml() instead.', E_USER_DEPRECATED);

		return \Image::getHtml($src, $alt, $attributes);
	}


	/**
	 * Return the date picker string (see #3218)
	 *
	 * @return boolean
	 *
	 * @deprecated Deprecated since Contao 4.0, to be removed in Contao 5.0.
	 *             Specify "datepicker"=>true in your DCA file instead.
	 */
	protected function getDatePickerString()
	{
		trigger_error('Using Controller::getDatePickerString() has been deprecated and will no longer work in Contao 5.0. Specify "datepicker"=>true in your DCA file instead.', E_USER_DEPRECATED);

		return true;
	}


	/**
	 * Return the installed back end languages as array
	 *
	 * @return array An array of available back end languages
	 *
	 * @deprecated Deprecated since Contao 4.0, to be removed in Contao 5.0.
	 *             Use System::getLanguages(true) instead.
	 */
	protected function getBackendLanguages()
	{
		trigger_error('Using Controller::getBackendLanguages() has been deprecated and will no longer work in Contao 5.0. Use System::getLanguages(true) instead.', E_USER_DEPRECATED);

		return $this->getLanguages(true);
	}


	/**
	 * Parse simple tokens that can be used to personalize newsletters
	 *
	 * @param string $strBuffer The text with the tokens to be replaced
	 * @param array  $arrData   The replacement data as array
	 *
	 * @return string The text with the replaced tokens
	 *
	 * @deprecated Deprecated since Contao 4.0, to be removed in Contao 5.0.
	 *             Use StringUtil::parseSimpleTokens() instead.
	 */
	protected function parseSimpleTokens($strBuffer, $arrData)
	{
		trigger_error('Using Controller::parseSimpleTokens() has been deprecated and will no longer work in Contao 5.0. Use StringUtil::parseSimpleTokens() instead.', E_USER_DEPRECATED);

		return \StringUtil::parseSimpleTokens($strBuffer, $arrData);
	}


	/**
	 * Convert a DCA file configuration to be used with widgets
	 *
	 * @param array  $arrData  The field configuration array
	 * @param string $strName  The field name in the form
	 * @param mixed  $varValue The field value
	 * @param string $strField The field name in the database
	 * @param string $strTable The table name
	 *
	 * @return array An array that can be passed to a widget
	 *
	 * @deprecated Deprecated since Contao 4.0, to be removed in Contao 5.0.
	 *             Use Widget::getAttributesFromDca() instead.
	 */
	protected function prepareForWidget($arrData, $strName, $varValue=null, $strField='', $strTable='')
	{
		trigger_error('Using Controller::prepareForWidget() has been deprecated and will no longer work in Contao 5.0. Use Widget::getAttributesFromDca() instead.', E_USER_DEPRECATED);

		return \Widget::getAttributesFromDca($arrData, $strName, $varValue, $strField, $strTable);
	}


	/**
	 * Return the IDs of all child records of a particular record (see #2475)
	 *
	 * @author Andreas Schempp
	 *
	 * @param mixed   $arrParentIds An array of parent IDs
	 * @param string  $strTable     The table name
	 * @param boolean $blnSorting   True if the table has a sorting field
	 * @param array   $arrReturn    The array to be returned
	 * @param string  $strWhere     Additional WHERE condition
	 *
	 * @return array An array of child record IDs
	 *
	 * @deprecated Deprecated since Contao 4.0, to be removed in Contao 5.0.
	 *             Use Database::getChildRecords() instead.
	 */
	protected function getChildRecords($arrParentIds, $strTable, $blnSorting=false, $arrReturn=array(), $strWhere='')
	{
		trigger_error('Using Controller::getChildRecords() has been deprecated and will no longer work in Contao 5.0. Use Database::getChildRecords() instead.', E_USER_DEPRECATED);

		return $this->Database->getChildRecords($arrParentIds, $strTable, $blnSorting, $arrReturn, $strWhere);
	}


	/**
	 * Return the IDs of all parent records of a particular record
	 *
	 * @param integer $intId    The ID of the record
	 * @param string  $strTable The table name
	 *
	 * @return array An array of parent record IDs
	 *
	 * @deprecated Deprecated since Contao 4.0, to be removed in Contao 5.0.
	 *             Use Database::getParentRecords() instead.
	 */
	protected function getParentRecords($intId, $strTable)
	{
		trigger_error('Using Controller::getParentRecords() has been deprecated and will no longer work in Contao 5.0. Use Database::getParentRecords() instead.', E_USER_DEPRECATED);

		return $this->Database->getParentRecords($intId, $strTable);
	}


	/**
	 * Print an article as PDF and stream it to the browser
	 *
	 * @param \ModuleModel $objArticle An article object
	 *
	 * @deprecated Deprecated since Contao 4.0, to be removed in Contao 5.0.
	 *             Use ModuleArticle->generatePdf() instead.
	 */
	protected function printArticleAsPdf($objArticle)
	{
		trigger_error('Using Controller::printArticleAsPdf() has been deprecated and will no longer work in Contao 5.0. Use ModuleArticle->generatePdf() instead.', E_USER_DEPRECATED);

		$objArticle = new \ModuleArticle($objArticle);
		$objArticle->generatePdf();
	}


	/**
	 * Return all page sections as array
	 *
	 * @return array An array of active page sections
	 *
	 * @deprecated Deprecated since Contao 4.0, to be removed in Contao 5.0.
	 *             See https://github.com/contao/core/issues/4693.
	 */
	public static function getPageSections()
	{
		trigger_error('Using Controller::getPageSections() has been deprecated and will no longer work in Contao 5.0.', E_USER_DEPRECATED);

		return array('header', 'left', 'right', 'main', 'footer');
	}


	/**
	 * Return a "selected" attribute if the option is selected
	 *
	 * @param string $strOption The option to check
	 * @param mixed  $varValues One or more values to check against
	 *
	 * @return string The attribute or an empty string
	 *
	 * @deprecated Deprecated since Contao 4.0, to be removed in Contao 5.0.
	 *             Use Widget::optionSelected() instead.
	 */
	public static function optionSelected($strOption, $varValues)
	{
		trigger_error('Using Controller::optionSelected() has been deprecated and will no longer work in Contao 5.0. Use Widget::optionSelected() instead.', E_USER_DEPRECATED);

		return \Widget::optionSelected($strOption, $varValues);
	}


	/**
	 * Return a "checked" attribute if the option is checked
	 *
	 * @param string $strOption The option to check
	 * @param mixed  $varValues One or more values to check against
	 *
	 * @return string The attribute or an empty string
	 *
	 * @deprecated Deprecated since Contao 4.0, to be removed in Contao 5.0.
	 *             Use Widget::optionChecked() instead.
	 */
	public static function optionChecked($strOption, $varValues)
	{
		trigger_error('Using Controller::optionChecked() has been deprecated and will no longer work in Contao 5.0. Use Widget::optionChecked() instead.', E_USER_DEPRECATED);

		return \Widget::optionChecked($strOption, $varValues);
	}


	/**
	 * Find a content element in the TL_CTE array and return the class name
	 *
	 * @param string $strName The content element name
	 *
	 * @return string The class name
	 *
	 * @deprecated Deprecated since Contao 4.0, to be removed in Contao 5.0.
	 *             Use ContentElement::findClass() instead.
	 */
	public static function findContentElement($strName)
	{
		trigger_error('Using Controller::findContentElement() has been deprecated and will no longer work in Contao 5.0. Use ContentElement::findClass() instead.', E_USER_DEPRECATED);

		return \ContentElement::findClass($strName);
	}


	/**
	 * Find a front end module in the FE_MOD array and return the class name
	 *
	 * @param string $strName The front end module name
	 *
	 * @return string The class name
	 *
	 * @deprecated Deprecated since Contao 4.0, to be removed in Contao 5.0.
	 *             Use Module::findClass() instead.
	 */
	public static function findFrontendModule($strName)
	{
		trigger_error('Using Controller::findFrontendModule() has been deprecated and will no longer work in Contao 5.0. Use Module::findClass() instead.', E_USER_DEPRECATED);

		return \Module::findClass($strName);
	}


	/**
	 * Create an initial version of a record
	 *
	 * @param string  $strTable The table name
	 * @param integer $intId    The ID of the element to be versioned
	 *
	 * @deprecated Deprecated since Contao 4.0, to be removed in Contao 5.0.
	 *             Use Versions->initialize() instead.
	 */
	protected function createInitialVersion($strTable, $intId)
	{
		trigger_error('Using Controller::createInitialVersion() has been deprecated and will no longer work in Contao 5.0. Use Versions->initialize() instead.', E_USER_DEPRECATED);

		$objVersions = new \Versions($strTable, $intId);
		$objVersions->initialize();
	}


	/**
	 * Create a new version of a record
	 *
	 * @param string  $strTable The table name
	 * @param integer $intId    The ID of the element to be versioned
	 *
	 * @deprecated Deprecated since Contao 4.0, to be removed in Contao 5.0.
	 *             Use Versions->create() instead.
	 */
	protected function createNewVersion($strTable, $intId)
	{
		trigger_error('Using Controller::createNewVersion() has been deprecated and will no longer work in Contao 5.0. Use Versions->create() instead.', E_USER_DEPRECATED);

		$objVersions = new \Versions($strTable, $intId);
		$objVersions->create();
	}
}<|MERGE_RESOLUTION|>--- conflicted
+++ resolved
@@ -777,14 +777,11 @@
 
 				if ($options->static)
 				{
-<<<<<<< HEAD
-=======
 					if ($options->mtime === null)
 					{
 						$options->mtime = filemtime(TL_ROOT . '/' . $stylesheet);
 					}
 
->>>>>>> 824d6741
 					$objCombiner->add($stylesheet, $options->mtime, $options->media);
 				}
 				else
@@ -833,19 +830,9 @@
 
 				if ($options->static)
 				{
-<<<<<<< HEAD
-					if ($options->async)
-					{
-						$objCombinerAsync->add($javascript, $options->mtime);
-					}
-					else
-					{
-						$objCombiner->add($javascript, $options->mtime);
-=======
 					if ($options->mtime === null)
 					{
 						$options->mtime = filemtime(TL_ROOT . '/' . $javascript);
->>>>>>> 824d6741
 					}
 
 					$options->async ? $objCombinerAsync->add($javascript, $options->mtime) : $objCombiner->add($javascript, $options->mtime);
@@ -1079,17 +1066,10 @@
 	 */
 	public static function generateFrontendUrl(array $arrRow, $strParams=null, $strForceLang=null, $blnFixDomain=false)
 	{
-<<<<<<< HEAD
 		$objRouter = \System::getContainer()->get('router');
 		$arrParams = [];
 		$strRoute = 'contao_frontend';
-=======
 		$strUrl = '';
-
-		if (!\Config::get('disableAlias'))
-		{
-			$strLanguage = '';
->>>>>>> 824d6741
 
 		// Correctly handle the "index" alias (see #3961)
 		if ($arrRow['alias'] == 'index' && $strParams == '')
