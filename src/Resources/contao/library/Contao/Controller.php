<?php

/**
 * Contao Open Source CMS
 *
 * Copyright (c) 2005-2014 Leo Feyer
 *
 * @package Library
 * @link    https://contao.org
 * @license http://www.gnu.org/licenses/lgpl-3.0.html LGPL
 */

namespace Contao;


/**
 * Abstract parent class for Controllers
 *
 * Some of the methods have been made static in Contao 3 and can be used in
 * non-object context as well.
 *
 * Usage:
 *
 *     echo Controller::getTheme();
 *
 * Inside a controller:
 *
 *     public function generate()
 *     {
 *         return $this->getArticle(2);
 *     }
 *
 * @package   Library
 * @author    Leo Feyer <https://github.com/leofeyer>
 * @copyright Leo Feyer 2005-2014
 */
abstract class Controller extends \System
{

	/**
	 * Find a particular template file and return its path
	 *
	 * @param string $strTemplate The name of the template
	 * @param string $strFormat   The file extension
	 *
	 * @return string The path to the template file
	 *
	 * @throws \Exception If $strFormat is unknown
	 */
	public static function getTemplate($strTemplate, $strFormat='html5')
	{
		$arrAllowed = trimsplit(',', \Config::get('templateFiles'));
		array_push($arrAllowed, 'html5'); // see #3398

		if (!in_array($strFormat, $arrAllowed))
		{
			throw new \Exception("Invalid output format $strFormat");
		}

		$strTemplate = basename($strTemplate);

		// Check for a theme folder
		if (TL_MODE == 'FE')
		{
			global $objPage;
			$strCustom = str_replace('../', '', $objPage->templateGroup);

			if ($strCustom != '')
			{
				return \TemplateLoader::getPath($strTemplate, $strFormat, $strCustom);
			}
		}

		return \TemplateLoader::getPath($strTemplate, $strFormat);
	}


	/**
	 * Return all template files of a particular group as array
	 *
	 * @param string $strPrefix The template name prefix (e.g. "ce_")
	 *
	 * @return array An array of template names
	 */
	public static function getTemplateGroup($strPrefix)
	{
		$arrTemplates = array();

		// Get the default templates
		foreach (\TemplateLoader::getPrefixedFiles($strPrefix) as $strTemplate)
		{
			$arrTemplates[$strTemplate][] = 'root';
		}

		$arrCustomized = glob(TL_ROOT . '/templates/' . $strPrefix . '*');

		// Add the customized templates
		if (is_array($arrCustomized))
		{
			foreach ($arrCustomized as $strFile)
			{
				$strTemplate = basename($strFile, strrchr($strFile, '.'));
				$arrTemplates[$strTemplate][] = $GLOBALS['TL_LANG']['MSC']['global'];
			}
		}

		// Do not look for back end templates in theme folders (see #5379)
		if ($strPrefix != 'be_' && $strPrefix != 'mail_')
		{
			// Try to select the themes (see #5210)
			try
			{
				$objTheme = \ThemeModel::findAll(array('order'=>'name'));
			}
			catch (\Exception $e)
			{
				$objTheme = null;
			}

			// Add the theme templates
			if ($objTheme !== null)
			{
				while ($objTheme->next())
				{
					if ($objTheme->templates != '')
					{
						$arrThemeTemplates = glob(TL_ROOT . '/' . $objTheme->templates . '/' . $strPrefix . '*');

						if (is_array($arrThemeTemplates))
						{
							foreach ($arrThemeTemplates as $strFile)
							{
								$strTemplate = basename($strFile, strrchr($strFile, '.'));

								if (!isset($arrTemplates[$strTemplate]))
								{
									$arrTemplates[$strTemplate][] = $objTheme->name;
								}
								else
								{
									$arrTemplates[$strTemplate][] = $objTheme->name;
								}
							}
						}
					}
				}
			}
		}

		// Show the template sources (see #6875)
		foreach ($arrTemplates as $k=>$v)
		{
			$v = array_filter($v, function($a) {
				return $a != 'root';
			});

			if (empty($v))
			{
				$arrTemplates[$k] = $k;
			}
			else
			{
				$arrTemplates[$k] = $k . ' (' . implode(', ', $v) . ')';
			}
		}

		// Sort the template names
		ksort($arrTemplates);

		return $arrTemplates;
	}


	/**
	 * Generate a front end module and return it as string
	 *
	 * @param mixed  $intId     A module ID or a Model object
	 * @param string $strColumn The name of the column
	 *
	 * @return string The module HTML markup
	 */
	public static function getFrontendModule($intId, $strColumn='main')
	{
		if (!is_object($intId) && !strlen($intId))
		{
			return '';
		}

		global $objPage;

		// Articles
		if ($intId == 0)
		{
			// Show a particular article only
			if ($objPage->type == 'regular' && \Input::get('articles'))
			{
				list($strSection, $strArticle) = explode(':', \Input::get('articles'));

				if ($strArticle === null)
				{
					$strArticle = $strSection;
					$strSection = 'main';
				}

				if ($strSection == $strColumn)
				{
					$objArticle = \ArticleModel::findByIdOrAliasAndPid($strArticle, $objPage->id);

					// Send a 404 header if the article does not exist
					if ($objArticle === null)
					{
						// Do not index the page
						$objPage->noSearch = 1;
						$objPage->cache = 0;

						header('HTTP/1.1 404 Not Found');
						return '<p class="error">' . sprintf($GLOBALS['TL_LANG']['MSC']['invalidPage'], $strArticle) . '</p>';
					}

					// Add the "first" and "last" classes (see #2583)
					$objArticle->classes = array('first', 'last');

					return static::getArticle($objArticle);
				}
			}

			// HOOK: trigger the article_raster_designer extension
			if (in_array('article_raster_designer', \ModuleLoader::getActive()))
			{
				return \RasterDesigner::load($objPage->id, $strColumn);
			}

			// Show all articles (no else block here, see #4740)
			$objArticles = \ArticleModel::findPublishedByPidAndColumn($objPage->id, $strColumn);

			if ($objArticles === null)
			{
				return '';
			}

			$return = '';
			$intCount = 0;
			$blnMultiMode = ($objArticles->count() > 1);
			$intLast = $objArticles->count() - 1;

			while ($objArticles->next())
			{
				$objRow = $objArticles->current();

				// Add the "first" and "last" classes (see #2583)
				if ($intCount == 0 || $intCount == $intLast)
				{
					$arrCss = array();

					if ($intCount == 0)
					{
						$arrCss[] = 'first';
					}

					if ($intCount == $intLast)
					{
						$arrCss[] = 'last';
					}

					$objRow->classes = $arrCss;
				}

				$return .= static::getArticle($objRow, $blnMultiMode, false, $strColumn);
				++$intCount;
			}

			return $return;
		}

		// Other modules
		else
		{
			if (is_object($intId))
			{
				$objRow = $intId;
			}
			else
			{
				$objRow = \ModuleModel::findByPk($intId);

				if ($objRow === null)
				{
					return '';
				}
			}

			// Check the visibility (see #6311)
			if (!static::isVisibleElement($objRow))
			{
				return '';
			}

			$strClass = \Module::findClass($objRow->type);

			// Return if the class does not exist
			if (!class_exists($strClass))
			{
				static::log('Module class "'.$strClass.'" (module "'.$objRow->type.'") does not exist', __METHOD__, TL_ERROR);
				return '';
			}

			$objRow->typePrefix = 'mod_';
			$objModule = new $strClass($objRow, $strColumn);
			$strBuffer = $objModule->generate();

			// HOOK: add custom logic
			if (isset($GLOBALS['TL_HOOKS']['getFrontendModule']) && is_array($GLOBALS['TL_HOOKS']['getFrontendModule']))
			{
				foreach ($GLOBALS['TL_HOOKS']['getFrontendModule'] as $callback)
				{
					$strBuffer = static::importStatic($callback[0])->$callback[1]($objRow, $strBuffer, $objModule);
				}
			}

			// Disable indexing if protected
			if ($objModule->protected && !preg_match('/^\s*<!-- indexer::stop/', $strBuffer))
			{
				$strBuffer = "\n<!-- indexer::stop -->". $strBuffer ."<!-- indexer::continue -->\n";
			}

			return $strBuffer;
		}
	}


	/**
	 * Generate an article and return it as string
	 *
	 * @param mixed   $varId          The article ID or a Model object
	 * @param boolean $blnMultiMode   If true, only teasers will be shown
	 * @param boolean $blnIsInsertTag If true, there will be no page relation
	 * @param string  $strColumn      The name of the column
	 *
	 * @return string|boolean The article HTML markup or false
	 */
	public static function getArticle($varId, $blnMultiMode=false, $blnIsInsertTag=false, $strColumn='main')
	{
		global $objPage;

		if (is_object($varId))
		{
			$objRow = $varId;
		}
		else
		{
			if (!$varId)
			{
				return '';
			}

			$objRow = \ArticleModel::findByIdOrAliasAndPid($varId, (!$blnIsInsertTag ? $objPage->id : null));

			if ($objRow === null)
			{
				return false;
			}
		}

		// Check the visibility (see #6311)
		if (!static::isVisibleElement($objRow))
		{
			return '';
		}

		// Print the article as PDF
		if (isset($_GET['pdf']) && \Input::get('pdf') == $objRow->id)
		{
			// Backwards compatibility
			if ($objRow->printable == 1)
			{
				$objArticle = new \ModuleArticle($objRow);
				$objArticle->generatePdf();
			}
			elseif ($objRow->printable != '')
			{
				$options = deserialize($objRow->printable);

				if (is_array($options) && in_array('pdf', $options))
				{
					$objArticle = new \ModuleArticle($objRow);
					$objArticle->generatePdf();
				}
			}
		}

		$objRow->headline = $objRow->title;
		$objRow->multiMode = $blnMultiMode;

		// HOOK: add custom logic
		if (isset($GLOBALS['TL_HOOKS']['getArticle']) && is_array($GLOBALS['TL_HOOKS']['getArticle']))
		{
			foreach ($GLOBALS['TL_HOOKS']['getArticle'] as $callback)
			{
				static::importStatic($callback[0])->$callback[1]($objRow);
			}
		}

		$objArticle = new \ModuleArticle($objRow, $strColumn);
		$strBuffer = $objArticle->generate($blnIsInsertTag);

		// Disable indexing if protected
		if ($objArticle->protected && !preg_match('/^\s*<!-- indexer::stop/', $strBuffer))
		{
			$strBuffer = "\n<!-- indexer::stop -->". $strBuffer ."<!-- indexer::continue -->\n";
		}

		return $strBuffer;
	}


	/**
	 * Generate a content element and return it as string
	 *
	 * @param mixed  $intId     A content element ID or a Model object
	 * @param string $strColumn The column the element is in
	 *
	 * @return string The content element HTML markup
	 */
	public static function getContentElement($intId, $strColumn='main')
	{
		if (is_object($intId))
		{
			$objRow = $intId;
		}
		else
		{
			if (!strlen($intId) || $intId < 1)
			{
				return '';
			}

			$objRow = \ContentModel::findByPk($intId);

			if ($objRow === null)
			{
				return '';
			}
		}

		// Check the visibility (see #6311)
		if (!static::isVisibleElement($objRow))
		{
			return '';
		}

		// Remove the spacing in the back end preview
		if (TL_MODE == 'BE')
		{
			$objRow->space = null;
		}

		$strClass = \ContentElement::findClass($objRow->type);

		// Return if the class does not exist
		if (!class_exists($strClass))
		{
			static::log('Content element class "'.$strClass.'" (content element "'.$objRow->type.'") does not exist', __METHOD__, TL_ERROR);
			return '';
		}

		$objRow->typePrefix = 'ce_';
		$objElement = new $strClass($objRow, $strColumn);
		$strBuffer = $objElement->generate();

		// HOOK: add custom logic
		if (isset($GLOBALS['TL_HOOKS']['getContentElement']) && is_array($GLOBALS['TL_HOOKS']['getContentElement']))
		{
			foreach ($GLOBALS['TL_HOOKS']['getContentElement'] as $callback)
			{
				$strBuffer = static::importStatic($callback[0])->$callback[1]($objRow, $strBuffer, $objElement);
			}
		}

		// Disable indexing if protected
		if ($objElement->protected && !preg_match('/^\s*<!-- indexer::stop/', $strBuffer))
		{
			$strBuffer = "\n<!-- indexer::stop -->". $strBuffer ."<!-- indexer::continue -->\n";
		}

		return $strBuffer;
	}


	/**
	 * Generate a form and return it as string
	 *
	 * @param mixed  $varId     A form ID or a Model object
	 * @param string $strColumn The column the form is in
	 *
	 * @return string The form HTML markup
	 */
	public static function getForm($varId, $strColumn='main')
	{
		if (is_object($varId))
		{
			$objRow = $varId;
		}
		else
		{
			if ($varId == '')
			{
				return '';
			}

			$objRow = \FormModel::findByIdOrAlias($varId);

			if ($objRow === null)
			{
				return '';
			}
		}

		$objRow->typePrefix = 'ce_';
		$objRow->form = $objRow->id;
		$objElement = new \Form($objRow, $strColumn);
		$strBuffer = $objElement->generate();

		// HOOK: add custom logic
		if (isset($GLOBALS['TL_HOOKS']['getForm']) && is_array($GLOBALS['TL_HOOKS']['getForm']))
		{
			foreach ($GLOBALS['TL_HOOKS']['getForm'] as $callback)
			{
				$strBuffer = static::importStatic($callback[0])->$callback[1]($objRow, $strBuffer, $objElement);
			}
		}

		return $strBuffer;
	}


	/**
	 * Return the languages for the TinyMCE spellchecker
	 *
	 * @return string The TinyMCE spellchecker language string
	 */
	protected function getSpellcheckerString()
	{
		\System::loadLanguageFile('languages');

		$return = array();
		$langs = scan(TL_ROOT . '/system/modules/core/languages');
		array_unshift($langs, $GLOBALS['TL_LANGUAGE']);

		foreach ($langs as $lang)
		{
			$lang = substr($lang, 0, 2);

			if (isset($GLOBALS['TL_LANG']['LNG'][$lang]))
			{
				$return[$lang] = $GLOBALS['TL_LANG']['LNG'][$lang] . '=' . $lang;
			}
		}

		return '+' . implode(',', array_unique($return));
	}


	/**
	 * Calculate the page status icon name based on the page parameters
	 *
	 * @param object $objPage The page object
	 *
	 * @return string The status icon name
	 */
	public static function getPageStatusIcon($objPage)
	{
		$sub = 0;
		$image = $objPage->type.'.gif';

		// Page not published or not active
		if (!$objPage->published || ($objPage->start != '' && $objPage->start > time()) || ($objPage->stop != '' && $objPage->stop < time()))
		{
			$sub += 1;
		}

		// Page hidden from menu
		if ($objPage->hide && !in_array($objPage->type, array('redirect', 'forward', 'root', 'error_403', 'error_404')))
		{
			$sub += 2;
		}

		// Page protected
		if ($objPage->protected && !in_array($objPage->type, array('root', 'error_403', 'error_404')))
		{
			$sub += 4;
		}

		// Get the image name
		if ($sub > 0)
		{
			$image = $objPage->type.'_'.$sub.'.gif';
		}

		return $image;
	}


	/**
	 * Check whether an element is visible in the front end
	 *
	 * @param \Model $objElement The element model
	 *
	 * @return boolean True if the element is visible
	 */
	public static function isVisibleElement(\Model $objElement)
	{
		// Only apply the restrictions in the front end
		if (TL_MODE != 'FE' || BE_USER_LOGGED_IN)
		{
			return true;
		}

		$blnReturn = true;

		// Protected element
		if ($objElement->protected)
		{
			if (!FE_USER_LOGGED_IN)
			{
				$blnReturn = false;
			}
			else
			{
				$groups = deserialize($objElement->groups);

				if (empty($groups) || !is_array($groups) || !count(array_intersect($groups, \FrontendUser::getInstance()->groups)))
				{
					$blnReturn = false;
				}
			}
		}

		// Show to guests only
		elseif ($objElement->guests && FE_USER_LOGGED_IN)
		{
			$blnReturn = false;
		}

		// HOOK: add custom logic
		if (isset($GLOBALS['TL_HOOKS']['isVisibleElement']) && is_array($GLOBALS['TL_HOOKS']['isVisibleElement']))
		{
			foreach ($GLOBALS['TL_HOOKS']['isVisibleElement'] as $callback)
			{
				$blnReturn = static::importStatic($callback[0])->$callback[1]($objElement, $blnReturn);
			}
		}

		return $blnReturn;
	}


	/**
	 * Replace insert tags with their values
	 *
	 * @param string  $strBuffer The text with the tags to be replaced
	 * @param boolean $blnCache  If false, non-cacheable tags will be replaced
	 *
	 * @return string The text with the replaced tags
	 */
	protected function replaceInsertTags($strBuffer, $blnCache=true)
	{
		global $objPage;

		// Preserve insert tags
		if (\Config::get('disableInsertTags'))
		{
			return \String::restoreBasicEntities($strBuffer);
		}

		$tags = preg_split('/\{\{(([^\{\}]*|(?R))*)\}\}/', $strBuffer, -1, PREG_SPLIT_DELIM_CAPTURE);

		$strBuffer = '';
		static $arrCache = array();

		for ($_rit=0, $_cnt=count($tags); $_rit<$_cnt; $_rit+=3)
		{
			$strBuffer .= $tags[$_rit];
			$strTag = $tags[$_rit+1];

			// Skip empty tags
			if ($strTag == '')
			{
				continue;
			}

			// Run the replacement again if there are more tags (see #4402)
			if (strpos($strTag, '{{') !== false)
			{
				$strTag = $this->replaceInsertTags($strTag, $blnCache);
			}

			$flags = explode('|', $strTag);
			$tag = array_shift($flags);
			$elements = explode('::', $tag);

			// Load the value from cache
			if (isset($arrCache[$strTag]) && !in_array('refresh', $flags))
			{
				$strBuffer .= $arrCache[$strTag];
				continue;
			}

			// Skip certain elements if the output will be cached
			if ($blnCache)
			{
				if ($elements[0] == 'date' || $elements[0] == 'ua' || $elements[0] == 'post' || $elements[0] == 'file' || $elements[1] == 'back' || $elements[1] == 'referer' || $elements[0] == 'request_token' || $elements[0] == 'toggle_view' || strncmp($elements[0], 'cache_', 6) === 0 || in_array('uncached', $flags))
				{
					$strBuffer .= '{{' . $strTag . '}}';
					continue;
				}
			}

			$arrCache[$strTag] = '';

			// Replace the tag
			switch (strtolower($elements[0]))
			{
				// Date
				case 'date':
					$arrCache[$strTag] = \Date::parse($elements[1] ?: \Config::get('dateFormat'));
					break;

				// Accessibility tags
				case 'lang':
					if ($elements[1] == '')
					{
						$arrCache[$strTag] = '</span>';
					}
					elseif ($objPage->outputFormat == 'xhtml')
					{
						$arrCache[$strTag] = '<span lang="' . $elements[1] . '" xml:lang="' . $elements[1] . '">';
					}
					else
					{
						$arrCache[$strTag] = $arrCache[$strTag] = '<span lang="' . $elements[1] . '">';
					}
					break;

				// Line break
				case 'br':
					$arrCache[$strTag] = '<br' . ($objPage->outputFormat == 'xhtml' ? ' />' : '>');
					break;

				// E-mail addresses
				case 'email':
				case 'email_open':
				case 'email_url':
					if ($elements[1] == '')
					{
						$arrCache[$strTag] = '';
						break;
					}

					$strEmail = \String::encodeEmail($elements[1]);

					// Replace the tag
					switch (strtolower($elements[0]))
					{
						case 'email':
							$arrCache[$strTag] = '<a href="&#109;&#97;&#105;&#108;&#116;&#111;&#58;' . $strEmail . '" class="email">' . preg_replace('/\?.*$/', '', $strEmail) . '</a>';
							break;

						case 'email_open':
							$arrCache[$strTag] = '<a href="&#109;&#97;&#105;&#108;&#116;&#111;&#58;' . $strEmail . '" class="email">';
							break;

						case 'email_url':
							$arrCache[$strTag] = $strEmail;
							break;
					}
					break;

				// Label tags
				case 'label':
					$keys = explode(':', $elements[1]);

					if (count($keys) < 2)
					{
						$arrCache[$strTag] = '';
						break;
					}

					$file = $keys[0];

					// Map the key (see #7217)
					switch ($file)
					{
						case 'CNT':
							$file = 'countries';
							break;

						case 'LNG':
							$file = 'languages';
							break;

						case 'MOD':
						case 'FMD':
							$file = 'modules';
							break;

						case 'FFL':
							$file = 'tl_form_field';
							break;

						case 'CACHE':
							$file = 'tl_page';
							break;

						case 'XPL':
							$file = 'explain';
							break;

						case 'XPT':
							$file = 'exception';
							break;
					}

					\System::loadLanguageFile($file);

					if (count($keys) == 2)
					{
						$arrCache[$strTag] = $GLOBALS['TL_LANG'][$keys[0]][$keys[1]];
					}
					else
					{
						$arrCache[$strTag] = $GLOBALS['TL_LANG'][$keys[0]][$keys[1]][$keys[2]];
					}
					break;

				// Front end user
				case 'user':
					if (FE_USER_LOGGED_IN)
					{
						$this->import('FrontendUser', 'User');
						$value = $this->User->$elements[1];

						if ($value == '')
						{
							$arrCache[$strTag] = $value;
							break;
						}

						$this->loadDataContainer('tl_member');

						if ($GLOBALS['TL_DCA']['tl_member']['fields'][$elements[1]]['inputType'] == 'password')
						{
							$arrCache[$strTag] = '';
							break;
						}

						$value = deserialize($value);
						$rgxp = $GLOBALS['TL_DCA']['tl_member']['fields'][$elements[1]]['eval']['rgxp'];
						$opts = $GLOBALS['TL_DCA']['tl_member']['fields'][$elements[1]]['options'];
						$rfrc = $GLOBALS['TL_DCA']['tl_member']['fields'][$elements[1]]['reference'];

						if ($rgxp == 'date')
						{
							$arrCache[$strTag] = \Date::parse(\Config::get('dateFormat'), $value);
						}
						elseif ($rgxp == 'time')
						{
							$arrCache[$strTag] = \Date::parse(\Config::get('timeFormat'), $value);
						}
						elseif ($rgxp == 'datim')
						{
							$arrCache[$strTag] = \Date::parse(\Config::get('datimFormat'), $value);
						}
						elseif (is_array($value))
						{
							$arrCache[$strTag] = implode(', ', $value);
						}
						elseif (is_array($opts) && array_is_assoc($opts))
						{
							$arrCache[$strTag] = isset($opts[$value]) ? $opts[$value] : $value;
						}
						elseif (is_array($rfrc))
						{
							$arrCache[$strTag] = isset($rfrc[$value]) ? ((is_array($rfrc[$value])) ? $rfrc[$value][0] : $rfrc[$value]) : $value;
						}
						else
						{
							$arrCache[$strTag] = $value;
						}

						// Convert special characters (see #1890)
						$arrCache[$strTag] = specialchars($arrCache[$strTag]);
					}
					break;

				// Link
				case 'link':
				case 'link_open':
				case 'link_url':
				case 'link_title':
				case 'link_target':
					$strTarget = null;

					// Back link
					if ($elements[1] == 'back')
					{
						$strUrl = 'javascript:history.go(-1)';
						$strTitle = $GLOBALS['TL_LANG']['MSC']['goBack'];

						// No language files if the page is cached
						if (!strlen($strTitle))
						{
							$strTitle = 'Go back';
						}

						$strName = $strTitle;
					}

					// External links
					elseif (strncmp($elements[1], 'http://', 7) === 0 || strncmp($elements[1], 'https://', 8) === 0)
					{
						$strUrl = $elements[1];
						$strTitle = $elements[1];
						$strName = str_replace(array('http://', 'https://'), '', $elements[1]);
					}

					// Regular link
					else
					{
						// User login page
						if ($elements[1] == 'login')
						{
							if (!FE_USER_LOGGED_IN)
							{
								break;
							}

							$this->import('FrontendUser', 'User');
							$elements[1] = $this->User->loginPage;
						}

						$objNextPage = \PageModel::findByIdOrAlias($elements[1]);

						if ($objNextPage === null)
						{
							break;
						}

						// Page type specific settings (thanks to Andreas Schempp)
						switch ($objNextPage->type)
						{
							case 'redirect':
								$strUrl = $this->replaceInsertTags($objNextPage->url); // see #6765

								if (strncasecmp($strUrl, 'mailto:', 7) === 0)
								{
									$strUrl = \String::encodeEmail($strUrl);
								}
								break;

							case 'forward':
								if ($objNextPage->jumpTo)
								{
									$objNext = $objNextPage->getRelated('jumpTo');
								}
								else
								{
									$objNext = \PageModel::findFirstPublishedRegularByPid($objNextPage->id);
								}

								if ($objNext !== null)
								{
									$strForceLang = null;
									$objNext->loadDetails();

									// Check the target page language (see #4706)
									if (\Config::get('addLanguageToUrl'))
									{
										$strForceLang = $objNext->language;
									}

<<<<<<< HEAD
									$strUrl = $this->generateFrontendUrl($objNext->row(), null, $strForceLang, true);
=======
									$strUrl = $this->generateFrontendUrl($objNext->row(), null, $strForceLang);

									// Add the domain if it differs from the current one (see #3765)
									if ($objNext->domain != '' && $objNext->domain != \Environment::get('host'))
									{
										$strUrl = ($objNext->rootUseSSL ? 'https://' : 'http://') . $objNext->domain . TL_PATH . '/' . $strUrl;
									}
>>>>>>> 1bf5e9ac
									break;
								}
								// DO NOT ADD A break; STATEMENT

							default:
								$strForceLang = null;
								$objNextPage->loadDetails();

								// Check the target page language (see #4706, #5465)
								if (\Config::get('addLanguageToUrl'))
								{
									$strForceLang = $objNextPage->language;
								}

<<<<<<< HEAD
								$strUrl = $this->generateFrontendUrl($objNextPage->row(), null, $strForceLang, true);
=======
								$strUrl = $this->generateFrontendUrl($objNextPage->row(), null, $strForceLang);

								// Add the domain if it differs from the current one (see #3765)
								if ($objNextPage->domain != '' && $objNextPage->domain != \Environment::get('host'))
								{
									$strUrl = ($objNext->rootUseSSL ? 'https://' : 'http://') . $objNextPage->domain . TL_PATH . '/' . $strUrl;
								}
>>>>>>> 1bf5e9ac
								break;
						}

						$strName = $objNextPage->title;
						$strTarget = $objNextPage->target ? (($objPage->outputFormat == 'xhtml') ? LINK_NEW_WINDOW : ' target="_blank"') : '';
						$strTitle = $objNextPage->pageTitle ?: $objNextPage->title;
					}

					// Replace the tag
					switch (strtolower($elements[0]))
					{
						case 'link':
							$arrCache[$strTag] = sprintf('<a href="%s" title="%s"%s>%s</a>', $strUrl, specialchars($strTitle), $strTarget, specialchars($strName));
							break;

						case 'link_open':
							$arrCache[$strTag] = sprintf('<a href="%s" title="%s"%s>', $strUrl, specialchars($strTitle), $strTarget);
							break;

						case 'link_url':
							$arrCache[$strTag] = $strUrl;
							break;

						case 'link_title':
							$arrCache[$strTag] = specialchars($strTitle);
							break;

						case 'link_target':
							$arrCache[$strTag] = $strTarget;
							break;
					}
					break;

				// Closing link tag
				case 'link_close':
					$arrCache[$strTag] = '</a>';
					break;

				// Insert article
				case 'insert_article':
					if (($strOutput = $this->getArticle($elements[1], false, true)) !== false)
					{
						$arrCache[$strTag] = $this->replaceInsertTags(ltrim($strOutput), $blnCache);
					}
					else
					{
						$arrCache[$strTag] = '<p class="error">' . sprintf($GLOBALS['TL_LANG']['MSC']['invalidPage'], $elements[1]) . '</p>';
					}
					break;

				// Insert content element
				case 'insert_content':
					$arrCache[$strTag] = $this->replaceInsertTags($this->getContentElement($elements[1]), $blnCache);
					break;

				// Insert module
				case 'insert_module':
					$arrCache[$strTag] = $this->replaceInsertTags($this->getFrontendModule($elements[1]), $blnCache);
					break;

				// Insert form
				case 'insert_form':
					$arrCache[$strTag] = $this->replaceInsertTags($this->getForm($elements[1]), $blnCache);
					break;

				// Article
				case 'article':
				case 'article_open':
				case 'article_url':
				case 'article_title':
					if (($objArticle = \ArticleModel::findByIdOrAlias($elements[1])) === null || ($objPid = $objArticle->getRelated('pid')) === null)
					{
						break;
					}

					$strUrl = $this->generateFrontendUrl($objPid->row(), '/articles/' . ((!\Config::get('disableAlias') && strlen($objArticle->alias)) ? $objArticle->alias : $objArticle->id));

					// Replace the tag
					switch (strtolower($elements[0]))
					{
						case 'article':
							$strLink = specialchars($objArticle->title);
							$arrCache[$strTag] = sprintf('<a href="%s" title="%s">%s</a>', $strUrl, $strLink, $strLink);
							break;

						case 'article_open':
							$arrCache[$strTag] = sprintf('<a href="%s" title="%s">', $strUrl, specialchars($objArticle->title));
							break;

						case 'article_url':
							$arrCache[$strTag] = $strUrl;
							break;

						case 'article_title':
							$arrCache[$strTag] = specialchars($objArticle->title);
							break;
					}
					break;

				// FAQ
				case 'faq':
				case 'faq_open':
				case 'faq_url':
				case 'faq_title':
					if (($objFaq = \FaqModel::findByIdOrAlias($elements[1])) === null || ($objPid = $objFaq->getRelated('pid')) === null || ($objJumpTo = $objPid->getRelated('jumpTo')) === null)
					{
						break;
					}

					$strUrl = $this->generateFrontendUrl($objJumpTo->row(), ((\Config::get('useAutoItem') && !\Config::get('disableAlias')) ?  '/' : '/items/') . ((!\Config::get('disableAlias') && $objFaq->alias != '') ? $objFaq->alias : $objFaq->id));

					// Replace the tag
					switch (strtolower($elements[0]))
					{
						case 'faq':
							$strLink = specialchars($objFaq->question);
							$arrCache[$strTag] = sprintf('<a href="%s" title="%s">%s</a>', $strUrl, $strLink, $strLink);
							break;

						case 'faq_open':
							$arrCache[$strTag] = sprintf('<a href="%s" title="%s">', $strUrl, specialchars($objFaq->question));
							break;

						case 'faq_url':
							$arrCache[$strTag] = $strUrl;
							break;

						case 'faq_title':
							$arrCache[$strTag] = specialchars($objFaq->question);
							break;
					}
					break;

				// News
				case 'news':
				case 'news_open':
				case 'news_url':
				case 'news_title':
					if (($objNews = \NewsModel::findByIdOrAlias($elements[1])) === null)
					{
						break;
					}

					$strUrl = '';

					if ($objNews->source == 'external')
					{
						$strUrl = $objNews->url;
					}
					elseif ($objNews->source == 'internal')
					{
						if (($objJumpTo = $objNews->getRelated('jumpTo')) !== null)
						{
							$strUrl = $this->generateFrontendUrl($objJumpTo->row());
						}
					}
					elseif ($objNews->source == 'article')
					{
						if (($objArticle = \ArticleModel::findByPk($objNews->articleId, array('eager'=>true))) !== null && ($objPid = $objArticle->getRelated('pid')) !== null)
						{
							$strUrl = $this->generateFrontendUrl($objPid->row(), '/articles/' . ((!\Config::get('disableAlias') && $objArticle->alias != '') ? $objArticle->alias : $objArticle->id));
						}
					}
					else
					{
						if (($objArchive = $objNews->getRelated('pid')) !== null && ($objJumpTo = $objArchive->getRelated('jumpTo')) !== null)
						{
							$strUrl = $this->generateFrontendUrl($objJumpTo->row(), ((\Config::get('useAutoItem') && !\Config::get('disableAlias')) ?  '/' : '/items/') . ((!\Config::get('disableAlias') && $objNews->alias != '') ? $objNews->alias : $objNews->id));
						}
					}

					// Replace the tag
					switch (strtolower($elements[0]))
					{
						case 'news':
							$strLink = specialchars($objNews->headline);
							$arrCache[$strTag] = sprintf('<a href="%s" title="%s">%s</a>', $strUrl, $strLink, $strLink);
							break;

						case 'news_open':
							$arrCache[$strTag] = sprintf('<a href="%s" title="%s">', $strUrl, specialchars($objNews->headline));
							break;

						case 'news_url':
							$arrCache[$strTag] = $strUrl;
							break;

						case 'news_title':
							$arrCache[$strTag] = specialchars($objNews->headline);
							break;
					}
					break;

				// Events
				case 'event':
				case 'event_open':
				case 'event_url':
				case 'event_title':
					if (($objEvent = \CalendarEventsModel::findByIdOrAlias($elements[1])) === null)
					{
						break;
					}

					$strUrl = '';

					if ($objEvent->source == 'external')
					{
						$strUrl = $objEvent->url;
					}
					elseif ($objEvent->source == 'internal')
					{
						if (($objJumpTo = $objEvent->getRelated('jumpTo')) !== null)
						{
							$strUrl = $this->generateFrontendUrl($objJumpTo->row());
						}
					}
					elseif ($objEvent->source == 'article')
					{
						if (($objArticle = \ArticleModel::findByPk($objEvent->articleId, array('eager'=>true))) !== null && ($objPid = $objArticle->getRelated('pid')) !== null)
						{
							$strUrl = $this->generateFrontendUrl($objPid->row(), '/articles/' . ((!\Config::get('disableAlias') && $objArticle->alias != '') ? $objArticle->alias : $objArticle->id));
						}
					}
					else
					{
						if (($objCalendar = $objEvent->getRelated('pid')) !== null && ($objJumpTo = $objCalendar->getRelated('jumpTo')) !== null)
						{
							$strUrl = $this->generateFrontendUrl($objJumpTo->row(), ((\Config::get('useAutoItem') && !\Config::get('disableAlias')) ?  '/' : '/events/') . ((!\Config::get('disableAlias') && $objEvent->alias != '') ? $objEvent->alias : $objEvent->id));
						}
					}

					// Replace the tag
					switch (strtolower($elements[0]))
					{
						case 'event':
							$strLink = specialchars($objEvent->title);
							$arrCache[$strTag] = sprintf('<a href="%s" title="%s">%s</a>', $strUrl, $strLink, $strLink);
							break;

						case 'event_open':
							$arrCache[$strTag] = sprintf('<a href="%s" title="%s">', $strUrl, specialchars($objEvent->title));
							break;

						case 'event_url':
							$arrCache[$strTag] = $strUrl;
							break;

						case 'event_title':
							$arrCache[$strTag] = specialchars($objEvent->title);
							break;
					}
					break;

				// Article teaser
				case 'article_teaser':
					$objTeaser = \ArticleModel::findByIdOrAlias($elements[1]);

					if ($objTeaser !== null)
					{
						if ($objPage->outputFormat == 'xhtml')
						{
							$arrCache[$strTag] = \String::toXhtml($this->replaceInsertTags($objTeaser->teaser), $blnCache);
						}
						else
						{
							$arrCache[$strTag] = \String::toHtml5($this->replaceInsertTags($objTeaser->teaser), $blnCache);
						}
					}
					break;

				// News teaser
				case 'news_teaser':
					$objTeaser = \NewsModel::findByIdOrAlias($elements[1]);

					if ($objTeaser !== null)
					{
						if ($objPage->outputFormat == 'xhtml')
						{
							$arrCache[$strTag] = \String::toXhtml($objTeaser->teaser);
						}
						else
						{
							$arrCache[$strTag] = \String::toHtml5($objTeaser->teaser);
						}
					}
					break;

				// Event teaser
				case 'event_teaser':
					$objTeaser = \CalendarEventsModel::findByIdOrAlias($elements[1]);

					if ($objTeaser !== null)
					{
						if ($objPage->outputFormat == 'xhtml')
						{
							$arrCache[$strTag] = \String::toXhtml($objTeaser->teaser);
						}
						else
						{
							$arrCache[$strTag] = \String::toHtml5($objTeaser->teaser);
						}
					}
					break;

				// News feed URL
				case 'news_feed':
					$objFeed = \NewsFeedModel::findByPk($elements[1]);

					if ($objFeed !== null)
					{
						$arrCache[$strTag] = $objFeed->feedBase . 'share/' . $objFeed->alias . '.xml';
					}
					break;

				// Calendar feed URL
				case 'calendar_feed':
					$objFeed = \CalendarFeedModel::findByPk($elements[1]);

					if ($objFeed !== null)
					{
						$arrCache[$strTag] = $objFeed->feedBase . 'share/' . $objFeed->alias . '.xml';
					}
					break;

				// Last update
				case 'last_update':
					$strQuery = "SELECT MAX(tstamp) AS tc";

					if (in_array('news', \ModuleLoader::getActive()))
					{
						$strQuery .= ", (SELECT MAX(tstamp) FROM tl_news) AS tn";
					}

					if (in_array('calendar', \ModuleLoader::getActive()))
					{
						$strQuery .= ", (SELECT MAX(tstamp) FROM tl_calendar_events) AS te";
					}

					$strQuery .= " FROM tl_content";
					$objUpdate = \Database::getInstance()->query($strQuery);

					if ($objUpdate->numRows)
					{
						$arrCache[$strTag] = \Date::parse($elements[1] ?: \Config::get('datimFormat'), max($objUpdate->tc, $objUpdate->tn, $objUpdate->te));
					}
					break;

				// Version
				case 'version':
					$arrCache[$strTag] = VERSION . '.' . BUILD;
					break;

				// Request token
				case 'request_token':
					$arrCache[$strTag] = REQUEST_TOKEN;
					break;

				// POST data
				case 'post':
					$arrCache[$strTag] = \Input::post($elements[1]);
					break;

				// Mobile/desktop toggle (see #6469)
				case 'toggle_view':
					$strUrl = ampersand(\Environment::get('request'));
					$strGlue = (strpos($strUrl, '?') === false) ? '?' : '&amp;';

					if (\Input::cookie('TL_VIEW') == 'mobile' || (\Environment::get('agent')->mobile && \Input::cookie('TL_VIEW') != 'desktop'))
					{
						$arrCache[$strTag] = '<a href="' . $strUrl . $strGlue . 'toggle_view=desktop" class="toggle_desktop" title="' . specialchars($GLOBALS['TL_LANG']['MSC']['toggleDesktop'][1]) . '">' . $GLOBALS['TL_LANG']['MSC']['toggleDesktop'][0] . '</a>';
					}
					else
					{
						$arrCache[$strTag] = '<a href="' . $strUrl . $strGlue . 'toggle_view=mobile" class="toggle_mobile" title="' . specialchars($GLOBALS['TL_LANG']['MSC']['toggleMobile'][1]) . '">' . $GLOBALS['TL_LANG']['MSC']['toggleMobile'][0] . '</a>';
					}
					break;

				// Conditional tags (if)
				case 'iflng':
					if ($elements[1] != '' && $elements[1] != $objPage->language)
					{
						for (; $_rit<$_cnt; $_rit+=3)
						{
							if ($tags[$_rit+1] == 'iflng' || $tags[$_rit+1] == 'iflng::' . $objPage->language)
							{
								break;
							}
						}
					}
					unset($arrCache[$strTag]);
					break;

				// Conditional tags (if not)
				case 'ifnlng':
					if ($elements[1] != '')
					{
						$langs = trimsplit(',', $elements[1]);

						if (in_array($objPage->language, $langs))
						{
							for (; $_rit<$_cnt; $_rit+=3)
							{
								if ($tags[$_rit+1] == 'ifnlng')
								{
									break;
								}
							}
						}
					}
					unset($arrCache[$strTag]);
					break;

				// Environment
				case 'env':
					switch ($elements[1])
					{
						case 'host':
							$arrCache[$strTag] = \Idna::decode(\Environment::get('host'));
							break;

						case 'http_host':
							$arrCache[$strTag] = \Idna::decode(\Environment::get('httpHost'));
							break;

						case 'url':
							$arrCache[$strTag] = \Idna::decode(\Environment::get('url'));
							break;

						case 'path':
							$arrCache[$strTag] = \Idna::decode(\Environment::get('base'));
							break;

						case 'request':
							$arrCache[$strTag] = \Environment::get('indexFreeRequest');
							break;

						case 'ip':
							$arrCache[$strTag] = \Environment::get('ip');
							break;

						case 'referer':
							$arrCache[$strTag] = $this->getReferer(true);
							break;

						case 'files_url':
							$arrCache[$strTag] = TL_FILES_URL;
							break;

						case 'assets_url':
						case 'plugins_url':
						case 'script_url':
							$arrCache[$strTag] = TL_ASSETS_URL;
							break;
					}
					break;

				// Page
				case 'page':
					if ($elements[1] == 'pageTitle' && $objPage->pageTitle == '')
					{
						$elements[1] = 'title';
					}
					elseif ($elements[1] == 'parentPageTitle' && $objPage->parentPageTitle == '')
					{
						$elements[1] = 'parentTitle';
					}
					elseif ($elements[1] == 'mainPageTitle' && $objPage->mainPageTitle == '')
					{
						$elements[1] = 'mainTitle';
					}

					// Do not use specialchars() here (see #4687)
					$arrCache[$strTag] = $objPage->{$elements[1]};
					break;

				// User agent
				case 'ua':
					$ua = \Environment::get('agent');

					if ($elements[1] != '')
					{
						$arrCache[$strTag] = $ua->{$elements[1]};
					}
					else
					{
						$arrCache[$strTag] = '';
					}
					break;

				// Acronyms
				case 'acronym':
					if ($objPage->outputFormat == 'xhtml')
					{
						if ($elements[1] != '')
						{
							$arrCache[$strTag] = '<acronym title="'. $elements[1] .'">';
						}
						else
						{
							$arrCache[$strTag] = '</acronym>';
						}
						break;
					}
					// NO break;

				// Abbreviations
				case 'abbr':
					if ($elements[1] != '')
					{
						$arrCache[$strTag] = '<abbr title="'. $elements[1] .'">';
					}
					else
					{
						$arrCache[$strTag] = '</abbr>';
					}
					break;

				// Images
				case 'image':
					$width = null;
					$height = null;
					$alt = '';
					$class = '';
					$rel = '';
					$strFile = $elements[1];
					$mode = '';

					// Take arguments
					if (strpos($elements[1], '?') !== false)
					{
						$arrChunks = explode('?', urldecode($elements[1]), 2);
						$strSource = \String::decodeEntities($arrChunks[1]);
						$strSource = str_replace('[&]', '&', $strSource);
						$arrParams = explode('&', $strSource);

						foreach ($arrParams as $strParam)
						{
							list($key, $value) = explode('=', $strParam);

							switch ($key)
							{
								case 'width':
									$width = $value;
									break;

								case 'height':
									$height = $value;
									break;

								case 'alt':
									$alt = specialchars($value);
									break;

								case 'class':
									$class = $value;
									break;

								case 'rel':
									$rel = $value;
									break;

								case 'mode':
									$mode = $value;
									break;
							}
						}

						$strFile = $arrChunks[0];
					}

					if (\Validator::isUuid($strFile))
					{
						// Handle UUIDs
						$objFile = \FilesModel::findByUuid($strFile);

						if ($objFile === null)
						{
							$arrCache[$strTag] = '';
							break;
						}

						$strFile = $objFile->path;
					}
					elseif (is_numeric($strFile))
					{
						// Handle numeric IDs (see #4805)
						$objFile = \FilesModel::findByPk($strFile);

						if ($objFile === null)
						{
							$arrCache[$strTag] = '';
							break;
						}

						$strFile = $objFile->path;
					}
					else
					{
						// Sanitize the path
						$strFile = str_replace('../', '', $strFile);
					}

					// Check the maximum image width
					if (\Config::get('maxImageWidth') > 0 && $width > \Config::get('maxImageWidth'))
					{
						$width = \Config::get('maxImageWidth');
						$height = null;
					}

					// Generate the thumbnail image
					try
					{
						$src = \Image::get($strFile, $width, $height, $mode);
						$dimensions = '';

						// Add the image dimensions
						if (($imgSize = @getimagesize(TL_ROOT .'/'. rawurldecode($src))) !== false)
						{
							$dimensions = $imgSize[3];
						}

						// Generate the HTML markup
						if ($rel != '')
						{
							if (strncmp($rel, 'lightbox', 8) !== 0 || $objPage->outputFormat == 'xhtml')
							{
								$attribute = ' rel="' . $rel . '"';
							}
							else
							{
								$attribute = ' data-lightbox="' . substr($rel, 8) . '"';
							}

							$arrCache[$strTag] = '<a href="' . TL_FILES_URL . $strFile . '"' . (($alt != '') ? ' title="' . $alt . '"' : '') . $attribute . '><img src="' . TL_FILES_URL . $src . '" ' . $dimensions . ' alt="' . $alt . '"' . (($class != '') ? ' class="' . $class . '"' : '') . (($objPage->outputFormat == 'xhtml') ? ' />' : '>') . '</a>';
						}
						else
						{
							$arrCache[$strTag] = '<img src="' . TL_FILES_URL . $src . '" ' . $dimensions . ' alt="' . $alt . '"' . (($class != '') ? ' class="' . $class . '"' : '') . (($objPage->outputFormat == 'xhtml') ? ' />' : '>');
						}
					}
					catch (\Exception $e)
					{
						$arrCache[$strTag] = '';
					}
					break;

				// Files (UUID or template path)
				case 'file':
					if (\Validator::isUuid($elements[1]))
					{
						$objFile = \FilesModel::findByUuid($elements[1]);

						if ($objFile !== null)
						{
							$arrCache[$strTag] = $objFile->path;
							break;
						}
					}

					$arrGet = $_GET;
					\Input::resetCache();
					$strFile = $elements[1];

					// Take arguments and add them to the $_GET array
					if (strpos($elements[1], '?') !== false)
					{
						$arrChunks = explode('?', urldecode($elements[1]));
						$strSource = \String::decodeEntities($arrChunks[1]);
						$strSource = str_replace('[&]', '&', $strSource);
						$arrParams = explode('&', $strSource);

						foreach ($arrParams as $strParam)
						{
							$arrParam = explode('=', $strParam);
							$_GET[$arrParam[0]] = $arrParam[1];
						}

						$strFile = $arrChunks[0];
					}

					// Sanitize path
					$strFile = str_replace('../', '', $strFile);

					// Include .php, .tpl, .xhtml and .html5 files
					if (preg_match('/\.(php|tpl|xhtml|html5)$/', $strFile) && file_exists(TL_ROOT . '/templates/' . $strFile))
					{
						ob_start();
						include TL_ROOT . '/templates/' . $strFile;
						$arrCache[$strTag] = ob_get_contents();
						ob_end_clean();
					}

					$_GET = $arrGet;
					\Input::resetCache();
					break;

				// HOOK: pass unknown tags to callback functions
				default:
					if (isset($GLOBALS['TL_HOOKS']['replaceInsertTags']) && is_array($GLOBALS['TL_HOOKS']['replaceInsertTags']))
					{
						foreach ($GLOBALS['TL_HOOKS']['replaceInsertTags'] as $callback)
						{
							$this->import($callback[0]);
							$varValue = $this->$callback[0]->$callback[1]($tag, $blnCache, $arrCache[$strTag], $flags, $tags, $arrCache, $_rit, $_cnt); // see #6672

							// Replace the tag and stop the loop
							if ($varValue !== false)
							{
								$arrCache[$strTag] = $varValue;
								break;
							}
						}
					}
					if (\Config::get('debugMode'))
					{
						$GLOBALS['TL_DEBUG']['unknown_insert_tags'][] = $strTag;
					}
					break;
			}

			// Handle the flags
			if (!empty($flags))
			{
				foreach ($flags as $flag)
				{
					switch ($flag)
					{
						case 'addslashes':
						case 'stripslashes':
						case 'standardize':
						case 'ampersand':
						case 'specialchars':
						case 'nl2br':
						case 'nl2br_pre':
						case 'strtolower':
						case 'utf8_strtolower':
						case 'strtoupper':
						case 'utf8_strtoupper':
						case 'ucfirst':
						case 'lcfirst':
						case 'ucwords':
						case 'trim':
						case 'rtrim':
						case 'ltrim':
						case 'utf8_romanize':
						case 'strrev':
						case 'base64_encode':
						case 'base64_decode':
						case 'urlencode':
						case 'rawurlencode':
							$arrCache[$strTag] = $flag($arrCache[$strTag]);
							break;

						case 'encodeEmail':
						case 'decodeEntities':
							$arrCache[$strTag] = \String::$flag($arrCache[$strTag]);
							break;

						case 'number_format':
							$arrCache[$strTag] = \System::getFormattedNumber($arrCache[$strTag], 0);
							break;

						case 'currency_format':
							$arrCache[$strTag] = \System::getFormattedNumber($arrCache[$strTag], 2);
							break;

						case 'readable_size':
							$arrCache[$strTag] = \System::getReadableSize($arrCache[$strTag]);
							break;

						// HOOK: pass unknown flags to callback functions
						default:
							if (isset($GLOBALS['TL_HOOKS']['insertTagFlags']) && is_array($GLOBALS['TL_HOOKS']['insertTagFlags']))
							{
								foreach ($GLOBALS['TL_HOOKS']['insertTagFlags'] as $callback)
								{
									$this->import($callback[0]);
									$varValue = $this->$callback[0]->$callback[1]($flag, $tag, $arrCache[$strTag], $flags, $blnCache, $tags, $arrCache, $_rit, $_cnt); // see #5806

									// Replace the tag and stop the loop
									if ($varValue !== false)
									{
										$arrCache[$strTag] = $varValue;
										break;
									}
								}
							}
							if (\Config::get('debugMode'))
							{
								$GLOBALS['TL_DEBUG']['unknown_insert_tag_flags'][] = $flag;
							}
							break;
					}
				}
			}

			$strBuffer .= $arrCache[$strTag];
		}

		return \String::restoreBasicEntities($strBuffer);
	}


	/**
	 * Replace the dynamic script tags (see #4203)
	 *
	 * @param string $strBuffer The string with the tags to be replaced
	 *
	 * @return string The string with the replaced tags
	 */
	public static function replaceDynamicScriptTags($strBuffer)
	{
		// HOOK: add custom logic
		if (isset($GLOBALS['TL_HOOKS']['replaceDynamicScriptTags']) && is_array($GLOBALS['TL_HOOKS']['replaceDynamicScriptTags']))
		{
			foreach ($GLOBALS['TL_HOOKS']['replaceDynamicScriptTags'] as $callback)
			{
				$strBuffer = static::importStatic($callback[0])->$callback[1]($strBuffer);
			}
		}

		global $objPage;

		$arrReplace = array();
		$blnXhtml = ($objPage->outputFormat == 'xhtml');
		$strScripts = '';

		// Add the internal jQuery scripts
		if (!empty($GLOBALS['TL_JQUERY']) && is_array($GLOBALS['TL_JQUERY']))
		{
			foreach (array_unique($GLOBALS['TL_JQUERY']) as $script)
			{
				$strScripts .= "\n" . trim($script) . "\n";
			}
		}

		$arrReplace['[[TL_JQUERY]]'] = $strScripts;
		$strScripts = '';

		// Add the internal MooTools scripts
		if (!empty($GLOBALS['TL_MOOTOOLS']) && is_array($GLOBALS['TL_MOOTOOLS']))
		{
			foreach (array_unique($GLOBALS['TL_MOOTOOLS']) as $script)
			{
				$strScripts .= "\n" . trim($script) . "\n";
			}
		}

		$arrReplace['[[TL_MOOTOOLS]]'] = $strScripts;
		$strScripts = '';

		// Add the internal <body> tags
		if (!empty($GLOBALS['TL_BODY']) && is_array($GLOBALS['TL_BODY']))
		{
			foreach (array_unique($GLOBALS['TL_BODY']) as $script)
			{
				$strScripts .= trim($script) . "\n";
			}
		}

		// Add the syntax highlighter scripts
		if (!empty($GLOBALS['TL_HIGHLIGHTER']) && is_array($GLOBALS['TL_HIGHLIGHTER']))
		{
			$objCombiner = new \Combiner();

			foreach (array_unique($GLOBALS['TL_HIGHLIGHTER']) as $script)
			{
				$objCombiner->add($script);
			}

			$strScripts .= "\n" . \Template::generateScriptTag($objCombiner->getCombinedFile(), $blnXhtml);
			$strScripts .= "\n" . \Template::generateInlineScript('SyntaxHighlighter.defaults.toolbar=false;SyntaxHighlighter.all()', $blnXhtml) . "\n";
		}

		// Command scheduler
		if (!\Config::get('disableCron'))
		{
			$strScripts .= "\n" . \Template::generateInlineScript('setTimeout(function(){var e=function(e,t){try{var n=new XMLHttpRequest}catch(r){return}n.open("GET",e,!0),n.onreadystatechange=function(){this.readyState==4&&this.status==200&&typeof t=="function"&&t(this.responseText)},n.send()},t="system/cron/cron.";e(t+"txt",function(n){parseInt(n||0)<Math.round(+(new Date)/1e3)-' . \Frontend::getCronTimeout() . '&&e(t+"php")})},5e3);', $blnXhtml) . "\n";
		}

		$arrReplace['[[TL_BODY]]'] = $strScripts;
		$strScripts = '';

		$objCombiner = new \Combiner();

		// Add the CSS framework style sheets
		if (!empty($GLOBALS['TL_FRAMEWORK_CSS']) && is_array($GLOBALS['TL_FRAMEWORK_CSS']))
		{
			foreach (array_unique($GLOBALS['TL_FRAMEWORK_CSS']) as $stylesheet)
			{
				$objCombiner->add($stylesheet);
			}
		}

		// Add the internal style sheets
		if (!empty($GLOBALS['TL_CSS']) && is_array($GLOBALS['TL_CSS']))
		{
			foreach (array_unique($GLOBALS['TL_CSS']) as $stylesheet)
			{
				list($stylesheet, $media, $mode) = explode('|', $stylesheet);

				if ($mode == 'static')
				{
					$objCombiner->add($stylesheet, filemtime(TL_ROOT . '/' . $stylesheet), $media);
				}
				else
				{
					$strScripts .= \Template::generateStyleTag(static::addStaticUrlTo($stylesheet), $media, $blnXhtml) . "\n";
				}
			}
		}

		// Add the user style sheets
		if (!empty($GLOBALS['TL_USER_CSS']) && is_array($GLOBALS['TL_USER_CSS']))
		{
			foreach (array_unique($GLOBALS['TL_USER_CSS']) as $stylesheet)
			{
				list($stylesheet, $media, $mode, $version) = explode('|', $stylesheet);

				if (!$version)
				{
					$version = filemtime(TL_ROOT . '/' . $stylesheet);
				}

				if ($mode == 'static')
				{
					$objCombiner->add($stylesheet, $version, $media);
				}
				else
				{
					$strScripts .= \Template::generateStyleTag(static::addStaticUrlTo($stylesheet), $media, $blnXhtml) . "\n";
				}
			}
		}

		// Create the aggregated style sheet
		if ($objCombiner->hasEntries())
		{
			$strScripts .= \Template::generateStyleTag($objCombiner->getCombinedFile(), 'all', $blnXhtml) . "\n";
		}

		$arrReplace['[[TL_CSS]]'] = $strScripts;
		$strScripts = '';

		// Add the internal scripts
		if (!empty($GLOBALS['TL_JAVASCRIPT']) && is_array($GLOBALS['TL_JAVASCRIPT']))
		{
			$objCombiner = new \Combiner();

			foreach (array_unique($GLOBALS['TL_JAVASCRIPT']) as $javascript)
			{
				list($javascript, $mode) = explode('|', $javascript);

				if ($mode == 'static')
				{
					$objCombiner->add($javascript, filemtime(TL_ROOT . '/' . $javascript));
				}
				else
				{
					$strScripts .= \Template::generateScriptTag(static::addStaticUrlTo($javascript), $blnXhtml) . "\n";
				}
			}

			// Create the aggregated script and add it before the non-static scripts (see #4890)
			if ($objCombiner->hasEntries())
			{
				$strScripts = \Template::generateScriptTag($objCombiner->getCombinedFile(), $blnXhtml) . "\n" . $strScripts;
			}
		}

		// Add the internal <head> tags
		if (!empty($GLOBALS['TL_HEAD']) && is_array($GLOBALS['TL_HEAD']))
		{
			foreach (array_unique($GLOBALS['TL_HEAD']) as $head)
			{
				$strScripts .= trim($head) . "\n";
			}
		}

		$arrReplace['[[TL_HEAD]]'] = $strScripts;
		return str_replace(array_keys($arrReplace), array_values($arrReplace), $strBuffer);
	}


	/**
	 * Compile the margin format definition based on an array of values
	 *
	 * @param array  $arrValues An array of four values and a unit
	 * @param string $strType   Either "margin" or "padding"
	 *
	 * @return string The CSS markup
	 */
	public static function generateMargin($arrValues, $strType='margin')
	{
		// Initialize an empty array (see #5217)
		if (!is_array($arrValues))
		{
			$arrValues = array('top'=>'', 'right'=>'', 'bottom'=>'', 'left'=>'', 'unit'=>'');
		}

		$top = $arrValues['top'];
		$right = $arrValues['right'];
		$bottom = $arrValues['bottom'];
		$left = $arrValues['left'];

		// Try to shorten the definition
		if ($top != '' && $right != '' && $bottom != '' && $left != '')
		{
			if ($top == $right && $top == $bottom && $top == $left)
			{
				return $strType . ':' . $top . $arrValues['unit'] . ';';
			}
			elseif ($top == $bottom && $right == $left)
			{
				return $strType . ':' . $top . $arrValues['unit'] . ' ' . $left . $arrValues['unit'] . ';';
			}
			elseif ($top != $bottom && $right == $left)
			{
				return $strType . ':' . $top . $arrValues['unit'] . ' ' . $right . $arrValues['unit'] . ' ' . $bottom . $arrValues['unit'] . ';';
			}
			else
			{
				return $strType . ':' . $top . $arrValues['unit'] . ' ' . $right . $arrValues['unit'] . ' ' . $bottom . $arrValues['unit'] . ' ' . $left . $arrValues['unit'] . ';';
			}
		}

		$return = array();
		$arrDir = array('top'=>$top, 'right'=>$right, 'bottom'=>$bottom, 'left'=>$left);

		foreach ($arrDir as $k=>$v)
		{
			if ($v != '')
			{
				$return[] = $strType . '-' . $k . ':' . $v . $arrValues['unit'] . ';';
			}
		}

		return implode($return);
	}


	/**
	 * Add a request string to the current URL
	 *
	 * @param string  $strRequest The string to be added
	 * @param boolean $blnAddRef  Add the referer ID
	 * @param array   $arrUnset   An optional array of keys to unset
	 *
	 * @return string The new URL
	 */
	public static function addToUrl($strRequest, $blnAddRef=true, $arrUnset=array())
	{
		$strRequest = preg_replace('/^&(amp;)?/i', '', $strRequest);

		if ($strRequest != '' && $blnAddRef)
		{
			$strRequest .= '&amp;ref=' . TL_REFERER_ID;
		}

		$queries = preg_split('/&(amp;)?/i', \Environment::get('queryString'));

		// Overwrite existing parameters
		foreach ($queries as $k=>$v)
		{
			list($key) = explode('=', $v);

			if (in_array($key, $arrUnset) || preg_match('/(^|&(amp;)?)' . preg_quote($key, '/') . '=/i', $strRequest))
			{
				unset($queries[$k]);
			}
		}

		$href = '?';

		if (!empty($queries))
		{
			$href .= implode('&amp;', $queries) . '&amp;';
		}

		return TL_SCRIPT . $href . str_replace(' ', '%20', $strRequest);
	}


	/**
	 * Reload the current page
	 */
	public static function reload()
	{
		if (headers_sent())
		{
			exit;
		}

		$strLocation = \Environment::get('uri');

		// Ajax request
		if (\Environment::get('isAjaxRequest'))
		{
			header('HTTP/1.1 204 No Content');
			header('X-Ajax-Location: ' . $strLocation);
		}
		else
		{
			header('HTTP/1.1 303 See Other');
			header('Location: ' . $strLocation);
		}

		exit;
	}


	/**
	 * Redirect to another page
	 *
	 * @param string  $strLocation The target URL
	 * @param integer $intStatus   The HTTP status code (defaults to 303)
	 */
	public static function redirect($strLocation, $intStatus=303)
	{
		if (headers_sent())
		{
			exit;
		}

		$strLocation = str_replace('&amp;', '&', $strLocation);

		// Make the location an absolute URL
		if (!preg_match('@^https?://@i', $strLocation))
		{
			$strLocation = \Environment::get('base') . $strLocation;
		}

		// Ajax request
		if (\Environment::get('isAjaxRequest'))
		{
			header('HTTP/1.1 204 No Content');
			header('X-Ajax-Location: ' . $strLocation);
		}
		else
		{
			// Add the HTTP header
			switch ($intStatus)
			{
				case 301:
					header('HTTP/1.1 301 Moved Permanently');
					break;

				case 302:
					header('HTTP/1.1 302 Found');
					break;

				case 303:
					header('HTTP/1.1 303 See Other');
					break;

				case 307:
					header('HTTP/1.1 307 Temporary Redirect');
					break;
			}

			header('Location: ' . $strLocation);
		}

		exit;
	}


	/**
	 * Generate an URL depending on the current rewriteURL setting
	 *
	 * @param array   $arrRow       An array of page parameters
	 * @param string  $strParams    An optional string of URL parameters
	 * @param string  $strForceLang Force a certain language
	 * @param boolean $blnFixDomain Check the domain of the target page and append it if necessary
	 *
	 * @return string An URL that can be used in the front end
	 */
	public static function generateFrontendUrl(array $arrRow, $strParams=null, $strForceLang=null, $blnFixDomain=false)
	{
		if (!\Config::get('disableAlias'))
		{
			$strLanguage = '';

			if (\Config::get('addLanguageToUrl'))
			{
				if ($strForceLang != '')
				{
					$strLanguage = $strForceLang . '/';
				}
				elseif (isset($arrRow['language']) && $arrRow['type'] == 'root')
				{
					$strLanguage = $arrRow['language'] . '/';
				}
				elseif (TL_MODE == 'FE')
				{
					global $objPage;
					$strLanguage = $objPage->rootLanguage . '/';
				}
			}

			// Correctly handle the "index" alias (see #3961)
			if ($arrRow['alias'] == 'index' && $strParams == '')
			{
				$strUrl = (\Config::get('rewriteURL') ? '' : 'index.php/') . $strLanguage;
			}
			else
			{
				$strUrl = (\Config::get('rewriteURL') ? '' : 'index.php/') . $strLanguage . ($arrRow['alias'] ?: $arrRow['id']) . $strParams . \Config::get('urlSuffix');
			}
		}
		else
		{
			$strRequest = '';

			if ($strParams != '')
			{
				$arrChunks = explode('/', preg_replace('@^/@', '', $strParams));

				for ($i=0, $c=count($arrChunks); $i<$c; $i=($i+2))
				{
					$strRequest .= sprintf('&%s=%s', $arrChunks[$i], $arrChunks[($i+1)]);
				}
			}

			$strUrl = 'index.php?id=' . $arrRow['id'] . $strRequest;
		}

		// Add the domain if it differs from the current one (see #3765 and #6927)
		if ($blnFixDomain && $arrRow['domain'] != '' && $arrRow['domain'] != \Environment::get('host'))
		{
			$strUrl = (\Environment::get('ssl') ? 'https://' : 'http://') . $arrRow['domain'] . TL_PATH . '/' . $strUrl;
		}

		// HOOK: add custom logic
		if (isset($GLOBALS['TL_HOOKS']['generateFrontendUrl']) && is_array($GLOBALS['TL_HOOKS']['generateFrontendUrl']))
		{
			foreach ($GLOBALS['TL_HOOKS']['generateFrontendUrl'] as $callback)
			{
				$strUrl = static::importStatic($callback[0])->$callback[1]($arrRow, $strParams, $strUrl);
			}
		}

		return $strUrl;
	}


	/**
	 * Convert relative URLs in href and src attributes to absolute URLs
	 *
	 * @param string  $strContent  The text with the URLs to be converted
	 * @param string  $strBase     An optional base URL
	 * @param boolean $blnHrefOnly If true, only href attributes will be converted
	 *
	 * @return string The text with the replaced URLs
	 */
	public static function convertRelativeUrls($strContent, $strBase='', $blnHrefOnly=false)
	{
		if ($strBase == '')
		{
			$strBase = \Environment::get('base');
		}

		$search = $blnHrefOnly ? 'href' : 'href|src';
		$arrUrls = preg_split('/(('.$search.')="([^"]+)")/i', $strContent, -1, PREG_SPLIT_DELIM_CAPTURE);
		$strContent = '';

		for ($i=0, $c=count($arrUrls); $i<$c; $i=$i+4)
		{
			$strContent .= $arrUrls[$i];

			if (!isset($arrUrls[$i+2]))
			{
				continue;
			}

			$strAttribute = $arrUrls[$i+2];
			$strUrl = $arrUrls[$i+3];

			if (!preg_match('@^(https?://|ftp://|mailto:|#)@i', $strUrl))
			{
				$strUrl = $strBase . (($strUrl != '/') ? $strUrl : '');
			}

			$strContent .= $strAttribute . '="' . $strUrl . '"';
		}

		return $strContent;
	}


	/**
	 * Send a file to the browser so the "save as …" dialogue opens
	 *
	 * @param string $strFile The file path
	 */
	public static function sendFileToBrowser($strFile)
	{
		// Make sure there are no attempts to hack the file system
		if (preg_match('@^\.+@i', $strFile) || preg_match('@\.+/@i', $strFile) || preg_match('@(://)+@i', $strFile))
		{
			header('HTTP/1.1 404 Not Found');
			die('Invalid file name');
		}

		// Limit downloads to the files directory
		if (!preg_match('@^' . preg_quote(\Config::get('uploadPath'), '@') . '@i', $strFile))
		{
			header('HTTP/1.1 404 Not Found');
			die('Invalid path');
		}

		// Check whether the file exists
		if (!file_exists(TL_ROOT . '/' . $strFile))
		{
			header('HTTP/1.1 404 Not Found');
			die('File not found');
		}

		$objFile = new \File($strFile, true);
		$arrAllowedTypes = trimsplit(',', strtolower(\Config::get('allowedDownload')));

		// Check whether the file type is allowed to be downloaded
		if (!in_array($objFile->extension, $arrAllowedTypes))
		{
			header('HTTP/1.1 403 Forbidden');
			die(sprintf('File type "%s" is not allowed', $objFile->extension));
		}

		// HOOK: post download callback
		if (isset($GLOBALS['TL_HOOKS']['postDownload']) && is_array($GLOBALS['TL_HOOKS']['postDownload']))
		{
			foreach ($GLOBALS['TL_HOOKS']['postDownload'] as $callback)
			{
				static::importStatic($callback[0])->$callback[1]($strFile);
			}
		}

		// Send the file (will stop the script execution)
		$objFile->sendToBrowser();
	}


	/**
	 * Load a set of DCA files
	 *
	 * @param string  $strTable   The table name
	 * @param boolean $blnNoCache If true, the cache will be bypassed
	 */
	public static function loadDataContainer($strTable, $blnNoCache=false)
	{
		$loader = new \DcaLoader($strTable);
		$loader->load($blnNoCache);
	}


	/**
	 * Redirect to a front end page
	 *
	 * @param integer $intPage    The page ID
	 * @param mixed   $varArticle An optional article alias
	 * @param boolean $blnReturn  If true, return the URL and don't redirect
	 *
	 * @return string The URL of the target page
	 */
	protected function redirectToFrontendPage($intPage, $varArticle=null, $blnReturn=false)
	{
		if (($intPage = intval($intPage)) <= 0)
		{
			return '';
		}

		$objPage = \PageModel::findWithDetails($intPage);

		if ($varArticle !== null)
		{
			$varArticle = '/articles/' . $varArticle;
		}

		$strUrl = $this->generateFrontendUrl($objPage->row(), $varArticle, $objPage->language, true);

<<<<<<< HEAD
		// Make sure the URL is absolute (see #4332)
		if (strncmp($strUrl, 'http://', 7) !== 0 && strncmp($strUrl, 'https://', 8) !== 0)
=======
		if ($objPage->domain != '' && $objPage->domain != \Environment::get('host'))
		{
			$strUrl = ($objPage->rootUseSSL ? 'https://' : 'http://') . $objPage->domain . TL_PATH . '/' . $strUrl;
		}
		else
>>>>>>> 1bf5e9ac
		{
			$strUrl = \Environment::get('base') . $strUrl;
		}

		if (!$blnReturn)
		{
			$this->redirect($strUrl);
		}

		return $strUrl;
	}


	/**
	 * Get the parent records of an entry and return them as string which can
	 * be used in a log message
	 *
	 * @param string  $strTable The table name
	 * @param integer $intId    The record ID
	 *
	 * @return string A string that can be used in a log message
	 */
	protected function getParentEntries($strTable, $intId)
	{
		// No parent table
		if (!isset($GLOBALS['TL_DCA'][$strTable]['config']['ptable']))
		{
			return '';
		}

		$arrParent = array();

		do
		{
			// Get the pid
			$objParent = $this->Database->prepare("SELECT pid FROM " . $strTable . " WHERE id=?")
										->limit(1)
										->execute($intId);

			if ($objParent->numRows < 1)
			{
				break;
			}

			// Store the parent table information
			$strTable = $GLOBALS['TL_DCA'][$strTable]['config']['ptable'];
			$intId = $objParent->pid;

			// Add the log entry
			$arrParent[] = $strTable .'.id=' . $intId;

			// Load the data container of the parent table
			$this->loadDataContainer($strTable);
		}
		while ($intId && isset($GLOBALS['TL_DCA'][$strTable]['config']['ptable']));

		if (empty($arrParent))
		{
			return '';
		}

		return ' (parent records: ' . implode(', ', $arrParent) . ')';
	}


	/**
	 * Take an array of file paths and eliminate the nested ones
	 *
	 * @param array $arrPaths The array of file paths
	 *
	 * @return array The file paths array without the nested paths
	 */
	protected function eliminateNestedPaths($arrPaths)
	{
		if (!is_array($arrPaths) || empty($arrPaths))
		{
			return array();
		}

		$nested = array();

		foreach ($arrPaths as $path)
		{
			$nested = array_merge($nested, preg_grep('/^' . preg_quote($path, '/') . '\/.+/', $arrPaths));
		}

		return array_values(array_diff($arrPaths, $nested));
	}


	/**
	 * Take an array of pages and eliminate the nested ones
	 *
	 * @param array   $arrPages   The array of page IDs
	 * @param string  $strTable   The table name
	 * @param boolean $blnSorting True if the table has a sorting field
	 *
	 * @return array The page IDs array without the nested IDs
	 */
	protected function eliminateNestedPages($arrPages, $strTable=null, $blnSorting=false)
	{
		if (!is_array($arrPages) || empty($arrPages))
		{
			return array();
		}

		if (!$strTable)
		{
			$strTable = 'tl_page';
		}

		// Thanks to Andreas Schempp (see #2475 and #3423)
		$arrPages = array_intersect($this->Database->getChildRecords(0, $strTable, $blnSorting), $arrPages);
		$arrPages = array_values(array_diff($arrPages, $this->Database->getChildRecords($arrPages, $strTable, $blnSorting)));

		return $arrPages;
	}


	/**
	 * Add an image to a template
	 *
	 * @param object  $objTemplate   The template object to add the image to
	 * @param array   $arrItem       The element or module as array
	 * @param integer $intMaxWidth   An optional maximum width of the image
	 * @param string  $strLightboxId An optional lightbox ID
	 */
	public static function addImageToTemplate($objTemplate, $arrItem, $intMaxWidth=null, $strLightboxId=null)
	{
		global $objPage;

		$size = deserialize($arrItem['size']);
		$imgSize = getimagesize(TL_ROOT .'/'. $arrItem['singleSRC']);

		if ($intMaxWidth === null)
		{
			$intMaxWidth = (TL_MODE == 'BE') ? 320 : \Config::get('maxImageWidth');
		}

		$arrMargin = (TL_MODE == 'BE') ? array() : deserialize($arrItem['imagemargin']);

		// Store the original dimensions
		$objTemplate->width = $imgSize[0];
		$objTemplate->height = $imgSize[1];

		// Adjust the image size
		if ($intMaxWidth > 0)
		{
			// Subtract the margins before deciding whether to resize (see #6018)
			if (is_array($arrMargin) && $arrMargin['unit'] == 'px')
			{
				$intMargin = $arrMargin['left'] + $arrMargin['right'];

				// Reset the margin if it exceeds the maximum width (see #7245)
				if ($intMaxWidth - $intMargin < 1)
				{
					$arrMargin['left'] = '';
					$arrMargin['right'] = '';
				}
				else
				{
					$intMaxWidth = $intMaxWidth - $intMargin;
				}
			}

			if ($size[0] > $intMaxWidth || (!$size[0] && !$size[1] && $imgSize[0] > $intMaxWidth))
			{
				// See #2268 (thanks to Thyon)
				$ratio = ($size[0] && $size[1]) ? $size[1] / $size[0] : $imgSize[1] / $imgSize[0];

				$size[0] = $intMaxWidth;
				$size[1] = floor($intMaxWidth * $ratio);
			}
		}

		$src = \Image::get($arrItem['singleSRC'], $size[0], $size[1], $size[2]);

		// Image dimensions
		if (($imgSize = @getimagesize(TL_ROOT .'/'. rawurldecode($src))) !== false)
		{
			$objTemplate->arrSize = $imgSize;
			$objTemplate->imgSize = ' ' . $imgSize[3];
		}

		// Provide an ID for single lightbox images in HTML5 (see #3742)
		if ($strLightboxId === null && $arrItem['fullsize'])
		{
			if ($objPage->outputFormat == 'xhtml')
			{
				$strLightboxId = 'lightbox';
			}
			else
			{
				$strLightboxId = 'lightbox[' . substr(md5($objTemplate->getName() . '_' . $arrItem['id']), 0, 6) . ']';
			}
		}

		// Float image
		if ($arrItem['floating'] != '')
		{
			$objTemplate->floatClass = ' float_' . $arrItem['floating'];
		}

		// Do not override the "href" key (see #6468)
		$strHrefKey = ($objTemplate->href != '') ? 'imageHref' : 'href';

		// Image link
		if ($arrItem['imageUrl'] != '' && TL_MODE == 'FE')
		{
			$objTemplate->$strHrefKey = $arrItem['imageUrl'];
			$objTemplate->attributes = '';

			if ($arrItem['fullsize'])
			{
				// Open images in the lightbox
				if (preg_match('/\.(jpe?g|gif|png)$/', $arrItem['imageUrl']))
				{
					// Do not add the TL_FILES_URL to external URLs (see #4923)
					if (strncmp($arrItem['imageUrl'], 'http://', 7) !== 0 && strncmp($arrItem['imageUrl'], 'https://', 8) !== 0)
					{
						$objTemplate->$strHrefKey = TL_FILES_URL . \System::urlEncode($arrItem['imageUrl']);
					}

					$objTemplate->attributes = ($objPage->outputFormat == 'xhtml') ? ' rel="' . $strLightboxId . '"' : ' data-lightbox="' . substr($strLightboxId, 9, -1) . '"';
				}
				else
				{
					$objTemplate->attributes = ($objPage->outputFormat == 'xhtml') ? ' onclick="return !window.open(this.href)"' : ' target="_blank"';
				}
			}
		}

		// Fullsize view
		elseif ($arrItem['fullsize'] && TL_MODE == 'FE')
		{
			$objTemplate->$strHrefKey = TL_FILES_URL . \System::urlEncode($arrItem['singleSRC']);
			$objTemplate->attributes = ($objPage->outputFormat == 'xhtml') ? ' rel="' . $strLightboxId . '"' : ' data-lightbox="' . substr($strLightboxId, 9, -1) . '"';
		}

		// Do not urlEncode() here because getImage() already does (see #3817)
		$objTemplate->src = TL_FILES_URL . $src;
		$objTemplate->alt = specialchars($arrItem['alt']);
		$objTemplate->title = specialchars($arrItem['title']);
		$objTemplate->linkTitle = $objTemplate->title;
		$objTemplate->fullsize = $arrItem['fullsize'] ? true : false;
		$objTemplate->addBefore = ($arrItem['floating'] != 'below');
		$objTemplate->margin = static::generateMargin($arrMargin);
		$objTemplate->caption = $arrItem['caption'];
		$objTemplate->singleSRC = $arrItem['singleSRC'];
		$objTemplate->addImage = true;
	}


	/**
	 * Add enclosures to a template
	 *
	 * @param object $objTemplate The template object to add the enclosures to
	 * @param array  $arrItem     The element or module as array
	 * @param string $strKey      The name of the enclosures field in $arrItem
	 */
	public static function addEnclosuresToTemplate($objTemplate, $arrItem, $strKey='enclosure')
	{
		$arrEnclosures = deserialize($arrItem[$strKey]);

		if (!is_array($arrEnclosures) || empty($arrEnclosures))
		{
			return;
		}

		$objFiles = \FilesModel::findMultipleByUuids($arrEnclosures);

		if ($objFiles === null)
		{
			if (!\Validator::isUuid($arrEnclosures[0]))
			{
				foreach (array('details', 'answer', 'text') as $key)
				{
					if (isset($objTemplate->$key))
					{
						$objTemplate->$key = '<p class="error">'.$GLOBALS['TL_LANG']['ERR']['version2format'].'</p>';
					}
				}
			}

			return;
		}

		$file = \Input::get('file', true);

		// Send the file to the browser and do not send a 404 header (see #5178)
		if ($file != '')
		{
			while ($objFiles->next())
			{
				if ($file == $objFiles->path)
				{
					static::sendFileToBrowser($file);
				}
			}

			$objFiles->reset();
		}

		$arrEnclosures = array();
		$allowedDownload = trimsplit(',', strtolower(\Config::get('allowedDownload')));

		// Add download links
		while ($objFiles->next())
		{
			if ($objFiles->type == 'file')
			{
				if (!in_array($objFiles->extension, $allowedDownload) || !is_file(TL_ROOT . '/' . $objFiles->path))
				{
					continue;
				}

				$objFile = new \File($objFiles->path, true);
				$strHref = \Environment::get('request');

				// Remove an existing file parameter (see #5683)
				if (preg_match('/(&(amp;)?|\?)file=/', $strHref))
				{
					$strHref = preg_replace('/(&(amp;)?|\?)file=[^&]+/', '', $strHref);
				}

				$strHref .= ((\Config::get('disableAlias') || strpos($strHref, '?') !== false) ? '&amp;' : '?') . 'file=' . \System::urlEncode($objFiles->path);

				$arrEnclosures[] = array
				(
					'link'      => $objFiles->name,
					'filesize'  => static::getReadableSize($objFile->filesize),
					'title'     => ucfirst(str_replace('_', ' ', $objFile->filename)),
					'href'      => $strHref,
					'enclosure' => $objFiles->path,
					'icon'      => TL_ASSETS_URL . 'assets/contao/images/' . $objFile->icon,
					'mime'      => $objFile->mime
				);
			}
		}

		$objTemplate->enclosure = $arrEnclosures;
	}


	/**
	 * Set the static URL constants
	 *
	 * @param object $objPage An optional page object
	 */
	public static function setStaticUrls($objPage=null)
	{
		if (defined('TL_FILES_URL'))
		{
			return;
		}

		// Use the global object (see #5906)
		if ($objPage === null)
		{
			global $objPage;
		}

		$arrConstants = array
		(
			'staticFiles'   => 'TL_FILES_URL',
			'staticPlugins' => 'TL_ASSETS_URL'
		);

		foreach ($arrConstants as $strKey=>$strConstant)
		{
			$url = ($objPage !== null) ? $objPage->$strKey : \Config::get($strKey);

			if ($url == '' || \Config::get('debugMode'))
			{
				define($strConstant, '');
			}
			else
			{
				define($strConstant, '//' . preg_replace('@https?://@', '', $url) . TL_PATH . '/');
			}
		}

		// Backwards compatibility
		define('TL_SCRIPT_URL', TL_ASSETS_URL);
		define('TL_PLUGINS_URL', TL_ASSETS_URL);
	}


	/**
	 * Add a static URL to a script
	 *
	 * @param string $script The script path
	 *
	 * @return string The script path with the static URL
	 */
	public static function addStaticUrlTo($script)
	{
		// The feature is not used
		if (TL_ASSETS_URL == '')
		{
			return $script;
		}

		// Absolut URLs
		if (preg_match('@^https?://@', $script))
		{
			return $script;
		}

		return TL_ASSETS_URL . $script;
	}


	/**
	 * Return the current theme as string
	 *
	 * @return string The name of the theme
	 *
	 * @deprecated Use Backend::getTheme() instead
	 */
	public static function getTheme()
	{
		return \Backend::getTheme();
	}


	/**
	 * Return the back end themes as array
	 *
	 * @return array An array of available back end themes
	 *
	 * @deprecated Use Backend::getThemes() instead
	 */
	public static function getBackendThemes()
	{
		return \Backend::getThemes();
	}


	/**
	 * Get the details of a page including inherited parameters
	 *
	 * @param mixed $intId A page ID or a Model object
	 *
	 * @return \Model|null The page model or null
	 *
	 * @deprecated Use PageModel::findWithDetails() or PageModel->loadDetails() instead
	 */
	public static function getPageDetails($intId)
	{
		if ($intId instanceof \Model)
		{
			return $intId->loadDetails();
		}
		elseif ($intId instanceof \Model\Collection)
		{
			return $intId->current()->loadDetails();
		}
		elseif (is_object($intId))
		{
			$strKey = __METHOD__ . '-' . $intId->id;

			// Try to load from cache
			if (\Cache::has($strKey))
			{
				return \Cache::get($strKey);
			}

			// Create a model from the database result
			$objPage = new \PageModel();
			$objPage->setRow($intId->row());
			$objPage->loadDetails();

			\Cache::set($strKey, $objPage);
			return $objPage;
		}
		else
		{
			// Invalid ID
			if (!strlen($intId) || $intId < 1)
			{
				return null;
			}

			$strKey = __METHOD__ . '-' . $intId;

			// Try to load from cache
			if (\Cache::has($strKey))
			{
				return \Cache::get($strKey);
			}

			$objPage = \PageModel::findWithDetails($intId);

			\Cache::set($strKey, $objPage);
			return $objPage;
		}
	}


	/**
	 * Remove old XML files from the share directory
	 *
	 * @param boolean $blnReturn If true, only return the finds and don't delete
	 *
	 * @return array An array of old XML files
	 *
	 * @deprecated Use Automator::purgeXmlFiles() instead
	 */
	protected function removeOldFeeds($blnReturn=false)
	{
		$this->import('Automator');
		$this->Automator->purgeXmlFiles($blnReturn);
	}


	/**
	 * Return true if a class exists (tries to autoload the class)
	 *
	 * @param string $strClass The class name
	 *
	 * @return boolean True if the class exists
	 *
	 * @deprecated Use the PHP function class_exists() instead
	 */
	protected function classFileExists($strClass)
	{
		return class_exists($strClass);
	}


	/**
	 * Restore basic entities
	 *
	 * @param string $strBuffer The string with the tags to be replaced
	 *
	 * @return string The string with the original entities
	 *
	 * @deprecated Use String::restoreBasicEntities() instead
	 */
	public static function restoreBasicEntities($strBuffer)
	{
		return \String::restoreBasicEntities($strBuffer);
	}


	/**
	 * Resize an image and crop it if necessary
	 *
	 * @param string  $image  The image path
	 * @param integer $width  The target width
	 * @param integer $height The target height
	 * @param string  $mode   An optional resize mode
	 *
	 * @return boolean True if the image has been resized correctly
	 *
	 * @deprecated Use Image::resize() instead
	 */
	protected function resizeImage($image, $width, $height, $mode='')
	{
		return \Image::resize($image, $width, $height, $mode);
	}


	/**
	 * Resize an image and crop it if necessary
	 *
	 * @param string  $image  The image path
	 * @param integer $width  The target width
	 * @param integer $height The target height
	 * @param string  $mode   An optional resize mode
	 * @param string  $target An optional target to be replaced
	 * @param boolean $force  Override existing target images
	 *
	 * @return string|null The image path or null
	 *
	 * @deprecated Use Image::get() instead
	 */
	protected function getImage($image, $width, $height, $mode='', $target=null, $force=false)
	{
		return \Image::get($image, $width, $height, $mode, $target, $force);
	}


	/**
	 * Generate an image tag and return it as string
	 *
	 * @param string $src        The image path
	 * @param string $alt        An optional alt attribute
	 * @param string $attributes A string of other attributes
	 *
	 * @return string The image HTML tag
	 *
	 * @deprecated Use Image::getHtml() instead
	 */
	public static function generateImage($src, $alt='', $attributes='')
	{
		return \Image::getHtml($src, $alt, $attributes);
	}


	/**
	 * Return true for backwards compatibility (see #3218)
	 *
	 * @return boolean
	 *
	 * @deprecated Specify 'datepicker'=>true in your DCA file instead
	 */
	protected function getDatePickerString()
	{
		return true;
	}


	/**
	 * Return the installed back end languages as array
	 *
	 * @return array An array of available back end languages
	 *
	 * @deprecated Use System::getLanguages(true) instead
	 */
	protected function getBackendLanguages()
	{
		return $this->getLanguages(true);
	}


	/**
	 * Parse simple tokens that can be used to personalize newsletters
	 *
	 * @param string $strBuffer The text with the tokens to be replaced
	 * @param array  $arrData   The replacement data as array
	 *
	 * @return string The text with the replaced tokens
	 *
	 * @deprecated Use String::parseSimpleTokens() instead
	 */
	protected function parseSimpleTokens($strBuffer, $arrData)
	{
		return \String::parseSimpleTokens($strBuffer, $arrData);
	}


	/**
	 * Convert a DCA file configuration to be used with widgets
	 *
	 * @param array  $arrData  The field configuration array
	 * @param string $strName  The field name in the form
	 * @param mixed  $varValue The field value
	 * @param string $strField The field name in the database
	 * @param string $strTable The table name
	 *
	 * @return array An array that can be passed to a widget
	 *
	 * @deprecated Use Widget::getAttributesFromDca() instead
	 */
	protected function prepareForWidget($arrData, $strName, $varValue=null, $strField='', $strTable='')
	{
		return \Widget::getAttributesFromDca($arrData, $strName, $varValue, $strField, $strTable);
	}


	/**
	 * Return the IDs of all child records of a particular record (see #2475)
	 *
	 * @author Andreas Schempp
	 *
	 * @param mixed   $arrParentIds An array of parent IDs
	 * @param string  $strTable     The table name
	 * @param boolean $blnSorting   True if the table has a sorting field
	 * @param array   $arrReturn    The array to be returned
	 * @param string  $strWhere     Additional WHERE condition
	 *
	 * @return array An array of child record IDs
	 *
	 * @deprecated Use Database::getChildRecords() instead
	 */
	protected function getChildRecords($arrParentIds, $strTable, $blnSorting=false, $arrReturn=array(), $strWhere='')
	{
		return $this->Database->getChildRecords($arrParentIds, $strTable, $blnSorting, $arrReturn, $strWhere);
	}


	/**
	 * Return the IDs of all parent records of a particular record
	 *
	 * @param integer $intId    The ID of the record
	 * @param string  $strTable The table name
	 *
	 * @return array An array of parent record IDs
	 *
	 * @deprecated Use Database::getParentRecords() instead
	 */
	protected function getParentRecords($intId, $strTable)
	{
		return $this->Database->getParentRecords($intId, $strTable);
	}


	/**
	 * Print an article as PDF and stream it to the browser
	 *
	 * @param object $objArticle An article object
	 *
	 * @deprecated Use ModuleArticle->generatePdf() instead
	 */
	protected function printArticleAsPdf($objArticle)
	{
		$objArticle = new \ModuleArticle($objArticle);
		$objArticle->generatePdf();
	}


	/**
	 * Return all page sections as array
	 *
	 * @return array An array of active page sections
	 *
	 * @deprecated See #4693
	 */
	public static function getPageSections()
	{
		return array('header', 'left', 'right', 'main', 'footer');
	}


	/**
	 * Return a "selected" attribute if the option is selected
	 *
	 * @param string $strOption The option to check
	 * @param mixed  $varValues One or more values to check against
	 *
	 * @return string The attribute or an empty string
	 *
	 * @deprecated Use Widget::optionSelected() instead
	 */
	public static function optionSelected($strOption, $varValues)
	{
		return \Widget::optionSelected($strOption, $varValues);
	}


	/**
	 * Return a "checked" attribute if the option is checked
	 *
	 * @param string $strOption The option to check
	 * @param mixed  $varValues One or more values to check against
	 *
	 * @return string The attribute or an empty string
	 *
	 * @deprecated Use Widget::optionChecked() instead
	 */
	public static function optionChecked($strOption, $varValues)
	{
		return \Widget::optionChecked($strOption, $varValues);
	}


	/**
	 * Find a content element in the TL_CTE array and return the class name
	 *
	 * @param string $strName The content element name
	 *
	 * @return string The class name
	 *
	 * @deprecated Use ContentElement::findClass() instead
	 */
	public static function findContentElement($strName)
	{
		return \ContentElement::findClass($strName);
	}


	/**
	 * Find a front end module in the FE_MOD array and return the class name
	 *
	 * @param string $strName The front end module name
	 *
	 * @return string The class name
	 *
	 * @deprecated Use Module::findClass() instead
	 */
	public static function findFrontendModule($strName)
	{
		return \Module::findClass($strName);
	}


	/**
	 * Create an initial version of a record
	 *
	 * @param string  $strTable The table name
	 * @param integer $intId    The ID of the element to be versioned
	 *
	 * @deprecated Use Versions->initialize() instead
	 */
	protected function createInitialVersion($strTable, $intId)
	{
		$objVersions = new \Versions($strTable, $intId);
		$objVersions->initialize();
	}


	/**
	 * Create a new version of a record
	 *
	 * @param string  $strTable The table name
	 * @param integer $intId    The ID of the element to be versioned
	 *
	 * @deprecated Use Versions->create() instead
	 */
	protected function createNewVersion($strTable, $intId)
	{
		$objVersions = new \Versions($strTable, $intId);
		$objVersions->create();
	}
}<|MERGE_RESOLUTION|>--- conflicted
+++ resolved
@@ -978,17 +978,7 @@
 										$strForceLang = $objNext->language;
 									}
 
-<<<<<<< HEAD
 									$strUrl = $this->generateFrontendUrl($objNext->row(), null, $strForceLang, true);
-=======
-									$strUrl = $this->generateFrontendUrl($objNext->row(), null, $strForceLang);
-
-									// Add the domain if it differs from the current one (see #3765)
-									if ($objNext->domain != '' && $objNext->domain != \Environment::get('host'))
-									{
-										$strUrl = ($objNext->rootUseSSL ? 'https://' : 'http://') . $objNext->domain . TL_PATH . '/' . $strUrl;
-									}
->>>>>>> 1bf5e9ac
 									break;
 								}
 								// DO NOT ADD A break; STATEMENT
@@ -1003,17 +993,7 @@
 									$strForceLang = $objNextPage->language;
 								}
 
-<<<<<<< HEAD
 								$strUrl = $this->generateFrontendUrl($objNextPage->row(), null, $strForceLang, true);
-=======
-								$strUrl = $this->generateFrontendUrl($objNextPage->row(), null, $strForceLang);
-
-								// Add the domain if it differs from the current one (see #3765)
-								if ($objNextPage->domain != '' && $objNextPage->domain != \Environment::get('host'))
-								{
-									$strUrl = ($objNext->rootUseSSL ? 'https://' : 'http://') . $objNextPage->domain . TL_PATH . '/' . $strUrl;
-								}
->>>>>>> 1bf5e9ac
 								break;
 						}
 
@@ -2244,7 +2224,7 @@
 		// Add the domain if it differs from the current one (see #3765 and #6927)
 		if ($blnFixDomain && $arrRow['domain'] != '' && $arrRow['domain'] != \Environment::get('host'))
 		{
-			$strUrl = (\Environment::get('ssl') ? 'https://' : 'http://') . $arrRow['domain'] . TL_PATH . '/' . $strUrl;
+			$strUrl = ($arrRow['rootUseSSL'] ? 'https://' : 'http://') . $arrRow['domain'] . TL_PATH . '/' . $strUrl;
 		}
 
 		// HOOK: add custom logic
@@ -2394,16 +2374,8 @@
 
 		$strUrl = $this->generateFrontendUrl($objPage->row(), $varArticle, $objPage->language, true);
 
-<<<<<<< HEAD
 		// Make sure the URL is absolute (see #4332)
 		if (strncmp($strUrl, 'http://', 7) !== 0 && strncmp($strUrl, 'https://', 8) !== 0)
-=======
-		if ($objPage->domain != '' && $objPage->domain != \Environment::get('host'))
-		{
-			$strUrl = ($objPage->rootUseSSL ? 'https://' : 'http://') . $objPage->domain . TL_PATH . '/' . $strUrl;
-		}
-		else
->>>>>>> 1bf5e9ac
 		{
 			$strUrl = \Environment::get('base') . $strUrl;
 		}
