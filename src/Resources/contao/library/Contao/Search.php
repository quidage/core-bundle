--- conflicted
+++ resolved
@@ -290,10 +290,6 @@
 		$objDatabase->prepare("DELETE FROM tl_search_index WHERE pid=?")
 					->execute($intInsertId);
 
-<<<<<<< HEAD
-
-=======
->>>>>>> 8fc57e1f
 		// Create new index
 		foreach ($arrIndex as $k=>$v)
 		{
