<?php

/**
 * Contao Open Source CMS
 *
 * Copyright (c) 2005-2015 Leo Feyer
 *
 * @license LGPL-3.0+
 */

namespace Contao;

use Patchwork\Utf8;


/**
 * Creates and queries the search index
 *
 * The class takes the HTML markup of a page, exctracts the content and writes
 * it to the database (search index). It also provides a method to query the
 * seach index, returning the matching entries.
 *
 * Usage:
 *
 *     Search::indexPage($objPage->row());
 *     $result = Search::searchFor('keyword');
 *
 *     while ($result->next())
 *     {
 *         echo $result->url;
 *     }
 *
 * @author Leo Feyer <https://github.com/leofeyer>
 */
class Search
{

	/**
	 * Object instance (Singleton)
	 * @var \Search
	 */
	protected static $objInstance;


	/**
	 * Index a page
	 *
	 * @param array $arrData The data array
	 *
	 * @return boolean True if a new record was created
	 */
	public static function indexPage($arrData)
	{
		$objDatabase = \Database::getInstance();

		$arrSet['url'] = $arrData['url'];
		$arrSet['title'] = $arrData['title'];
		$arrSet['protected'] = $arrData['protected'];
		$arrSet['filesize'] = $arrData['filesize'];
		$arrSet['groups'] = $arrData['groups'];
		$arrSet['pid'] = $arrData['pid'];
		$arrSet['language'] = $arrData['language'];

		// Get the file size from the raw content
		if (!$arrSet['filesize'])
		{
			$arrSet['filesize'] = number_format((strlen($arrData['content']) / 1024 ), 2, '.', '');
		}

		// Replace special characters
		$strContent = str_replace(array("\n", "\r", "\t", '&#160;', '&nbsp;'), ' ', $arrData['content']);

		// Strip script tags
		while (($intStart = strpos($strContent, '<script')) !== false)
		{
			if (($intEnd = strpos($strContent, '</script>', $intStart)) !== false)
			{
				$strContent = substr($strContent, 0, $intStart) . substr($strContent, $intEnd + 9);
			}
			else
			{
				break; // see #5119
			}
		}

		// Strip style tags
		while (($intStart = strpos($strContent, '<style')) !== false)
		{
			if (($intEnd = strpos($strContent, '</style>', $intStart)) !== false)
			{
				$strContent = substr($strContent, 0, $intStart) . substr($strContent, $intEnd + 8);
			}
			else
			{
				break; // see #5119
			}
		}

		// Strip non-indexable areas
		while (($intStart = strpos($strContent, '<!-- indexer::stop -->')) !== false)
		{
			if (($intEnd = strpos($strContent, '<!-- indexer::continue -->', $intStart)) !== false)
			{
				$intCurrent = $intStart;

				// Handle nested tags
				while (($intNested = strpos($strContent, '<!-- indexer::stop -->', $intCurrent + 22)) !== false && $intNested < $intEnd)
				{
					if (($intNewEnd = strpos($strContent, '<!-- indexer::continue -->', $intEnd + 26)) !== false)
					{
						$intEnd = $intNewEnd;
						$intCurrent = $intNested;
					}
					else
					{
						break; // see #5119
					}
				}

				$strContent = substr($strContent, 0, $intStart) . substr($strContent, $intEnd + 26);
			}
			else
			{
				break; // see #5119
			}
		}

		// HOOK: add custom logic
		if (isset($GLOBALS['TL_HOOKS']['indexPage']) && is_array($GLOBALS['TL_HOOKS']['indexPage']))
		{
			foreach ($GLOBALS['TL_HOOKS']['indexPage'] as $callback)
			{
				\System::importStatic($callback[0])->$callback[1]($strContent, $arrData, $arrSet);
			}
		}

		// Free the memory
		unset($arrData['content']);

		// Calculate the checksum (see #4179)
		$arrSet['checksum'] = md5(preg_replace('/ +/', ' ', strip_tags($strContent)));

		// Return if the page is indexed and up to date
		$objIndex = $objDatabase->prepare("SELECT id, checksum FROM tl_search WHERE url=? AND pid=?")
								->limit(1)
								->execute($arrSet['url'], $arrSet['pid']);

		if ($objIndex->numRows && $objIndex->checksum == $arrSet['checksum'])
		{
			return false;
		}

		$arrMatches = array();
		preg_match('/<\/head>/', $strContent, $arrMatches, PREG_OFFSET_CAPTURE);
		$intOffset = strlen($arrMatches[0][0]) + $arrMatches[0][1];

		// Split page in head and body section
		$strHead = substr($strContent, 0, $intOffset);
		$strBody = substr($strContent, $intOffset);

		unset($strContent);
		$tags = array();

		// Get description
		if (preg_match('/<meta[^>]+name="description"[^>]+content="([^"]*)"[^>]*>/i', $strHead, $tags))
		{
			$arrData['description'] = trim(preg_replace('/ +/', ' ', \StringUtil::decodeEntities($tags[1])));
		}

		// Get keywords
		if (preg_match('/<meta[^>]+name="keywords"[^>]+content="([^"]*)"[^>]*>/i', $strHead, $tags))
		{
			$arrData['keywords'] = trim(preg_replace('/ +/', ' ', \StringUtil::decodeEntities($tags[1])));
		}

		// Read title and alt attributes
		if (preg_match_all('/<* (title|alt)="([^"]*)"[^>]*>/i', $strBody, $tags))
		{
			$arrData['keywords'] .= ' ' . implode(', ', array_unique($tags[2]));
		}

		// Add a whitespace character before line-breaks and between consecutive tags (see #5363)
		$strBody = str_ireplace(array('<br', '><'), array(' <br', '> <'), $strBody);
		$strBody = strip_tags($strBody);

		// Put everything together
		$arrSet['text'] = $arrData['title'] . ' ' . $arrData['description'] . ' ' . $strBody . ' ' . $arrData['keywords'];
		$arrSet['text'] = trim(preg_replace('/ +/', ' ', \StringUtil::decodeEntities($arrSet['text'])));

		$arrSet['tstamp'] = time();

		// Update an existing old entry
		if ($objIndex->numRows)
		{
			$objDatabase->prepare("UPDATE tl_search %s WHERE id=?")
						->set($arrSet)
						->execute($objIndex->id);

			$intInsertId = $objIndex->id;
		}

		// Add a new entry
		else
		{
			// Check for a duplicate record with the same checksum
			$objDuplicates = $objDatabase->prepare("SELECT id, url FROM tl_search WHERE pid=? AND checksum=?")
										 ->limit(1)
										 ->execute($arrSet['pid'], $arrSet['checksum']);

			// Keep the existing record
			if ($objDuplicates->numRows)
			{
				// Update the URL if the new URL is shorter or the current URL is not canonical
				if (substr_count($arrSet['url'], '/') < substr_count($objDuplicates->url, '/') || strncmp($arrSet['url'] . '?', $objDuplicates->url, Utf8::strlen($arrSet['url']) + 1) === 0)
				{
					$objDatabase->prepare("UPDATE tl_search SET url=? WHERE id=?")
								->execute($arrSet['url'], $objDuplicates->id);
				}

				return false;
			}

			// Insert the new record if there is no duplicate
			else
			{
				$objInsertStmt = $objDatabase->prepare("INSERT INTO tl_search %s")
											 ->set($arrSet)
											 ->execute();

				$intInsertId = $objInsertStmt->insertId;
			}
		}

		// Remove quotes
		$strText = str_replace(array('´', '`'), "'", $arrSet['text']);
		unset($arrSet);

		// Remove special characters
<<<<<<< HEAD
		$strText = preg_replace(array('/- /', '/ -/', "/' /", "/ '/", '/\. /', '/\.$/', '/: /', '/:$/', '/, /', '/,$/', '/[^\pN\pL\'\.:,\+_-]/u'), ' ', $strText);
=======
		if (function_exists('mb_eregi_replace'))
		{
			$strText = mb_eregi_replace('[^[:alnum:]\'\.:,\+_-]|- | -|\' | \'|\. |\.$|: |:$|, |,$', ' ', $strText);
		}
		else
		{
			$strText = preg_replace(array('/- /', '/ -/', "/' /", "/ '/", '/\. /', '/\.$/', '/: /', '/:$/', '/, /', '/,$/', '/[^\w\'.:,+-]/u'), ' ', $strText);
		}
>>>>>>> a33e2753

		// Split words
		$arrWords = preg_split('/ +/', Utf8::strtolower($strText));
		$arrIndex = array();

		// Index words
		foreach ($arrWords as $strWord)
		{
			// Strip a leading plus (see #4497)
			if (strncmp($strWord, '+', 1) === 0)
			{
				$strWord = substr($strWord, 1);
			}

			$strWord = trim($strWord);

			if (!strlen($strWord) || preg_match('/^[\.:,\'_-]+$/', $strWord))
			{
				continue;
			}

			if (preg_match('/^[\':,]/', $strWord))
			{
				$strWord = substr($strWord, 1);
			}

			if (preg_match('/[\':,.]$/', $strWord))
			{
				$strWord = substr($strWord, 0, -1);
			}

			if (isset($arrIndex[$strWord]))
			{
				$arrIndex[$strWord]++;
				continue;
			}

			$arrIndex[$strWord] = 1;
		}

		// Remove existing index
		$objDatabase->prepare("DELETE FROM tl_search_index WHERE pid=?")
					->execute($intInsertId);

		// Create new index
		foreach ($arrIndex as $k=>$v)
		{
			$objDatabase->prepare("INSERT INTO tl_search_index (pid, word, relevance, language) VALUES (?, ?, ?, ?)")
						->execute($intInsertId, $k, $v, $arrData['language']);
		}

		return true;
	}


	/**
	 * Search the index and return the result object
	 *
	 * @param string  $strKeywords The keyword string
	 * @param boolean $blnOrSearch If true, the result can contain any keyword
	 * @param array   $arrPid      An optional array of page IDs to limit the result to
	 * @param integer $intRows     An optional maximum number of result rows
	 * @param integer $intOffset   An optional result offset
	 * @param boolean $blnFuzzy    If true, the search will be fuzzy
	 *
	 * @return \Database\Result The database result object
	 *
	 * @throws \Exception If the cleaned keyword string is empty
	 */
	public static function searchFor($strKeywords, $blnOrSearch=false, $arrPid=array(), $intRows=0, $intOffset=0, $blnFuzzy=false)
	{
		// Clean the keywords
		$strKeywords = Utf8::strtolower($strKeywords);
		$strKeywords = \StringUtil::decodeEntities($strKeywords);
<<<<<<< HEAD
		$strKeywords = preg_replace(array('/\. /', '/\.$/', '/: /', '/:$/', '/, /', '/,$/', '/[^\pN\pL \*\+\'"\.:,_-]/u'), ' ', $strKeywords);
=======

		if (function_exists('mb_eregi_replace'))
		{
			$strKeywords = mb_eregi_replace('[^[:alnum:] \*\+\'"\.:,_-]|\. |\.$|: |:$|, |,$', ' ', $strKeywords);
		}
		else
		{
			$strKeywords = preg_replace(array('/\. /', '/\.$/', '/: /', '/:$/', '/, /', '/,$/', '/[^\w\' *+".:,-]/u'), ' ', $strKeywords);
		}
>>>>>>> a33e2753

		// Check keyword string
		if (!strlen($strKeywords))
		{
			throw new \Exception('Empty keyword string');
		}

		// Split keywords
		$arrChunks = array();
		preg_match_all('/"[^"]+"|[\+\-]?[^ ]+\*?/', $strKeywords, $arrChunks);

		$arrPhrases = array();
		$arrKeywords = array();
		$arrWildcards = array();
		$arrIncluded = array();
		$arrExcluded = array();

		foreach ($arrChunks[0] as $strKeyword)
		{
			if (substr($strKeyword, -1) == '*' && strlen($strKeyword) > 1)
			{
				$arrWildcards[] = str_replace('*', '%', $strKeyword);
				continue;
			}

			switch (substr($strKeyword, 0, 1))
			{
				// Phrases
				case '"':
					if (($strKeyword = trim(substr($strKeyword, 1, -1))) != false)
					{
						$arrPhrases[] = '[[:<:]]' . str_replace(array(' ', '*'), array('[^[:alnum:]]+', ''), $strKeyword) . '[[:>:]]';
					}
					break;

				// Included keywords
				case '+':
					if (($strKeyword = trim(substr($strKeyword, 1))) != false)
					{
						$arrIncluded[] = $strKeyword;
					}
					break;

				// Excluded keywords
				case '-':
					if (($strKeyword = trim(substr($strKeyword, 1))) != false)
					{
						$arrExcluded[] = $strKeyword;
					}
					break;

				// Wildcards
				case '*':
					if (strlen($strKeyword) > 1)
					{
						$arrWildcards[] = str_replace('*', '%', $strKeyword);
					}
					break;

				// Normal keywords
				default:
					$arrKeywords[] = $strKeyword;
					break;
			}
		}

		// Fuzzy search
		if ($blnFuzzy)
		{
			foreach ($arrKeywords as $strKeyword)
			{
				$arrWildcards[] = '%' . $strKeyword . '%';
			}

			$arrKeywords = array();
		}

		// Count keywords
		$intPhrases = count($arrPhrases);
		$intWildcards = count($arrWildcards);
		$intIncluded = count($arrIncluded);
		$intExcluded = count($arrExcluded);

		$intKeywords = 0;
		$arrValues = array();

		// Remember found words so we can highlight them later
		$strQuery = "SELECT tl_search_index.pid AS sid, GROUP_CONCAT(word) AS matches";

		// Get the number of wildcard matches
		if (!$blnOrSearch && $intWildcards)
		{
			$strQuery .= ", (SELECT COUNT(*) FROM tl_search_index WHERE (" . implode(' OR ', array_fill(0, $intWildcards, 'word LIKE ?')) . ") AND pid=sid) AS wildcards";
			$arrValues = array_merge($arrValues, $arrWildcards);
		}

		// Count the number of matches
		$strQuery .= ", COUNT(*) AS count";

		// Get the relevance
		$strQuery .= ", SUM(relevance) AS relevance";

		// Get meta information from tl_search
		$strQuery .= ", tl_search.*"; // see #4506

		// Prepare keywords array
		$arrAllKeywords = array();

		// Get keywords
		if (!empty($arrKeywords))
		{
			$arrAllKeywords[] = implode(' OR ', array_fill(0, count($arrKeywords), 'word=?'));
			$arrValues = array_merge($arrValues, $arrKeywords);
			$intKeywords += count($arrKeywords);
		}

		// Get included keywords
		if ($intIncluded)
		{
			$arrAllKeywords[] = implode(' OR ', array_fill(0, $intIncluded, 'word=?'));
			$arrValues = array_merge($arrValues, $arrIncluded);
			$intKeywords += $intIncluded;
		}

		// Get keywords from phrases
		if ($intPhrases)
		{
			foreach ($arrPhrases as $strPhrase)
			{
				$arrWords = explode('[^[:alnum:]]+', Utf8::substr($strPhrase, 7, -7));
				$arrAllKeywords[] = implode(' OR ', array_fill(0, count($arrWords), 'word=?'));
				$arrValues = array_merge($arrValues, $arrWords);
				$intKeywords += count($arrWords);
			}
		}

		// Get wildcards
		if ($intWildcards)
		{
			$arrAllKeywords[] = implode(' OR ', array_fill(0, $intWildcards, 'word LIKE ?'));
			$arrValues = array_merge($arrValues, $arrWildcards);
		}

		$strQuery .= " FROM tl_search_index LEFT JOIN tl_search ON(tl_search_index.pid=tl_search.id) WHERE (" . implode(' OR ', $arrAllKeywords) . ")";

		// Get phrases
		if ($intPhrases)
		{
			$strQuery .= " AND (" . implode(($blnOrSearch ? ' OR ' : ' AND '), array_fill(0, $intPhrases, 'tl_search_index.pid IN(SELECT id FROM tl_search WHERE text REGEXP ?)')) . ")";
			$arrValues = array_merge($arrValues, $arrPhrases);
		}

		// Include keywords
		if ($intIncluded)
		{
			$strQuery .= " AND tl_search_index.pid IN(SELECT pid FROM tl_search_index WHERE " . implode(' OR ', array_fill(0, $intIncluded, 'word=?')) . ")";
			$arrValues = array_merge($arrValues, $arrIncluded);
		}

		// Exclude keywords
		if ($intExcluded)
		{
			$strQuery .= " AND tl_search_index.pid NOT IN(SELECT pid FROM tl_search_index WHERE " . implode(' OR ', array_fill(0, $intExcluded, 'word=?')) . ")";
			$arrValues = array_merge($arrValues, $arrExcluded);
		}

		// Limit results to a particular set of pages
		if (!empty($arrPid) && is_array($arrPid))
		{
			$strQuery .= " AND tl_search_index.pid IN(SELECT id FROM tl_search WHERE pid IN(" . implode(',', array_map('intval', $arrPid)) . "))";
		}

		$strQuery .= " GROUP BY tl_search_index.pid";

		// Make sure to find all words
		if (!$blnOrSearch)
		{
			// Number of keywords without wildcards
			$strQuery .= " HAVING count >= " . $intKeywords;

			// Dynamically add the number of wildcard matches
			if ($intWildcards)
			{
				$strQuery .= " + IF(wildcards>" . $intWildcards . ", wildcards, " . $intWildcards . ")";
			}
		}

		// Sort by relevance
		$strQuery .= " ORDER BY relevance DESC";

		// Return result
		$objResultStmt = \Database::getInstance()->prepare($strQuery);

		if ($intRows > 0)
		{
			$objResultStmt->limit($intRows, $intOffset);
		}

		return $objResultStmt->execute($arrValues);
	}


	/**
	 * Remove an entry from the search index
	 *
	 * @param string $strUrl The URL to be removed
	 */
	public static function removeEntry($strUrl)
	{
		$objDatabase = \Database::getInstance();

		$objResult = $objDatabase->prepare("SELECT id FROM tl_search WHERE url=?")
								 ->execute($strUrl);

		while ($objResult->next())
		{
			$objDatabase->prepare("DELETE FROM tl_search WHERE id=?")
						->execute($objResult->id);

			$objDatabase->prepare("DELETE FROM tl_search_index WHERE pid=?")
						->execute($objResult->id);
		}
	}


	/**
	 * Prevent cloning of the object (Singleton)
	 *
	 * @deprecated Deprecated since Contao 4.0, to be removed in Contao 5.0.
	 *             The Search class is now static.
	 */
	final public function __clone() {}


	/**
	 * Return the object instance (Singleton)
	 *
	 * @return \Search The object instance
	 *
	 * @deprecated Deprecated since Contao 4.0, to be removed in Contao 5.0.
	 *             The Search class is now static.
	 */
	public static function getInstance()
	{
		trigger_error('Using Search::getInstance() has been deprecated and will no longer work in Contao 5.0. The Search class is now static.', E_USER_DEPRECATED);

		if (static::$objInstance === null)
		{
			static::$objInstance = new static();
		}

		return static::$objInstance;
	}
}<|MERGE_RESOLUTION|>--- conflicted
+++ resolved
@@ -236,18 +236,7 @@
 		unset($arrSet);
 
 		// Remove special characters
-<<<<<<< HEAD
-		$strText = preg_replace(array('/- /', '/ -/', "/' /", "/ '/", '/\. /', '/\.$/', '/: /', '/:$/', '/, /', '/,$/', '/[^\pN\pL\'\.:,\+_-]/u'), ' ', $strText);
-=======
-		if (function_exists('mb_eregi_replace'))
-		{
-			$strText = mb_eregi_replace('[^[:alnum:]\'\.:,\+_-]|- | -|\' | \'|\. |\.$|: |:$|, |,$', ' ', $strText);
-		}
-		else
-		{
-			$strText = preg_replace(array('/- /', '/ -/', "/' /", "/ '/", '/\. /', '/\.$/', '/: /', '/:$/', '/, /', '/,$/', '/[^\w\'.:,+-]/u'), ' ', $strText);
-		}
->>>>>>> a33e2753
+		$strText = preg_replace(array('/- /', '/ -/', "/' /", "/ '/", '/\. /', '/\.$/', '/: /', '/:$/', '/, /', '/,$/', '/[^\w\'.:,+-]/u'), ' ', $strText);
 
 		// Split words
 		$arrWords = preg_split('/ +/', Utf8::strtolower($strText));
@@ -322,19 +311,7 @@
 		// Clean the keywords
 		$strKeywords = Utf8::strtolower($strKeywords);
 		$strKeywords = \StringUtil::decodeEntities($strKeywords);
-<<<<<<< HEAD
-		$strKeywords = preg_replace(array('/\. /', '/\.$/', '/: /', '/:$/', '/, /', '/,$/', '/[^\pN\pL \*\+\'"\.:,_-]/u'), ' ', $strKeywords);
-=======
-
-		if (function_exists('mb_eregi_replace'))
-		{
-			$strKeywords = mb_eregi_replace('[^[:alnum:] \*\+\'"\.:,_-]|\. |\.$|: |:$|, |,$', ' ', $strKeywords);
-		}
-		else
-		{
-			$strKeywords = preg_replace(array('/\. /', '/\.$/', '/: /', '/:$/', '/, /', '/,$/', '/[^\w\' *+".:,-]/u'), ' ', $strKeywords);
-		}
->>>>>>> a33e2753
+		$strKeywords = preg_replace(array('/\. /', '/\.$/', '/: /', '/:$/', '/, /', '/,$/', '/[^\w\' *+".:,-]/u'), ' ', $strKeywords);
 
 		// Check keyword string
 		if (!strlen($strKeywords))
