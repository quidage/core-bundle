--- conflicted
+++ resolved
@@ -404,13 +404,8 @@
 				return $path . $queryObj->getUriComponent();
 			};
 
-<<<<<<< HEAD
-		// Determine current or last
-		$strUrl = ($cleanUrl($session['current'] ?? null) != $cleanUrl(Environment::get('request'))) ? ($session['current'] ?? null) : ($session['last'] ?? null);
-=======
 			// Determine current or last
-			$strUrl = ($cleanUrl($session['current']) != $cleanUrl(Environment::get('request'))) ? $session['current'] : $session['last'];
->>>>>>> 0ca5b843
+			$strUrl = ($cleanUrl($session['current'] ?? null) != $cleanUrl(Environment::get('request'))) ? ($session['current'] ?? null) : ($session['last'] ?? null);
 
 			// Remove the "toggle" and "toggle all" parameters
 			$return = $cleanUrl($strUrl, array('tg', 'ptg'));
