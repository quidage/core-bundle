<?xml version="1.0" ?><xliff version="1.1">
  <file datatype="php" original="system/modules/core/languages/en/tl_module.php" source-language="en">
    <body>
      <trans-unit id="tl_module.name.0">
        <source>Title</source>
        <target>Nazwa modułu</target>
      </trans-unit>
      <trans-unit id="tl_module.name.1">
        <source>Please enter the module title.</source>
        <target>Wpisz unikalną nazwę modułu.</target>
      </trans-unit>
      <trans-unit id="tl_module.headline.0">
        <source>Headline</source>
        <target>Nagłówek</target>
      </trans-unit>
      <trans-unit id="tl_module.headline.1">
        <source>Here you can add a headline to the module.</source>
        <target>Jeśli wprowadzisz tytuł nagłówka, będzie on widoczny na górze modułu.</target>
      </trans-unit>
      <trans-unit id="tl_module.type.0">
        <source>Module type</source>
        <target>Typ modułu</target>
      </trans-unit>
      <trans-unit id="tl_module.type.1">
        <source>Please choose the type of module.</source>
        <target>Wybierz typ dla tego modułu.</target>
      </trans-unit>
      <trans-unit id="tl_module.levelOffset.0">
        <source>Start level</source>
        <target>Poziom początkowy</target>
      </trans-unit>
      <trans-unit id="tl_module.levelOffset.1">
        <source>Enter a value greater than 0 to show only submenu items.</source>
        <target>Zdefiniuj, od którego poziomu, pozycje w menu powinny być widoczne. Wybierz 0 lub zostaw puste aby zacząć od najwyższego poziomu.</target>
      </trans-unit>
      <trans-unit id="tl_module.showLevel.0">
        <source>Stop level</source>
        <target>Widoczne elementy menu</target>
      </trans-unit>
      <trans-unit id="tl_module.showLevel.1">
        <source>Enter a value greater than 0 to limit the nesting level of the menu.</source>
        <target>Zdefiniuj jaki poziom menu powinien być widoczny. Np. wybierając 1 wyświetlą się tylko główne elementy menu oraz podelementy aktualnej strony. Wybierając 0 wyświetlą się wszystkie główne elementy i ich podelementy.</target>
      </trans-unit>
      <trans-unit id="tl_module.hardLimit.0">
        <source>Hard limit</source>
        <target>Ograniczenie</target>
      </trans-unit>
      <trans-unit id="tl_module.hardLimit.1">
        <source>Never show any menu items beyond the stop level.</source>
        <target>Nie pokazuj żadnych pozycji (nawet aktywnych) poza tym poziomem.</target>
      </trans-unit>
      <trans-unit id="tl_module.showProtected.0">
        <source>Show protected items</source>
        <target>Pokaż zastrzeżone elementy</target>
      </trans-unit>
      <trans-unit id="tl_module.showProtected.1">
        <source>Show items that are usually only visible to authenticated users.</source>
        <target>Domyślnie zastrzeżone elementy nie są widoczne, dopóki użytkownik nie zaloguje się na stronie. Jednakże, jeśli wybierzesz tę opcję, zastrzeżone elementy będą widoczne cały czas.</target>
      </trans-unit>
      <trans-unit id="tl_module.defineRoot.0">
        <source>Set a reference page</source>
        <target>Zdefiniuj stronę startową</target>
      </trans-unit>
      <trans-unit id="tl_module.defineRoot.1">
        <source>Define a custom source or target page for the module.</source>
        <target>Użyj innej strony startowej niż punkt startowy serwisu</target>
      </trans-unit>
      <trans-unit id="tl_module.rootPage.0">
        <source>Reference page</source>
        <target>Inny punk startowy</target>
      </trans-unit>
      <trans-unit id="tl_module.rootPage.1">
        <source>Please choose the reference page from the site structure.</source>
        <target>Tutaj możesz wybrać inny punk startowy do wygenerowania mapy serwisu.</target>
      </trans-unit>
      <trans-unit id="tl_module.navigationTpl.0">
        <source>Navigation template</source>
        <target>Szablon menu</target>
      </trans-unit>
      <trans-unit id="tl_module.navigationTpl.1">
        <source>Here you can select the navigation template.</source>
        <target>Wybierz szablon menu. Możesz dodać własne szablony wydarzeń do katalogu templates. Pliki szablonów wydarzeń muszą zaczynać się od nav_ i muszą mieć rozszerzenie .tpl.</target>
      </trans-unit>
      <trans-unit id="tl_module.customTpl.0">
        <source>Custom module template</source>
<<<<<<< HEAD
      </trans-unit>
      <trans-unit id="tl_module.customTpl.1">
        <source>Here you can overwrite the default module template.</source>
=======
        <target>Własny szablon modułu</target>
      </trans-unit>
      <trans-unit id="tl_module.customTpl.1">
        <source>Here you can overwrite the default module template.</source>
        <target>Tutaj możesz wybrać własny szablon modułu.</target>
>>>>>>> 8fc57e1f
      </trans-unit>
      <trans-unit id="tl_module.pages.0">
        <source>Pages</source>
        <target>Strony</target>
      </trans-unit>
      <trans-unit id="tl_module.pages.1">
        <source>Please choose one or more pages from the site structure.</source>
        <target>Wybierz strony do modułu szybkich odnośników.</target>
      </trans-unit>
      <trans-unit id="tl_module.showHidden.0">
        <source>Show hidden items</source>
        <target>Pokaż ukryte elementy</target>
      </trans-unit>
      <trans-unit id="tl_module.showHidden.1">
        <source>Show items that are usually hidden in the navigation menu.</source>
        <target>Dołącz elementy niewidoczne w menu (ukryte).</target>
      </trans-unit>
      <trans-unit id="tl_module.customLabel.0">
        <source>Custom label</source>
        <target>Własna etykietka</target>
      </trans-unit>
      <trans-unit id="tl_module.customLabel.1">
        <source>Here you can enter a custom label for the drop-down menu.</source>
        <target>Tu możesz wprowadzić nazwę własnej etykietki w zastępstwie &lt;em&gt;Szybkiego odnośnika&lt;/em&gt; lub &lt;em&gt;Szybkiej nawigacji&lt;/em&gt;.</target>
      </trans-unit>
      <trans-unit id="tl_module.autologin.0">
        <source>Allow auto login</source>
        <target>Zezwól na automatyczne logowanie</target>
      </trans-unit>
      <trans-unit id="tl_module.autologin.1">
        <source>Allow members to log into the front end automatically.</source>
        <target>Zezwól użytkownikom serwisu na automatyczne logowanie do serwisu</target>
      </trans-unit>
      <trans-unit id="tl_module.jumpTo.0">
        <source>Redirect page</source>
        <target>Przejdź do strony</target>
      </trans-unit>
      <trans-unit id="tl_module.jumpTo.1">
        <source>Please choose the page to which visitors will be redirected when clicking a link or submitting a form.</source>
        <target>Te ustawienia definiują, na którą stronę zostanie przekierowany użytkownik po jakiejś operacji. (np. kliknięcie na link lub przesłanie formularza).</target>
      </trans-unit>
      <trans-unit id="tl_module.redirectBack.0">
        <source>Redirect to last page visited</source>
        <target>Przekieruj do ostatnio odwiedzonej strony</target>
      </trans-unit>
      <trans-unit id="tl_module.redirectBack.1">
        <source>Redirect the user back to the last page visited instead of the redirect page.</source>
        <target>Przekieruj użytkownika do strony, ostatnio odwiedzonej przed logowaniem/wylogowaniem.</target>
      </trans-unit>
      <trans-unit id="tl_module.cols.0">
        <source>Number of columns</source>
        <target>Ilość kolumn</target>
      </trans-unit>
      <trans-unit id="tl_module.cols.1">
        <source>Please choose the number of columns of the form.</source>
        <target>Wybierz ilość kolumn formularza.</target>
      </trans-unit>
      <trans-unit id="tl_module.1cl.0">
        <source>One column</source>
        <target>Jedna kolumna</target>
      </trans-unit>
      <trans-unit id="tl_module.1cl.1">
        <source>Show the label above the input field.</source>
        <target>opis każdego pola będzie wyświetlany nad nim.</target>
      </trans-unit>
      <trans-unit id="tl_module.2cl.0">
        <source>Two columns</source>
        <target>Dwie kolumny</target>
      </trans-unit>
      <trans-unit id="tl_module.2cl.1">
        <source>Show the label on the left side of the input field.</source>
        <target>opis każdego pola będzie wyświetlany po jego lewej stronie.</target>
      </trans-unit>
      <trans-unit id="tl_module.editable.0">
        <source>Editable fields</source>
        <target>Pola edycji</target>
      </trans-unit>
      <trans-unit id="tl_module.editable.1">
        <source>Show these fields in the front end form.</source>
        <target>Zaznacz jedno lub więcej pól, które będą mogły być edytowane przez użytkownika.</target>
      </trans-unit>
      <trans-unit id="tl_module.memberTpl.0">
        <source>Form template</source>
        <target>Szablon formularza</target>
      </trans-unit>
      <trans-unit id="tl_module.memberTpl.1">
        <source>Here you can select the form template.</source>
        <target>Wybierz szablon formularza. Domyślnym szablonem jest &lt;em&gt;member_default&lt;/em&gt;. Jeśli chcesz dodać własny szablon, wgraj go do katalogu &lt;em&gt;templates&lt;/em&gt; (rozszerzenie pliku musi być &lt;em&gt;tpl&lt;/em&gt;).</target>
      </trans-unit>
      <trans-unit id="tl_module.tableless.0">
        <source>Tableless layout</source>
        <target>Układ beztabelkowy</target>
      </trans-unit>
      <trans-unit id="tl_module.tableless.1">
        <source>Render the form without HTML tables.</source>
        <target>Generuj formularz bez tabelek HTML.</target>
      </trans-unit>
      <trans-unit id="tl_module.form.0">
        <source>Form</source>
        <target>Formularz</target>
      </trans-unit>
      <trans-unit id="tl_module.form.1">
        <source>Please select a form.</source>
        <target>Wybierz formularz.</target>
      </trans-unit>
      <trans-unit id="tl_module.queryType.0">
        <source>Default query type</source>
        <target>Domyślny rodzaj zapytania</target>
      </trans-unit>
      <trans-unit id="tl_module.queryType.1">
        <source>Please select the default query type.</source>
        <target>Zaznacz domyślny rodzaj zapytania.</target>
      </trans-unit>
      <trans-unit id="tl_module.and.0">
        <source>Find all words</source>
        <target>Znajdź wszystkie słowa</target>
      </trans-unit>
      <trans-unit id="tl_module.and.1">
        <source>Returns only pages that contain all keywords.</source>
        <target>Wyszukiwarka odnajdzie strony gdzie występują wszystkie podane słowa kluczowe.</target>
      </trans-unit>
      <trans-unit id="tl_module.or.0">
        <source>Find any word</source>
        <target>Znajdź jakiekolwiek słowo</target>
      </trans-unit>
      <trans-unit id="tl_module.or.1">
        <source>Returns all pages that contain any of the keywords.</source>
        <target>Wyszukiwarka odnajdzie strony gdzie występuje przynajmniej jedno z podanych słów kluczowych.</target>
      </trans-unit>
      <trans-unit id="tl_module.fuzzy.0">
        <source>Fuzzy search</source>
        <target>Wyszukiwanie typu Fuzzy</target>
      </trans-unit>
      <trans-unit id="tl_module.fuzzy.1">
        <source>Will find &quot;Contao&quot; if you search for &quot;con&quot; (equal to a wildcard search).</source>
        <target>Odnajdzie &quot;Contao&quot; jeśli wpiszesz &quot;cont&quot;.</target>
      </trans-unit>
      <trans-unit id="tl_module.simple.0">
        <source>Simple form</source>
        <target>Proste</target>
      </trans-unit>
      <trans-unit id="tl_module.simple.1">
        <source>Contains a single input field only.</source>
        <target>Proste wyszukiwanie zawiera tylko jedno pole.</target>
      </trans-unit>
      <trans-unit id="tl_module.advanced.0">
        <source>Advanced form</source>
        <target>Zaawansowane</target>
      </trans-unit>
      <trans-unit id="tl_module.advanced.1">
        <source>Contains an input field and a radio button menu to choose the query type.</source>
        <target>W zaawansowanym szukaniu możesz wybrać rodzaj zapytania jaki będzie używać wyszukiwarka.</target>
      </trans-unit>
      <trans-unit id="tl_module.contextLength.0">
        <source>Context range</source>
        <target>Wielkość kontekstu</target>
      </trans-unit>
      <trans-unit id="tl_module.contextLength.1">
        <source>The number of characters on the left and right side of each keyword that are used as context.</source>
        <target>Wpisz ilość znaków jaka ma się pojawić po obu stronach każdego wyszukiwanego słowa. Pomaga to zrozumieć kontekst wyszukiwanej frazy.</target>
      </trans-unit>
      <trans-unit id="tl_module.totalLength.0">
        <source>Maximum context length</source>
        <target>Maksymalna długość kontekstu</target>
      </trans-unit>
      <trans-unit id="tl_module.totalLength.1">
        <source>Here you can limit the overall context length per result.</source>
        <target>Wprowadź maksymalną (całkowitą) długość kontekstu dla każdej wyszukiwanej frazy.</target>
      </trans-unit>
      <trans-unit id="tl_module.perPage.0">
        <source>Items per page</source>
        <target>Ilość wyników</target>
      </trans-unit>
      <trans-unit id="tl_module.perPage.1">
        <source>The number of items per page. Set to 0 to disable pagination.</source>
        <target>Wpisz ile wyników wyszukiwania ma się pojawiać jednorazowo na stronie (0 = wyłącza paginacje).</target>
      </trans-unit>
      <trans-unit id="tl_module.searchType.0">
        <source>Search form layout</source>
        <target>Wyszukiwanie</target>
      </trans-unit>
      <trans-unit id="tl_module.searchType.1">
        <source>Here you can select the search form layout.</source>
        <target>Wybierz rodzaj wyszukiwania.</target>
      </trans-unit>
      <trans-unit id="tl_module.searchTpl.0">
        <source>Search results template</source>
        <target>Szablon wyników wyszukiwania</target>
      </trans-unit>
      <trans-unit id="tl_module.searchTpl.1">
        <source>Here you can select the search results template.</source>
        <target>Wybierz szablon wyników wyszukiwania. Domyślnym szablonem jest &lt;em&gt;search_default&lt;/em&gt;. Jeśli chcesz dodać własny szablon, wgraj go do katalogu &lt;em&gt;templates&lt;/em&gt; (rozszerzenie pliku musi być &lt;em&gt;tpl&lt;/em&gt;).</target>
      </trans-unit>
      <trans-unit id="tl_module.inColumn.0">
        <source>Column</source>
        <target>Kolumna</target>
      </trans-unit>
      <trans-unit id="tl_module.inColumn.1">
        <source>Please choose the column whose articles you want to list.</source>
        <target>Wybierz kolumnę, na której będzie lista artykułów.</target>
      </trans-unit>
      <trans-unit id="tl_module.skipFirst.0">
        <source>Skip items</source>
        <target>Pomiń pierwszy artykuł</target>
      </trans-unit>
      <trans-unit id="tl_module.skipFirst.1">
        <source>Here you can define how many items will be skipped.</source>
        <target>Po wybieraniu tej opcji wykluczony z listy zostanie pierwszy artykuł.</target>
      </trans-unit>
      <trans-unit id="tl_module.loadFirst.0">
        <source>Load the first item</source>
        <target>Ładuj pierwszy artykuł</target>
      </trans-unit>
      <trans-unit id="tl_module.loadFirst.1">
        <source>Automatically redirect to the first item if none is selected.</source>
        <target>Automatycznie przekieruj do pierwszego artykułu jeśli żaden nie został wybrany.</target>
      </trans-unit>
      <trans-unit id="tl_module.size.0">
        <source>Width and height</source>
        <target>Szerokość i wysokość</target>
      </trans-unit>
      <trans-unit id="tl_module.size.1">
        <source>Please enter the width and height in pixel.</source>
        <target>Wprowadź w pikslach szerokość i wysokość.</target>
      </trans-unit>
      <trans-unit id="tl_module.transparent.0">
        <source>Transparent movie</source>
        <target>Transparentny klip Flash</target>
      </trans-unit>
      <trans-unit id="tl_module.transparent.1">
        <source>Make the Flash movie transparent (wmode = transparent).</source>
        <target>Wybierz tę opcję by wprowadzić przezroczystość do klipu Flash (wmode = transparent). Pamiętaj, że przyciski i pola tekstowe, w klipie Flash z włączoną przezroczystością, w niektórych przeglądarkach internetowych mogą nie działać poprawnie.</target>
      </trans-unit>
      <trans-unit id="tl_module.flashvars.0">
        <source>FlashVars</source>
        <target>Zmienne Flash'a</target>
      </trans-unit>
      <trans-unit id="tl_module.flashvars.1">
        <source>Pass variables to the Flash movie (&lt;em&gt;var1=value1&amp;amp;var2=value2&lt;/em&gt;).</source>
        <target>Tu możesz wprowadzić zmienne, które będą dołączone to klipu Flash (&lt;em&gt;zmienna1=wartość1&amp;zmienna2=wartość2&lt;/em&gt;).</target>
      </trans-unit>
      <trans-unit id="tl_module.version.0">
        <source>Flash player version</source>
        <target>Wersja Flash i numer kompilacji.</target>
      </trans-unit>
      <trans-unit id="tl_module.version.1">
        <source>Please enter the required Flash player version (e.g. 6.0.12).</source>
        <target>Wpisz wymaganą wersję Flash playera i numer kompilacji (np. jeśli twój filmik lub animacja wymaga co najmniej Flash playera 6.0.12.0, wpisz 6 i 12).</target>
      </trans-unit>
      <trans-unit id="tl_module.altContent.0">
        <source>Alternate content</source>
        <target>Zawartość zastępcza</target>
      </trans-unit>
      <trans-unit id="tl_module.altContent.1">
        <source>The alternate content will be shown if the movie cannot be loaded. HTML tags are allowed.</source>
        <target>Wprowadź zastępczą zawartość, która zostanie wyświetlona jeśli z jakichś powodów klip Flash nie będzie mógł być załadowany. Tagi HTML są dozwolone.</target>
      </trans-unit>
      <trans-unit id="tl_module.source.0">
        <source>Source</source>
        <target>Źródło</target>
      </trans-unit>
      <trans-unit id="tl_module.source.1">
        <source>Whether to use a file on the server or point to an external URL.</source>
        <target>Wybierz źródło elementu.</target>
      </trans-unit>
      <trans-unit id="tl_module.singleSRC.0">
        <source>Source file</source>
        <target>Plik źródłowy</target>
      </trans-unit>
      <trans-unit id="tl_module.singleSRC.1">
        <source>Please select a file from the files directory.</source>
        <target>Wybierz plik z katalogu.</target>
      </trans-unit>
      <trans-unit id="tl_module.url.0">
        <source>URL</source>
        <target>URL</target>
      </trans-unit>
      <trans-unit id="tl_module.url.1">
        <source>Please enter the URL (http://…) of the Flash movie.</source>
        <target>Wpisz kompletny URL łącznie z http://.</target>
      </trans-unit>
      <trans-unit id="tl_module.interactive.0">
        <source>Make interactive</source>
        <target>Interaktywny klip Flash</target>
      </trans-unit>
      <trans-unit id="tl_module.interactive.1">
        <source>Make the Flash movie interact with the browser (requires JavaScript).</source>
        <target>Wybierz tę opcję jeśli twój klip Flash wchodzi w interakcję z przeglądarką za pomocą JavaScript i funkcji Flash &lt;em&gt;fscommand()&lt;/em&gt;.</target>
      </trans-unit>
      <trans-unit id="tl_module.flashID.0">
        <source>Flash movie ID</source>
        <target>ID klipu Flash</target>
      </trans-unit>
      <trans-unit id="tl_module.flashID.1">
        <source>Please enter a unique Flash movie ID.</source>
        <target>Wprowadź unikalne ID dla klipu Flash.</target>
      </trans-unit>
      <trans-unit id="tl_module.flashJS.0">
        <source>JavaScript _DoFSCommand(command, args) {</source>
        <target>JavaScript _DoFSCommand(command, args)</target>
      </trans-unit>
      <trans-unit id="tl_module.flashJS.1">
        <source>Please enter the JavaScript code.</source>
        <target>Wprowadź zawartość funkcji JavaScript &lt;em&gt;_DoFSCommand()&lt;/em&gt;. Zmienna zawiera komendę &lt;em&gt;command&lt;/em&gt;, oraz argument &lt;em&gt;args&lt;/em&gt;.</target>
      </trans-unit>
      <trans-unit id="tl_module.fullsize.0">
        <source>Full-size view/new window</source>
        <target>Pełen podgląd/nowe okno</target>
      </trans-unit>
      <trans-unit id="tl_module.fullsize.1">
        <source>Open the full-size image in a lightbox or the link in a new browser window.</source>
        <target>Otwórz pełen podgląd jako lightbox lub link do otwarcia w nowym oknie przeglądarki.</target>
      </trans-unit>
      <trans-unit id="tl_module.imgSize.0">
        <source>Image width and height</source>
        <target>Szerokość i wysokość obrazka</target>
      </trans-unit>
      <trans-unit id="tl_module.imgSize.1">
        <source>Here you can set the image dimensions and the resize mode.</source>
        <target>Jeśli wpiszesz tylko szerokość lub tylko wysokość, obrazek zostanie dopasowany do podanego wymiaru proporcjonalnie. Jeśli podasz oba wymiary, obrazek zostanie wykadrowany do podanych rozmiarów. Jeśli zostawisz oba pola puste, obrazek zostanie wyświetlony w oryginalnych wymiarach.</target>
      </trans-unit>
      <trans-unit id="tl_module.useCaption.0">
        <source>Show caption</source>
        <target>Użyj nazwy obrazka jako podpisu</target>
      </trans-unit>
      <trans-unit id="tl_module.useCaption.1">
        <source>Display the image name or caption below the image.</source>
        <target>Po wybraniu tej opcji, pod obrazkiem zostanie wyświetlona jego nazwa.</target>
      </trans-unit>
      <trans-unit id="tl_module.multiSRC.0">
        <source>Source files</source>
        <target>Pliki źródłowe</target>
      </trans-unit>
      <trans-unit id="tl_module.multiSRC.1">
        <source>Please select one or more files from the files directory.</source>
        <target>Wybierz pliki z katalogu lub katalogów.</target>
      </trans-unit>
      <trans-unit id="tl_module.orderSRC.0">
        <source>Sort order</source>
        <target>Kolejność sortowania</target>
      </trans-unit>
      <trans-unit id="tl_module.orderSRC.1">
        <source>The sort order of the items.</source>
        <target>Kolejność sortowania pozycji</target>
      </trans-unit>
      <trans-unit id="tl_module.html.0">
        <source>HTML code</source>
        <target>Kod HTML</target>
      </trans-unit>
      <trans-unit id="tl_module.html.1">
        <source>You can modify the list of allowed HTML tags in the back end settings.</source>
        <target>Wprowadź twój kod HTML.</target>
      </trans-unit>
      <trans-unit id="tl_module.rss_cache.0">
        <source>Cache timeout</source>
        <target>Limit pamięci podręcznej</target>
      </trans-unit>
      <trans-unit id="tl_module.rss_cache.1">
        <source>Here you can define how long the RSS feed is being cached.</source>
        <target>Tutaj możesz zdefiniować okres czasu przez jaki kanał RSS będzie przechowywany w pamięci podręcznej.</target>
      </trans-unit>
      <trans-unit id="tl_module.rss_feed.0">
        <source>Feed URLs</source>
        <target>Adres wiadomości RSS</target>
      </trans-unit>
      <trans-unit id="tl_module.rss_feed.1">
        <source>Please enter the URL of one or more RSS feeds.</source>
        <target>Podaj adres (URL) wiadomości RSS.</target>
      </trans-unit>
      <trans-unit id="tl_module.rss_template.0">
        <source>Feed template</source>
        <target>Szablon układu</target>
      </trans-unit>
      <trans-unit id="tl_module.rss_template.1">
        <source>Here you can select the feed template.</source>
        <target>Wybierz szablon układ graficznego. Własne szablony można zapisać do katalogu &lt;em&gt;templates&lt;/em&gt;. Pliki szablonów muszą zaczynać się &lt;em&gt;rss_&lt;/em&gt; a kończyć &lt;em&gt;.tpl&lt;/em&gt;.</target>
      </trans-unit>
      <trans-unit id="tl_module.numberOfItems.0">
        <source>Number of items</source>
        <target>Liczba rekordów</target>
      </trans-unit>
      <trans-unit id="tl_module.numberOfItems.1">
        <source>Here you can limit the number of items. Set to 0 to show all.</source>
        <target>Tutaj możesz ograniczyć liczbę wyświetlanych rekordów. Ustaw 0, aby wyświetlić wszystkie.</target>
      </trans-unit>
      <trans-unit id="tl_module.protected.0">
        <source>Protect module</source>
        <target>Moduł chroniony</target>
      </trans-unit>
      <trans-unit id="tl_module.protected.1">
        <source>Show the module to certain member groups only.</source>
        <target>Pokaż moduł tylko konkretnej grupie użytkowników.</target>
      </trans-unit>
      <trans-unit id="tl_module.groups.0">
        <source>Allowed member groups</source>
        <target>Dopuść grupy</target>
      </trans-unit>
      <trans-unit id="tl_module.groups.1">
        <source>These groups will be able to see the module.</source>
        <target>Tutaj możesz wybrać, które grupy użytkowników będą mogły zobaczyć ten moduł.</target>
      </trans-unit>
      <trans-unit id="tl_module.guests.0">
        <source>Show to guests only</source>
        <target>Pokaż tylko gościom</target>
      </trans-unit>
      <trans-unit id="tl_module.guests.1">
        <source>Hide the module if a member is logged in.</source>
        <target>Ukryj ten moduł jeśli użytkownik jest zalogowany.</target>
      </trans-unit>
      <trans-unit id="tl_module.cssID.0">
        <source>CSS ID/class</source>
        <target>ID w pliku CSS</target>
      </trans-unit>
      <trans-unit id="tl_module.cssID.1">
        <source>Here you can set an ID and one or more classes.</source>
        <target>Jeśli potrzebujesz osobnej definicji do formatowania tego modułu w stylach CSS, możesz tu wprowadzić ID. To ID będzie przypisane do tego modułu i można je modyfikować w arkuszu CSS.</target>
      </trans-unit>
      <trans-unit id="tl_module.space.0">
        <source>Space in front and after</source>
        <target>Odstęp przed i po</target>
      </trans-unit>
      <trans-unit id="tl_module.space.1">
        <source>Here you can enter the spacing in front of and after the module in pixel. You should try to avoid inline styles and define the spacing in a style sheet, though.</source>
        <target>Wprowadź odstęp w pikselach przed i po module.</target>
      </trans-unit>
      <trans-unit id="tl_module.disableCaptcha.0">
        <source>Disable the security question</source>
        <target>Wyłącz pytanie kontrolne</target>
      </trans-unit>
      <trans-unit id="tl_module.disableCaptcha.1">
        <source>Here you can disable the security question (not recommended).</source>
        <target>Tu możesz wyłączyć pytanie kontrolne (nie zalecane).</target>
      </trans-unit>
      <trans-unit id="tl_module.reg_groups.0">
        <source>Member groups</source>
        <target>Grupy użytkowników</target>
      </trans-unit>
      <trans-unit id="tl_module.reg_groups.1">
        <source>Here you can assign the user to one or more groups.</source>
        <target>Dodaj użytkownika do jednej lub wielu grup.</target>
      </trans-unit>
      <trans-unit id="tl_module.reg_allowLogin.0">
        <source>Allow login</source>
        <target>Zezwól na logowanie</target>
      </trans-unit>
      <trans-unit id="tl_module.reg_allowLogin.1">
        <source>Allow the new user to log into the front end.</source>
        <target>Wybierz ta opcje aby użytkownik mógł się zalogować przy pomocy nazwy użytkownika i hasła.</target>
      </trans-unit>
      <trans-unit id="tl_module.reg_skipName.0">
        <source>Skip username</source>
        <target>Pomiń nazwę użytkownika</target>
      </trans-unit>
      <trans-unit id="tl_module.reg_skipName.1">
        <source>Do not require the username to request a new password.</source>
        <target>Nie wymagaj nazwy użytkownika podczas zgłoszenia o nowe hasło.</target>
      </trans-unit>
      <trans-unit id="tl_module.reg_close.0">
        <source>Mode</source>
        <target>Tryb</target>
      </trans-unit>
      <trans-unit id="tl_module.reg_close.1">
        <source>Here you can define how to handle the deletion.</source>
        <target>Tutaj możesz określić, jak poradzić sobie z usunięciem.</target>
      </trans-unit>
      <trans-unit id="tl_module.reg_assignDir.0">
        <source>Create a home directory</source>
        <target>Załóż katalog użytkownika</target>
      </trans-unit>
      <trans-unit id="tl_module.reg_assignDir.1">
        <source>Create a home directory from the registered username.</source>
        <target>Wybierz tę opcję aby automatycznie założyć katalog użytkownika.</target>
      </trans-unit>
      <trans-unit id="tl_module.reg_homeDir.0">
        <source>Home directory path</source>
        <target>Foldery użytkowników</target>
      </trans-unit>
      <trans-unit id="tl_module.reg_homeDir.1">
        <source>Please select the parent folder from the files directory.</source>
        <target>Wybierz folder, w którym zostaną utworzone katalogi użytkowników.</target>
      </trans-unit>
      <trans-unit id="tl_module.reg_activate.0">
        <source>Send activation e-mail</source>
        <target>Aktywacja poprzez e-mail</target>
      </trans-unit>
      <trans-unit id="tl_module.reg_activate.1">
        <source>Send an activation e-mail to the registered e-mail address.</source>
        <target>Wybierz tę opcję aby wysłać do rejestrującego się użytkownika e-maila z aktywacją konta.</target>
      </trans-unit>
      <trans-unit id="tl_module.reg_jumpTo.0">
        <source>Confirmation page</source>
        <target>Przekierowanie po aktywacji</target>
      </trans-unit>
      <trans-unit id="tl_module.reg_jumpTo.1">
        <source>Please choose the page to which users will be redirected after the request has been completed.</source>
        <target>Wybierz stronę, na którą zostanie przekierowany użytkownik po aktywacji konta.</target>
      </trans-unit>
      <trans-unit id="tl_module.reg_text.0">
        <source>Activation message</source>
        <target>E-mail aktywacyjny</target>
      </trans-unit>
      <trans-unit id="tl_module.reg_text.1">
        <source>You can use the wildcards &lt;em&gt;##domain##&lt;/em&gt; (domain name), &lt;em&gt;##link##&lt;/em&gt; (activation link) and any input field (e.g. &lt;em&gt;##lastname##&lt;/em&gt;).</source>
        <target>Podaj tekst e-maila aktywującego. Dozwolone są także pola formularza, który wypełnił użytkownik (np. &lt;em&gt;##lastname##&lt;/em&gt;) jak również &lt;em&gt;##domain##&lt;/em&gt; (aktualna domena) oraz &lt;em&gt;##link##&lt;/em&gt; (link aktywacyjny).</target>
      </trans-unit>
      <trans-unit id="tl_module.reg_password.0">
        <source>Password message</source>
        <target>Email potwierdzajacy</target>
      </trans-unit>
      <trans-unit id="tl_module.reg_password.1">
        <source>You can use the wildcards &lt;em&gt;##domain##&lt;/em&gt; (domain name), &lt;em&gt;##link##&lt;/em&gt; (activation link) and any user property (e.g. &lt;em&gt;##lastname##&lt;/em&gt;).</source>
        <target>Podaj tekst maila potwierdzającego. Dozwolone są także informacje o użytkowniku (np. &lt;em&gt;##lastname##&lt;/em&gt;) jak również &lt;em&gt;##domain##&lt;/em&gt; (aktualna domena) oraz &lt;em&gt;##link##&lt;/em&gt; (link aktywacyjny).</target>
      </trans-unit>
      <trans-unit id="tl_module.title_legend">
        <source>Title and type</source>
        <target>Tytuł i typ modułu</target>
      </trans-unit>
      <trans-unit id="tl_module.nav_legend">
        <source>Navigation settings</source>
        <target>Ustawienia nawigacji</target>
      </trans-unit>
      <trans-unit id="tl_module.reference_legend">
        <source>Reference page</source>
        <target>Strona odsyłająca</target>
      </trans-unit>
      <trans-unit id="tl_module.redirect_legend">
        <source>Redirect settings</source>
        <target>Ustawienia przekierowania</target>
      </trans-unit>
      <trans-unit id="tl_module.template_legend">
        <source>Template settings</source>
        <target>Ustawienia szablonów</target>
      </trans-unit>
      <trans-unit id="tl_module.image_legend">
        <source>Image settings</source>
        <target>Obrazek</target>
      </trans-unit>
      <trans-unit id="tl_module.config_legend">
        <source>Module configuration</source>
        <target>Konfiguracja modułu</target>
      </trans-unit>
      <trans-unit id="tl_module.include_legend">
        <source>Include settings</source>
        <target>Ustawienia załączania</target>
      </trans-unit>
      <trans-unit id="tl_module.source_legend">
        <source>Files and folders</source>
        <target>Pliki i foldery</target>
      </trans-unit>
      <trans-unit id="tl_module.interact_legend">
        <source>Interactive Flash movie</source>
        <target>Interaktywny plik Flash</target>
      </trans-unit>
      <trans-unit id="tl_module.html_legend">
        <source>Text/HTML</source>
        <target>Tekst/HTML</target>
      </trans-unit>
      <trans-unit id="tl_module.protected_legend">
        <source>Access protection</source>
        <target>Ochrona dostępu</target>
      </trans-unit>
      <trans-unit id="tl_module.expert_legend">
        <source>Expert settings</source>
        <target>Ustawienia zaawansowane</target>
      </trans-unit>
      <trans-unit id="tl_module.email_legend">
        <source>E-mail settings</source>
        <target>Ustawienia e-maila</target>
      </trans-unit>
      <trans-unit id="tl_module.account_legend">
        <source>Account settings</source>
        <target>Ustawienia konta</target>
      </trans-unit>
      <trans-unit id="tl_module.emailText.0">
        <source>Your registration on %s</source>
        <target>Twoja rejestarcja w %s</target>
      </trans-unit>
      <trans-unit id="tl_module.emailText.1">
        <source>Thank you for your registration on ##domain##.

Please click ##link## to complete your registration and to activate your account. If you did not request an account, please ignore this e-mail.
</source>
        <target>Dziękujemy za rejestrację w serwisie ##domain##. Kliknij na ten link: ##link## aby dokończyć procedurę rejestracji i aktywować swoje konto. Jeśli nie zakładałeś konta w naszym serwisie, prosimy o zignorowanie tego maila.</target>
      </trans-unit>
      <trans-unit id="tl_module.passwordText.0">
        <source>Your password request on %s</source>
        <target>Nowe hasło w %s</target>
      </trans-unit>
      <trans-unit id="tl_module.passwordText.1">
        <source>You have requested a new password for ##domain##.

Please click ##link## to set the new password. If you did not request this e-mail, please contact the website administrator.
</source>
        <target>Zgłaszałeś prośbę o nowe hasło do serwisu ##domain##. Kliknij ten link: ##link## i wpisz nowe hasło. Jeśli nie wysyłałeś takiej prośby, prosimy skontaktować sie z administratorem serwisu.</target>
      </trans-unit>
      <trans-unit id="tl_module.header">
        <source>Header</source>
        <target>Nagłówek</target>
      </trans-unit>
      <trans-unit id="tl_module.left">
        <source>Left column</source>
        <target>Lewa kolumna</target>
      </trans-unit>
      <trans-unit id="tl_module.main">
        <source>Main column</source>
        <target>Główna kolumna</target>
      </trans-unit>
      <trans-unit id="tl_module.right">
        <source>Right column</source>
        <target>Prawa kolumna</target>
      </trans-unit>
      <trans-unit id="tl_module.footer">
        <source>Footer</source>
        <target>Stopka</target>
      </trans-unit>
      <trans-unit id="tl_module.internal">
        <source>Internal file</source>
        <target>wewnętrzny plik</target>
      </trans-unit>
      <trans-unit id="tl_module.external">
        <source>External URL</source>
        <target>zewnętrzny URL</target>
      </trans-unit>
      <trans-unit id="tl_module.close_deactivate">
        <source>Deactivate account</source>
        <target>Deaktywuj konto</target>
      </trans-unit>
      <trans-unit id="tl_module.close_delete">
        <source>Irrevocably delete account</source>
        <target>Nieodwracalne usunięcie konta</target>
      </trans-unit>
      <trans-unit id="tl_module.new.0">
        <source>Add module</source>
        <target>Dodaj moduł</target>
      </trans-unit>
      <trans-unit id="tl_module.new.1">
        <source>Add a module</source>
        <target>Dodaj nowy moduł</target>
      </trans-unit>
      <trans-unit id="tl_module.show.0">
        <source>Module details</source>
        <target>Szczegóły modułu</target>
      </trans-unit>
      <trans-unit id="tl_module.show.1">
        <source>Show the details of module ID %s</source>
        <target>Pokaż szczegóły modułu ID %s</target>
      </trans-unit>
      <trans-unit id="tl_module.edit.0">
        <source>Edit module</source>
        <target>Edytuj moduł</target>
      </trans-unit>
      <trans-unit id="tl_module.edit.1">
        <source>Edit module ID %s</source>
        <target>Edytuj moduł ID %s</target>
      </trans-unit>
      <trans-unit id="tl_module.cut.0">
        <source>Move module</source>
        <target>Przenieś moduł</target>
      </trans-unit>
      <trans-unit id="tl_module.cut.1">
        <source>Move module ID %s</source>
        <target>Przenieś moduł ID %s</target>
      </trans-unit>
      <trans-unit id="tl_module.copy.0">
        <source>Duplicate module</source>
        <target>Duplikuj moduł</target>
      </trans-unit>
      <trans-unit id="tl_module.copy.1">
        <source>Duplicate module ID %s</source>
        <target>Duplikuj moduł ID %s</target>
      </trans-unit>
      <trans-unit id="tl_module.delete.0">
        <source>Delete module</source>
        <target>Skasuj moduł</target>
      </trans-unit>
      <trans-unit id="tl_module.delete.1">
        <source>Delete module ID %s</source>
        <target>Skasuj moduł ID %s</target>
      </trans-unit>
      <trans-unit id="tl_module.editheader.0">
        <source>Edit theme</source>
        <target>Edytuj motyw</target>
      </trans-unit>
      <trans-unit id="tl_module.editheader.1">
        <source>Edit the theme settings</source>
        <target>Edytuj ustawienia motywu</target>
      </trans-unit>
      <trans-unit id="tl_module.pasteafter.0">
        <source>Paste here</source>
        <target>Wklej tutaj</target>
      </trans-unit>
      <trans-unit id="tl_module.pasteafter.1">
        <source>Paste after module ID %s</source>
        <target>Wklej po module ID %s</target>
      </trans-unit>
    </body>
  </file>
</xliff><|MERGE_RESOLUTION|>--- conflicted
+++ resolved
@@ -83,17 +83,11 @@
       </trans-unit>
       <trans-unit id="tl_module.customTpl.0">
         <source>Custom module template</source>
-<<<<<<< HEAD
-      </trans-unit>
-      <trans-unit id="tl_module.customTpl.1">
-        <source>Here you can overwrite the default module template.</source>
-=======
         <target>Własny szablon modułu</target>
       </trans-unit>
       <trans-unit id="tl_module.customTpl.1">
         <source>Here you can overwrite the default module template.</source>
         <target>Tutaj możesz wybrać własny szablon modułu.</target>
->>>>>>> 8fc57e1f
       </trans-unit>
       <trans-unit id="tl_module.pages.0">
         <source>Pages</source>
