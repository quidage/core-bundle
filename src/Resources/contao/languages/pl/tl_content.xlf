--- conflicted
+++ resolved
@@ -379,17 +379,11 @@
       </trans-unit>
       <trans-unit id="tl_content.customTpl.0">
         <source>Custom element template</source>
-<<<<<<< HEAD
-      </trans-unit>
-      <trans-unit id="tl_content.customTpl.1">
-        <source>Here you can overwrite the default element template.</source>
-=======
         <target>Własny szablon elementu</target>
       </trans-unit>
       <trans-unit id="tl_content.customTpl.1">
         <source>Here you can overwrite the default element template.</source>
         <target>Tutaj możesz wybrać własny szablon elementu.</target>
->>>>>>> 9abeed82
       </trans-unit>
       <trans-unit id="tl_content.playerSRC.0">
         <source>Video/audio files</source>
