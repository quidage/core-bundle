--- conflicted
+++ resolved
@@ -278,11 +278,7 @@
         <source>Title tag</source>
       </trans-unit>
       <trans-unit id="tl_layout.titleTag.1">
-<<<<<<< HEAD
-        <source>Here you can overwrite the title tag (defaults to &lt;em&gt;{{page::pageTitle}} - {{page::mainTitle}}&lt;/em&gt;).</source>
-=======
         <source>Here you can overwrite the title tag (defaults to &lt;em&gt;{{page::pageTitle}} - {{page::rootTitle}}&lt;/em&gt;).</source>
->>>>>>> 8fc57e1f
       </trans-unit>
       <trans-unit id="tl_layout.onload.0">
         <source>Body onload</source>
