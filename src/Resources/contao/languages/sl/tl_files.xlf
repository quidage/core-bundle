<?xml version="1.0" ?><xliff version="1.1">
  <file datatype="php" original="system/modules/core/languages/en/tl_files.php" source-language="en">
    <body>
      <trans-unit id="tl_files.name.0">
        <source>Name</source>
        <target>Ime</target>
      </trans-unit>
      <trans-unit id="tl_files.name.1">
        <source>Contao automatically adds the file extension.</source>
        <target>Vnesite ime mape ali datoteke (brez končnice).</target>
      </trans-unit>
      <trans-unit id="tl_files.protected.0">
        <source>Protected</source>
        <target>Zaščiteno</target>
      </trans-unit>
      <trans-unit id="tl_files.protected.1">
        <source>Prevent accessing the folder via HTTP. The files can still be made available e.g. with the downloads element.</source>
      </trans-unit>
      <trans-unit id="tl_files.meta.0">
        <source>Meta information</source>
        <target>Meta informacije</target>
      </trans-unit>
      <trans-unit id="tl_files.meta.1">
        <source>Here you can enter the file meta information.</source>
        <target>Tu vnesite meta informacije za datoteko.</target>
      </trans-unit>
      <trans-unit id="tl_files.htaccessInfo">
        <source>Folder protection is accomplished by adding a .htaccess file which denies access to the folder. It seems that you are not using an Apache server, therefore the feature might not work at all or require to adjust your server configuration. Please double-check before uploading any non-public resources!</source>
      </trans-unit>
      <trans-unit id="tl_files.fileupload.0">
        <source>File upload</source>
        <target>Prenesi datoteko</target>
      </trans-unit>
      <trans-unit id="tl_files.fileupload.1">
        <source>Browse your local computer and select the files you want to upload to the server.</source>
        <target>Preišči računalnik in izberite eno ali več datotek za prenos na strežnik.</target>
      </trans-unit>
      <trans-unit id="tl_files.editor.0">
        <source>Source editor</source>
        <target>Urejevalnik izvora</target>
      </trans-unit>
      <trans-unit id="tl_files.editor.1">
        <source>Here you can edit the file source (press F11 to toggle full screen mode).</source>
      </trans-unit>
      <trans-unit id="tl_files.upload">
        <source>Upload files</source>
        <target>Prenesi datoteke</target>
      </trans-unit>
      <trans-unit id="tl_files.uploadNback">
        <source>Upload files and go back</source>
        <target>Prenesi datoteke in pojdi nazaj</target>
      </trans-unit>
      <trans-unit id="tl_files.editFF">
        <source>Edit a file or folder</source>
        <target>Uredi datoteko ali mapo</target>
      </trans-unit>
      <trans-unit id="tl_files.uploadFF">
        <source>Upload files to folder &quot;%s&quot;</source>
        <target>Prenesi datoeko v mapo &quot;%s&quot;</target>
      </trans-unit>
      <trans-unit id="tl_files.editFile">
        <source>Edit file &quot;%s&quot;</source>
        <target>Uredi datoteko &quot;%s&quot;</target>
      </trans-unit>
      <trans-unit id="tl_files.browseFiles">
        <source>Browse files</source>
        <target>Brskaj datoteke</target>
      </trans-unit>
      <trans-unit id="tl_files.clearList">
        <source>Clear list</source>
        <target>Izprazni seznam</target>
      </trans-unit>
      <trans-unit id="tl_files.startUpload">
        <source>Start upload</source>
        <target>Prični z nalaganjem</target>
      </trans-unit>
      <trans-unit id="tl_files.dropzone">
        <source>Click or drop files here to upload</source>
<<<<<<< HEAD
      </trans-unit>
      <trans-unit id="tl_files.fileLocation">
        <source>File location: %s</source>
=======
        <target>Dokumente naložite tako, da jih povlečete sem ali pa pritisnete ta gumb.</target>
      </trans-unit>
      <trans-unit id="tl_files.fileLocation">
        <source>File location: %s</source>
        <target>Lokacija datoteke: %s</target>
>>>>>>> 8fc57e1f
      </trans-unit>
      <trans-unit id="tl_files.syncAdded">
        <source>Added the file or folder &quot;%s&quot;</source>
        <target>Dodana datoteka ali mapa &quot;%s&quot;</target>
      </trans-unit>
      <trans-unit id="tl_files.syncChanged">
        <source>Updated the hash of the file or folder &quot;%s&quot;</source>
      </trans-unit>
      <trans-unit id="tl_files.syncUnchanged">
        <source>Found the file or folder &quot;%s&quot;</source>
        <target>Najdena datoteka ali mapa &quot;%s&quot;</target>
      </trans-unit>
      <trans-unit id="tl_files.syncMoved">
        <source>Found the file or folder &quot;%s&quot; at &quot;%s&quot;</source>
        <target>Najdena datoteka ali mapa &quot;%s&quot; v &quot;%s&quot;</target>
      </trans-unit>
      <trans-unit id="tl_files.syncDeleted">
        <source>Removed the file or folder &quot;%s&quot;</source>
        <target>Datoteka ali mapa &quot;%s&quot; odstranjena</target>
      </trans-unit>
      <trans-unit id="tl_files.syncComplete">
        <source>The synchronization has been completed</source>
        <target>Sinhronizacija je bila zaključena</target>
      </trans-unit>
      <trans-unit id="tl_files.syncResult">
        <source>&lt;strong&gt;Result:&lt;/strong&gt; %s added | %s modified | %s unchanged | %s moved | %s deleted</source>
      </trans-unit>
      <trans-unit id="tl_files.syncShowUnchanged">
        <source>Show unchanged</source>
        <target>Prikaži nespremenjene</target>
      </trans-unit>
      <trans-unit id="tl_files.new.0">
        <source>New folder</source>
        <target>Nova mapa</target>
      </trans-unit>
      <trans-unit id="tl_files.new.1">
        <source>Create a new folder</source>
        <target>Ustvari novo mapo</target>
      </trans-unit>
      <trans-unit id="tl_files.cut.0">
        <source>Move file or folder</source>
        <target>Premakni datoteko ali mapo</target>
      </trans-unit>
      <trans-unit id="tl_files.cut.1">
        <source>Move file or folder &quot;%s&quot;</source>
        <target>Premakni datoteko ali mapo &quot;%s&quot;</target>
      </trans-unit>
      <trans-unit id="tl_files.copy.0">
        <source>Duplicate file or folder</source>
        <target>Kopiraj datoteko ali mapo</target>
      </trans-unit>
      <trans-unit id="tl_files.copy.1">
        <source>Duplicate file or folder &quot;%s&quot;</source>
        <target>Kopiraj datoteko ali mapo &quot;%s&quot;</target>
      </trans-unit>
      <trans-unit id="tl_files.edit.0">
        <source>Edit file or folder</source>
        <target>Uredi datoteko ali mapo</target>
      </trans-unit>
      <trans-unit id="tl_files.edit.1">
        <source>Edit file or folder &quot;%s&quot;</source>
        <target>Uredi datoteko ali mapo &quot;%s&quot;</target>
      </trans-unit>
      <trans-unit id="tl_files.delete.0">
        <source>Delete file or folder</source>
        <target>Izbriši datoteko ali mapo</target>
      </trans-unit>
      <trans-unit id="tl_files.delete.1">
        <source>Delete file or folder &quot;%s&quot;</source>
        <target>Izbriši datoteko ali mapo &quot;%s&quot;</target>
      </trans-unit>
      <trans-unit id="tl_files.show.0">
        <source>File or folder details</source>
        <target>Podatki o datoteki ali mapi</target>
      </trans-unit>
      <trans-unit id="tl_files.show.1">
        <source>Show the details of file or folder &quot;%s&quot;</source>
        <target>Prikaži podatke o datoteki ali mapi &quot;%s&quot;</target>
      </trans-unit>
      <trans-unit id="tl_files.source.0">
        <source>Edit file</source>
        <target>Uredi vir</target>
      </trans-unit>
      <trans-unit id="tl_files.source.1">
        <source>Edit file &quot;%s&quot;</source>
        <target>Uredi vir datoteke &quot;%s&quot;</target>
      </trans-unit>
      <trans-unit id="tl_files.protect.0">
        <source>Protect folder</source>
        <target>Zaščiti mapo</target>
      </trans-unit>
      <trans-unit id="tl_files.protect.1">
        <source>Protect folder &quot;%s&quot;</source>
        <target>Zaščiti mapo &quot;%s&quot;</target>
      </trans-unit>
      <trans-unit id="tl_files.unlock.0">
        <source>Remove protection</source>
        <target>Odstrani zaščito</target>
      </trans-unit>
      <trans-unit id="tl_files.unlock.1">
        <source>Unprotect folder &quot;%s&quot;</source>
        <target>Odstrani zaščito na mapi &quot;%s&quot;</target>
      </trans-unit>
      <trans-unit id="tl_files.move.0">
        <source>File upload</source>
        <target>Prenesi datoteko</target>
      </trans-unit>
      <trans-unit id="tl_files.move.1">
        <source>Upload files to the server</source>
        <target>Prenesi eno ali več datotek</target>
      </trans-unit>
      <trans-unit id="tl_files.pasteinto.0">
        <source>Paste into</source>
        <target>Prilepi v</target>
      </trans-unit>
      <trans-unit id="tl_files.pasteinto.1">
        <source>Paste into this folder</source>
        <target>Prilepi v to mapo</target>
      </trans-unit>
      <trans-unit id="tl_files.sync.0">
        <source>Synchronize</source>
        <target>Sinhroniziraj</target>
      </trans-unit>
      <trans-unit id="tl_files.sync.1">
        <source>Synchronize the file system and the database</source>
        <target>Sinhroniziraj datotečni sistem in podatkovno bazo</target>
      </trans-unit>
    </body>
  </file>
</xliff><|MERGE_RESOLUTION|>--- conflicted
+++ resolved
@@ -76,17 +76,11 @@
       </trans-unit>
       <trans-unit id="tl_files.dropzone">
         <source>Click or drop files here to upload</source>
-<<<<<<< HEAD
-      </trans-unit>
-      <trans-unit id="tl_files.fileLocation">
-        <source>File location: %s</source>
-=======
         <target>Dokumente naložite tako, da jih povlečete sem ali pa pritisnete ta gumb.</target>
       </trans-unit>
       <trans-unit id="tl_files.fileLocation">
         <source>File location: %s</source>
         <target>Lokacija datoteke: %s</target>
->>>>>>> 8fc57e1f
       </trans-unit>
       <trans-unit id="tl_files.syncAdded">
         <source>Added the file or folder &quot;%s&quot;</source>
