<?xml version="1.0" ?><xliff version="1.1">
  <file datatype="php" original="system/modules/core/languages/en/tl_files.php" source-language="en">
    <body>
      <trans-unit id="tl_files.name.0">
        <source>Name</source>
        <target>Név</target>
      </trans-unit>
      <trans-unit id="tl_files.name.1">
        <source>Contao automatically adds the file extension.</source>
        <target>A Contao automatikusan hozzáfűzi a fájl kiterjesztést.</target>
      </trans-unit>
      <trans-unit id="tl_files.protected.0">
        <source>Protected</source>
        <target>Védett</target>
      </trans-unit>
      <trans-unit id="tl_files.protected.1">
        <source>Prevent accessing the folder via HTTP. The files can still be made available e.g. with the downloads element.</source>
        <target>A mappa HTTP-n keresztüli hozzáférhetőségének megakadályozása. A fájlokat a továbbiakban elérhetővé kell tenni, pl. letölthető elemként.</target>
      </trans-unit>
      <trans-unit id="tl_files.meta.0">
        <source>Meta information</source>
        <target>Meta információ</target>
      </trans-unit>
      <trans-unit id="tl_files.meta.1">
        <source>Here you can enter the file meta information.</source>
        <target>Megadhatóak a fájl meta információi.</target>
      </trans-unit>
      <trans-unit id="tl_files.htaccessInfo">
        <source>Folder protection is accomplished by adding a .htaccess file which denies access to the folder. It seems that you are not using an Apache server, therefore the feature might not work at all or require to adjust your server configuration. Please double-check before uploading any non-public resources!</source>
        <target>Könyvtár védelmének megvalósítása .htaccess fájl hozzáadásával, amely megtagadja a hozzáférést a mappához. Amennyiben nem Apache szervert használ, előfordulhat, hogy ez a módszer esetleg nem működik, vagy a szerver beállításainak módosítása szükséges. Kérjük duplán ellenőrizze, mielőtt feltölti a nem publikus anyagait!</target>
      </trans-unit>
      <trans-unit id="tl_files.fileupload.0">
        <source>File upload</source>
        <target>Fájl feltöltés</target>
      </trans-unit>
      <trans-unit id="tl_files.fileupload.1">
        <source>Browse your local computer and select the files you want to upload to the server.</source>
        <target>Tallózzon a gépén és válassza ki a fájlokat amiket fel akar tölteni.</target>
      </trans-unit>
      <trans-unit id="tl_files.editor.0">
        <source>Source editor</source>
        <target>Forrás szerkesztő</target>
      </trans-unit>
      <trans-unit id="tl_files.editor.1">
        <source>Here you can edit the file source (press F11 to toggle full screen mode).</source>
        <target>Itt lehet szerkeszteni a forrás fájlt (az F11 gombbal teljes képernyős módba válthat).</target>
      </trans-unit>
      <trans-unit id="tl_files.upload">
        <source>Upload files</source>
        <target>Fájlok feltöltése</target>
      </trans-unit>
      <trans-unit id="tl_files.uploadNback">
        <source>Upload files and go back</source>
        <target>Fájlok feltöltése és visszalépés</target>
      </trans-unit>
      <trans-unit id="tl_files.editFF">
        <source>Edit a file or folder</source>
        <target>Fájl vagy mappa szerkesztése</target>
      </trans-unit>
      <trans-unit id="tl_files.uploadFF">
        <source>Upload files to folder &quot;%s&quot;</source>
        <target>Fájlok feltöltése a &quot;%s&quot; mappába</target>
      </trans-unit>
      <trans-unit id="tl_files.editFile">
        <source>Edit file &quot;%s&quot;</source>
        <target>&quot;%s&quot; fájl szerkesztése</target>
      </trans-unit>
      <trans-unit id="tl_files.browseFiles">
        <source>Browse files</source>
        <target>Fájlok tallózása</target>
      </trans-unit>
      <trans-unit id="tl_files.clearList">
        <source>Clear list</source>
        <target>Lista törlése</target>
      </trans-unit>
      <trans-unit id="tl_files.startUpload">
        <source>Start upload</source>
        <target>Feltöltés indítása</target>
      </trans-unit>
      <trans-unit id="tl_files.dropzone">
        <source>Click or drop files here to upload</source>
<<<<<<< HEAD
      </trans-unit>
      <trans-unit id="tl_files.fileLocation">
        <source>File location: %s</source>
=======
        <target>Kattints vagy ejtsd ide a fájlt a feltöltéshez</target>
      </trans-unit>
      <trans-unit id="tl_files.fileLocation">
        <source>File location: %s</source>
        <target>Fájl helye: %s</target>
>>>>>>> 9abeed82
      </trans-unit>
      <trans-unit id="tl_files.syncAdded">
        <source>Added the file or folder &quot;%s&quot;</source>
        <target>&quot;%s&quot; fájl vagy mappa hozzáadása</target>
      </trans-unit>
      <trans-unit id="tl_files.syncChanged">
        <source>Updated the hash of the file or folder &quot;%s&quot;</source>
        <target>Frissült a &quot;%s&quot; fájl vagy könyvtár hash információja</target>
      </trans-unit>
      <trans-unit id="tl_files.syncUnchanged">
        <source>Found the file or folder &quot;%s&quot;</source>
        <target>&quot;%s&quot; fájl vagy könyvtár megtalálva</target>
      </trans-unit>
      <trans-unit id="tl_files.syncMoved">
        <source>Found the file or folder &quot;%s&quot; at &quot;%s&quot;</source>
        <target>A &quot;%s&quot; fájl vagy mappa megtalálva itt: &quot;%s&quot;</target>
      </trans-unit>
      <trans-unit id="tl_files.syncDeleted">
        <source>Removed the file or folder &quot;%s&quot;</source>
        <target>&quot;%s&quot; fájl vagy könyvtár törölve</target>
      </trans-unit>
      <trans-unit id="tl_files.syncComplete">
        <source>The synchronization has been completed</source>
        <target>A szinkronizálás elkészült</target>
      </trans-unit>
      <trans-unit id="tl_files.syncResult">
        <source>&lt;strong&gt;Result:&lt;/strong&gt; %s added | %s modified | %s unchanged | %s moved | %s deleted</source>
        <target>&lt;strong&gt;Eredmény:&lt;/strong&gt; %s hozzáadva | %s módosítva | %s változatlan | %s áthelyezve | %s törölve</target>
      </trans-unit>
      <trans-unit id="tl_files.syncShowUnchanged">
        <source>Show unchanged</source>
        <target>Változatlanok mutatása</target>
      </trans-unit>
      <trans-unit id="tl_files.new.0">
        <source>New folder</source>
        <target>Új mappa</target>
      </trans-unit>
      <trans-unit id="tl_files.new.1">
        <source>Create a new folder</source>
        <target>Új mappa létrehozása</target>
      </trans-unit>
      <trans-unit id="tl_files.cut.0">
        <source>Move file or folder</source>
        <target>Fájl vagy mappa mozgatása</target>
      </trans-unit>
      <trans-unit id="tl_files.cut.1">
        <source>Move file or folder &quot;%s&quot;</source>
        <target>&quot;%s&quot; fájl vagy mappa mozgatása</target>
      </trans-unit>
      <trans-unit id="tl_files.copy.0">
        <source>Duplicate file or folder</source>
        <target>Fájl vagy mappa másolása</target>
      </trans-unit>
      <trans-unit id="tl_files.copy.1">
        <source>Duplicate file or folder &quot;%s&quot;</source>
        <target>&quot;%s&quot; fájl vagy mappa másolása</target>
      </trans-unit>
      <trans-unit id="tl_files.edit.0">
        <source>Edit file or folder</source>
        <target>Fájl vagy mappa szerkesztése</target>
      </trans-unit>
      <trans-unit id="tl_files.edit.1">
        <source>Edit file or folder &quot;%s&quot;</source>
        <target>&quot;%s&quot; fájl vagy mappa szerkesztése</target>
      </trans-unit>
      <trans-unit id="tl_files.delete.0">
        <source>Delete file or folder</source>
        <target>Fájl vagy mappa törlése</target>
      </trans-unit>
      <trans-unit id="tl_files.delete.1">
        <source>Delete file or folder &quot;%s&quot;</source>
        <target>&quot;%s&quot; fájl vagy mappa törlése</target>
      </trans-unit>
      <trans-unit id="tl_files.show.0">
        <source>File or folder details</source>
        <target>Fájl vagy mappa részletei</target>
      </trans-unit>
      <trans-unit id="tl_files.show.1">
        <source>Show the details of file or folder &quot;%s&quot;</source>
        <target>A &quot;%s&quot; fájl vagy mappa részletek megtekintése</target>
      </trans-unit>
      <trans-unit id="tl_files.source.0">
        <source>Edit file</source>
        <target>Fájl szerkesztése</target>
      </trans-unit>
      <trans-unit id="tl_files.source.1">
        <source>Edit file &quot;%s&quot;</source>
        <target>&quot;%s&quot; fájl szerkesztése</target>
      </trans-unit>
      <trans-unit id="tl_files.protect.0">
        <source>Protect folder</source>
        <target>Mappa védelem</target>
      </trans-unit>
      <trans-unit id="tl_files.protect.1">
        <source>Protect folder &quot;%s&quot;</source>
        <target>&quot;%s&quot; mappa védelme</target>
      </trans-unit>
      <trans-unit id="tl_files.unlock.0">
        <source>Remove protection</source>
        <target>Védelem eltávolítása</target>
      </trans-unit>
      <trans-unit id="tl_files.unlock.1">
        <source>Unprotect folder &quot;%s&quot;</source>
        <target>&quot;%s&quot; mappa védelem eltávolítása</target>
      </trans-unit>
      <trans-unit id="tl_files.move.0">
        <source>File upload</source>
        <target>Fájl feltöltése</target>
      </trans-unit>
      <trans-unit id="tl_files.move.1">
        <source>Upload files to the server</source>
        <target>Fájlok feltöltése a szerverre</target>
      </trans-unit>
      <trans-unit id="tl_files.pasteinto.0">
        <source>Paste into</source>
        <target>Beillesztés</target>
      </trans-unit>
      <trans-unit id="tl_files.pasteinto.1">
        <source>Paste into this folder</source>
        <target>Beillesztés ebbe a mappába</target>
      </trans-unit>
      <trans-unit id="tl_files.sync.0">
        <source>Synchronize</source>
        <target>Szinkronizálás</target>
      </trans-unit>
      <trans-unit id="tl_files.sync.1">
        <source>Synchronize the file system and the database</source>
        <target>Szinkronizálja a fájlrendszert és az adatbázist.</target>
      </trans-unit>
    </body>
  </file>
</xliff><|MERGE_RESOLUTION|>--- conflicted
+++ resolved
@@ -79,17 +79,11 @@
       </trans-unit>
       <trans-unit id="tl_files.dropzone">
         <source>Click or drop files here to upload</source>
-<<<<<<< HEAD
-      </trans-unit>
-      <trans-unit id="tl_files.fileLocation">
-        <source>File location: %s</source>
-=======
         <target>Kattints vagy ejtsd ide a fájlt a feltöltéshez</target>
       </trans-unit>
       <trans-unit id="tl_files.fileLocation">
         <source>File location: %s</source>
         <target>Fájl helye: %s</target>
->>>>>>> 9abeed82
       </trans-unit>
       <trans-unit id="tl_files.syncAdded">
         <source>Added the file or folder &quot;%s&quot;</source>
