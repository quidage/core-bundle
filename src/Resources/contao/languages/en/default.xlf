--- conflicted
+++ resolved
@@ -140,7 +140,9 @@
       <trans-unit id="ERR.aliasExists">
         <source>The alias "%s" already exists!</source>
       </trans-unit>
-<<<<<<< HEAD
+      <trans-unit id="ERR.aliasNumeric">
+        <source>Numeric aliases are not supported!</source>
+      </trans-unit>
       <trans-unit id="ERR.urlPrefixExists">
         <source>The URL prefix "%s" is already used by another root page with the same domain name!</source>
       </trans-unit>
@@ -152,10 +154,6 @@
       </trans-unit>
       <trans-unit id="ERR.pageUrlPrefix">
         <source>This URL prefix will lead to duplicate URLs (e.g. %s)!</source>
-=======
-      <trans-unit id="ERR.aliasNumeric">
-        <source>Numeric aliases are not supported!</source>
->>>>>>> fdb2a4dd
       </trans-unit>
       <trans-unit id="ERR.importFolder">
         <source>The folder "%s" cannot be imported!</source>
