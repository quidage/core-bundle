--- conflicted
+++ resolved
@@ -291,10 +291,7 @@
       </trans-unit>
       <trans-unit id="tl_member.su.1">
         <source>Preview the front end as member ID %s</source>
-<<<<<<< HEAD
-=======
         <target>Prohlédnout si náhled jako člen %s</target>
->>>>>>> 8fc57e1f
       </trans-unit>
     </body>
   </file>
