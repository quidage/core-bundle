--- conflicted
+++ resolved
@@ -39,11 +39,7 @@
       </trans-unit>
       <trans-unit id="tl_style_sheet.mediaQuery.1">
         <source>Here you can define the media type using a media query like &lt;em&gt;screen and (min-width: 800px)&lt;/em&gt;. The media types defined above will then be overwritten.</source>
-<<<<<<< HEAD
-        <target>Вы можете указать тип используемого Media query (Медиа-запроса) напр. &lt;em&gt;screen and (min-width: 800px)&lt;/em&gt;. Медиа типы определенные выше будут перезаписаны.</target>
-=======
         <target>Вы можете указать тип используемого Media query (Медиа-запроса) напр. &lt;em&gt;screen and (min-width: 800px)&lt;/em&gt;. Медиа-типы определенные выше будут перезаписаны.</target>
->>>>>>> 7489239e
       </trans-unit>
       <trans-unit id="tl_style_sheet.vars.0">
         <source>Global variables</source>
