--- conflicted
+++ resolved
@@ -1396,12 +1396,9 @@
       <trans-unit id="MSC.burgerTitle">
         <source>Toggle navigation</source>
         <target>تعویض ناوبری</target>
-<<<<<<< HEAD
-=======
       </trans-unit>
       <trans-unit id="MSC.learnMore">
         <source>Learn more on %s</source>
->>>>>>> 7489239e
       </trans-unit>
       <trans-unit id="MSC.user">
         <source>User</source>
