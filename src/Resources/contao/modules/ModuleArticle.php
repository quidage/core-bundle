<?php

/**
 * Contao Open Source CMS
 *
 * Copyright (c) 2005-2014 Leo Feyer
 *
 * @package Core
 * @link    https://contao.org
 * @license http://www.gnu.org/licenses/lgpl-3.0.html LGPL
 */


/**
 * Run in a custom namespace, so the class can be replaced
 */
namespace Contao;


/**
 * Class ModuleArticle
 *
 * Provides methodes to handle articles.
 * @copyright  Leo Feyer 2005-2014
 * @author     Leo Feyer <https://contao.org>
 * @package    Core
 */
class ModuleArticle extends \Module
{

	/**
	 * Template
	 * @var string
	 */
	protected $strTemplate = 'mod_article';

	/**
	 * No markup
	 * @var boolean
	 */
	protected $blnNoMarkup = false;


	/**
	 * Check whether the article is published
	 * @param boolean
	 * @return string
	 */
	public function generate($blnNoMarkup=false)
	{
		if (TL_MODE == 'FE' && !BE_USER_LOGGED_IN && (!$this->published || ($this->start != '' && $this->start > time()) || ($this->stop != '' && $this->stop < time())))
		{
			return '';
		}

		$this->type = 'article';
		$this->blnNoMarkup = $blnNoMarkup;

		return parent::generate();
	}


	/**
	 * Generate the module
	 */
	protected function compile()
	{
		global $objPage;

		if ($this->blnNoMarkup)
		{
			$this->Template = new \FrontendTemplate('mod_article_plain');
			$this->Template->setData($this->arrData);
		}

		$alias = $this->alias ?: 'article';

		if (in_array($alias, array('article', 'top', 'wrapper', 'header', 'container', 'left', 'main', 'right', 'footer')))
		{
			$alias .= '-' . $this->id;
		}

		$alias = standardize($alias);

		// Generate the cssID if it is not set
		if ($this->cssID[0] == '')
		{
			$this->cssID = array($alias, $this->cssID[1]);
		}

		$this->Template->column = $this->inColumn;

		// Add the modification date
		$this->Template->timestamp = $this->tstamp;
		$this->Template->date = \Date::parse($objPage->datimFormat, $this->tstamp);

		// Clean the RTE output
		if ($objPage->outputFormat == 'xhtml')
		{
			$this->teaser = \String::toXhtml($this->teaser);
		}
		else
		{
			$this->teaser = \String::toHtml5($this->teaser);
		}

		// Show the teaser only
		if ($this->multiMode && $this->showTeaser)
		{
			$this->Template = new \FrontendTemplate('mod_article_teaser');
			$this->Template->setData($this->arrData);

			$this->cssID = array($alias, '');
			$arrCss = deserialize($this->teaserCssID);

			// Override the CSS ID and class
			if (is_array($arrCss) && count($arrCss) == 2)
			{
				if ($arrCss[0] == '')
				{
					$arrCss[0] = $alias;
				}

				$this->cssID = $arrCss;
			}

<<<<<<< HEAD
			$article = (!\Config::get('disableAlias') && $this->alias != '') ? $this->alias : $this->id;
			$href = 'articles=' . (($this->inColumn != 'main') ? $this->inColumn . ':' : '') . $article;
=======
			$article = (!$GLOBALS['TL_CONFIG']['disableAlias'] && $this->alias != '') ? $this->alias : $this->id;
			$href = '/articles/' . (($this->inColumn != 'main') ? $this->inColumn . ':' : '') . $article;
>>>>>>> c9cc37b2

			$this->Template->headline = $this->headline;
			$this->Template->href = $this->generateFrontendUrl($objPage->row(), $href);
			$this->Template->teaser = $this->teaser;
			$this->Template->readMore = specialchars(sprintf($GLOBALS['TL_LANG']['MSC']['readMore'], $this->headline), true);
			$this->Template->more = $GLOBALS['TL_LANG']['MSC']['more'];

			return;
		}

		// Get section and article alias
		list($strSection, $strArticle) = explode(':', \Input::get('articles'));

		if ($strArticle === null)
		{
			$strArticle = $strSection;
		}

		// Overwrite the page title (see #2853 and #4955)
		if (!$this->blnNoMarkup && $strArticle != '' && ($strArticle == $this->id || $strArticle == $this->alias) && $this->title != '')
		{
			$objPage->pageTitle = strip_tags(strip_insert_tags($this->title));

			if ($this->teaser != '')
			{
				$objPage->description = $this->prepareMetaDescription($this->teaser);
			}
		}

		$this->Template->printable = false;
		$this->Template->backlink = false;

		// Back link
		if (!$this->multiMode && $strArticle != '' && ($strArticle == $this->id || $strArticle == $this->alias))
		{
			$this->Template->backlink = 'javascript:history.go(-1)'; // see #6955
			$this->Template->back = specialchars($GLOBALS['TL_LANG']['MSC']['goBack']);
		}

		$arrElements = array();
		$objCte = \ContentModel::findPublishedByPidAndTable($this->id, 'tl_article');

		if ($objCte !== null)
		{
			$intCount = 0;
			$intLast = $objCte->count() - 1;

			while ($objCte->next())
			{
				$arrCss = array();
				$objRow = $objCte->current();

				// Add the "first" and "last" classes (see #2583)
				if ($intCount == 0 || $intCount == $intLast)
				{
					if ($intCount == 0)
					{
						$arrCss[] = 'first';
					}

					if ($intCount == $intLast)
					{
						$arrCss[] = 'last';
					}
				}

				$objRow->classes = $arrCss;
				$arrElements[] = $this->getContentElement($objRow, $this->strColumn);
				++$intCount;
			}
		}

		$this->Template->teaser = $this->teaser;
		$this->Template->elements = $arrElements;

		if ($this->keywords != '')
		{
			$GLOBALS['TL_KEYWORDS'] .= (($GLOBALS['TL_KEYWORDS'] != '') ? ', ' : '') . $this->keywords;
		}

		// Backwards compatibility
		if ($this->printable == 1)
		{
			$this->Template->printable = true;
			$this->Template->pdfButton = true;
		}

		// New structure
		elseif ($this->printable != '')
		{
			$options = deserialize($this->printable);

			if (!empty($options) && is_array($options))
			{
				$this->Template->printable = true;
				$this->Template->printButton = in_array('print', $options);
				$this->Template->pdfButton = in_array('pdf', $options);
				$this->Template->facebookButton = in_array('facebook', $options);
				$this->Template->twitterButton = in_array('twitter', $options);
				$this->Template->gplusButton = in_array('gplus', $options);
			}
		}

		// Add syndication variables
		if ($this->Template->printable)
		{
			$request = \Environment::get('indexFreeRequest');

			$this->Template->print = '#';
			$this->Template->encUrl = rawurlencode(\Environment::get('base') . \Environment::get('request'));
			$this->Template->encTitle = rawurlencode($objPage->pageTitle);
			$this->Template->href = $request . ((strpos($request, '?') !== false) ? '&amp;' : '?') . 'pdf=' . $this->id;

			$this->Template->printTitle = specialchars($GLOBALS['TL_LANG']['MSC']['printPage']);
			$this->Template->pdfTitle = specialchars($GLOBALS['TL_LANG']['MSC']['printAsPdf']);
			$this->Template->facebookTitle = specialchars($GLOBALS['TL_LANG']['MSC']['facebookShare']);
			$this->Template->twitterTitle = specialchars($GLOBALS['TL_LANG']['MSC']['twitterShare']);
			$this->Template->gplusTitle = specialchars($GLOBALS['TL_LANG']['MSC']['gplusShare']);
		}
	}


	/**
	 * Print an article as PDF and stream it to the browser
	 */
	public function generatePdf()
	{
		$this->headline = $this->title;
		$this->printable = false;

		// Generate article
		$strArticle = $this->replaceInsertTags($this->generate(), false);
		$strArticle = html_entity_decode($strArticle, ENT_QUOTES, \Config::get('characterSet'));
		$strArticle = $this->convertRelativeUrls($strArticle, '', true);

		// Remove form elements and JavaScript links
		$arrSearch = array
		(
			'@<form.*</form>@Us',
			'@<a [^>]*href="[^"]*javascript:[^>]+>.*</a>@Us'
		);

		$strArticle = preg_replace($arrSearch, '', $strArticle);

		// HOOK: allow individual PDF routines
		if (isset($GLOBALS['TL_HOOKS']['printArticleAsPdf']) && is_array($GLOBALS['TL_HOOKS']['printArticleAsPdf']))
		{
			foreach ($GLOBALS['TL_HOOKS']['printArticleAsPdf'] as $callback)
			{
				$this->import($callback[0]);
				$this->$callback[0]->$callback[1]($strArticle, $this);
			}
		}

		// URL decode image paths (see #6411)
		$strArticle = preg_replace_callback('@(src="[^"]+")@', function($arg) {
			return rawurldecode($arg[0]);
		}, $strArticle);

		// Handle line breaks in preformatted text
		$strArticle = preg_replace_callback('@(<pre.*</pre>)@Us', function ($arg) {
			return str_replace("\n", '<br>', $arg[0]);
		}, $strArticle);

		// Default PDF export using TCPDF
		$arrSearch = array
		(
			'@<span style="text-decoration: ?underline;?">(.*)</span>@Us',
			'@(<img[^>]+>)@',
			'@(<div[^>]+block[^>]+>)@',
			'@[\n\r\t]+@',
			'@<br( /)?><div class="mod_article@',
			'@href="([^"]+)(pdf=[0-9]*(&|&amp;)?)([^"]*)"@'
		);

		$arrReplace = array
		(
			'<u>$1</u>',
			'<br>$1',
			'<br>$1',
			' ',
			'<div class="mod_article',
			'href="$1$4"'
		);

		$strArticle = preg_replace($arrSearch, $arrReplace, $strArticle);

		// TCPDF configuration
		$l['a_meta_dir'] = 'ltr';
		$l['a_meta_charset'] = \Config::get('characterSet');
		$l['a_meta_language'] = substr($GLOBALS['TL_LANGUAGE'], 0, 2);
		$l['w_page'] = 'page';

		// Include library
		require_once TL_ROOT . '/system/config/tcpdf.php';

		// Create new PDF document
		$pdf = new \TCPDF(PDF_PAGE_ORIENTATION, PDF_UNIT, PDF_PAGE_FORMAT, true);

		// Set document information
		$pdf->SetCreator(PDF_CREATOR);
		$pdf->SetAuthor(PDF_AUTHOR);
		$pdf->SetTitle($this->title);
		$pdf->SetSubject($this->title);
		$pdf->SetKeywords($this->keywords);

		// Prevent font subsetting (huge speed improvement)
		$pdf->setFontSubsetting(false);

		// Remove default header/footer
		$pdf->setPrintHeader(false);
		$pdf->setPrintFooter(false);

		// Set margins
		$pdf->SetMargins(PDF_MARGIN_LEFT, PDF_MARGIN_TOP, PDF_MARGIN_RIGHT);

		// Set auto page breaks
		$pdf->SetAutoPageBreak(true, PDF_MARGIN_BOTTOM);

		// Set image scale factor
		$pdf->setImageScale(PDF_IMAGE_SCALE_RATIO);

		// Set some language-dependent strings
		$pdf->setLanguageArray($l);

		// Initialize document and add a page
		$pdf->AddPage();

		// Set font
		$pdf->SetFont(PDF_FONT_NAME_MAIN, '', PDF_FONT_SIZE_MAIN);

		// Write the HTML content
		$pdf->writeHTML($strArticle, true, 0, true, 0);

		// Close and output PDF document
		$pdf->lastPage();
		$pdf->Output(standardize(ampersand($this->title, false)) . '.pdf', 'D');

		// Stop script execution
		exit;
	}
}<|MERGE_RESOLUTION|>--- conflicted
+++ resolved
@@ -124,13 +124,8 @@
 				$this->cssID = $arrCss;
 			}
 
-<<<<<<< HEAD
 			$article = (!\Config::get('disableAlias') && $this->alias != '') ? $this->alias : $this->id;
-			$href = 'articles=' . (($this->inColumn != 'main') ? $this->inColumn . ':' : '') . $article;
-=======
-			$article = (!$GLOBALS['TL_CONFIG']['disableAlias'] && $this->alias != '') ? $this->alias : $this->id;
 			$href = '/articles/' . (($this->inColumn != 'main') ? $this->inColumn . ':' : '') . $article;
->>>>>>> c9cc37b2
 
 			$this->Template->headline = $this->headline;
 			$this->Template->href = $this->generateFrontendUrl($objPage->row(), $href);
