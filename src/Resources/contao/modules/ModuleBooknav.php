--- conflicted
+++ resolved
@@ -135,13 +135,6 @@
 				$intKey = $arrLookup[($current - 1)];
 			}
 
-<<<<<<< HEAD
-			$this->Template->hasPrev = true;
-			$this->Template->prevHref = $this->arrPages[$intKey]->getFrontendUrl();
-			$this->Template->prevTitle = \StringUtil::specialchars($this->arrPages[$intKey]->title, true);
-			$this->Template->prevPageTitle = \StringUtil::specialchars($this->arrPages[$intKey]->pageTitle, true);
-			$this->Template->prevLink = $this->arrPages[$intKey]->title;
-=======
 			if ($intKey === null)
 			{
 				$this->Template->hasPrev = false;
@@ -150,11 +143,10 @@
 			{
 				$this->Template->hasPrev = true;
 				$this->Template->prevHref = $this->arrPages[$intKey]->getFrontendUrl();
-				$this->Template->prevTitle = specialchars($this->arrPages[$intKey]->title, true);
-				$this->Template->prevPageTitle = specialchars($this->arrPages[$intKey]->pageTitle, true);
+				$this->Template->prevTitle = \StringUtil::specialchars($this->arrPages[$intKey]->title, true);
+				$this->Template->prevPageTitle = \StringUtil::specialchars($this->arrPages[$intKey]->pageTitle, true);
 				$this->Template->prevLink = $this->arrPages[$intKey]->title;
 			}
->>>>>>> 27d56fd4
 		}
 
 		// Next page
@@ -169,13 +161,6 @@
 				$intKey = $arrLookup[($current + 1)];
 			}
 
-<<<<<<< HEAD
-			$this->Template->hasNext = true;
-			$this->Template->nextHref = $this->arrPages[$intKey]->getFrontendUrl();
-			$this->Template->nextTitle = \StringUtil::specialchars($this->arrPages[$intKey]->title, true);
-			$this->Template->nextPageTitle = \StringUtil::specialchars($this->arrPages[$intKey]->pageTitle, true);
-			$this->Template->nextLink = $this->arrPages[$intKey]->title;
-=======
 			if ($intKey === null)
 			{
 				$this->Template->hasNext = false;
@@ -184,11 +169,10 @@
 			{
 				$this->Template->hasNext = true;
 				$this->Template->nextHref = $this->arrPages[$intKey]->getFrontendUrl();
-				$this->Template->nextTitle = specialchars($this->arrPages[$intKey]->title, true);
-				$this->Template->nextPageTitle = specialchars($this->arrPages[$intKey]->pageTitle, true);
+				$this->Template->nextTitle = \StringUtil::specialchars($this->arrPages[$intKey]->title, true);
+				$this->Template->nextPageTitle = \StringUtil::specialchars($this->arrPages[$intKey]->pageTitle, true);
 				$this->Template->nextLink = $this->arrPages[$intKey]->title;
 			}
->>>>>>> 27d56fd4
 		}
 	}
 
