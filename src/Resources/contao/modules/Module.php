--- conflicted
+++ resolved
@@ -11,11 +11,7 @@
 namespace Contao;
 
 use Contao\Model\Collection;
-<<<<<<< HEAD
-use FOS\HttpCache\ResponseTagger;
 use Symfony\Component\Routing\Exception\ExceptionInterface;
-=======
->>>>>>> c910b963
 
 /**
  * Parent class for front end modules.
