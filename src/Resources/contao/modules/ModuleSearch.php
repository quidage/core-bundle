<?php

/*
 * This file is part of Contao.
 *
 * (c) Leo Feyer
 *
 * @license LGPL-3.0-or-later
 */

namespace Contao;

use Contao\CoreBundle\Exception\PageNotFoundException;
use Patchwork\Utf8;

/**
 * Front end module "search".
 *
 * @author Leo Feyer <https://github.com/leofeyer>
 */
class ModuleSearch extends Module
{
	/**
	 * Template
	 * @var string
	 */
	protected $strTemplate = 'mod_search';

	/**
	 * Display a wildcard in the back end
	 *
	 * @return string
	 */
	public function generate()
	{
		if (TL_MODE == 'BE')
		{
			$objTemplate = new BackendTemplate('be_wildcard');
			$objTemplate->wildcard = '### ' . Utf8::strtoupper($GLOBALS['TL_LANG']['FMD']['search'][0]) . ' ###';
			$objTemplate->title = $this->headline;
			$objTemplate->id = $this->id;
			$objTemplate->link = $this->name;
			$objTemplate->href = 'contao/main.php?do=themes&amp;table=tl_module&amp;act=edit&amp;id=' . $this->id;

			return $objTemplate->parse();
		}

		$this->pages = StringUtil::deserialize($this->pages);

		return parent::generate();
	}

	/**
	 * Generate the module
	 */
	protected function compile()
	{
		// Mark the x and y parameter as used (see #4277)
		if (isset($_GET['x']))
		{
			Input::get('x');
			Input::get('y');
		}

		// Trigger the search module from a custom form
		if (!isset($_GET['keywords']) && Input::post('FORM_SUBMIT') == 'tl_search')
		{
			$_GET['keywords'] = Input::post('keywords');
			$_GET['query_type'] = Input::post('query_type');
			$_GET['per_page'] = Input::post('per_page');
		}

		$blnFuzzy = $this->fuzzy;
		$strQueryType = Input::get('query_type') ?: $this->queryType;
		$strKeywords = trim(Input::get('keywords'));

		$this->Template->uniqueId = $this->id;
		$this->Template->queryType = $strQueryType;
		$this->Template->keyword = StringUtil::specialchars($strKeywords);
		$this->Template->keywordLabel = $GLOBALS['TL_LANG']['MSC']['keywords'];
		$this->Template->optionsLabel = $GLOBALS['TL_LANG']['MSC']['options'];
		$this->Template->search = StringUtil::specialchars($GLOBALS['TL_LANG']['MSC']['searchLabel']);
		$this->Template->matchAll = StringUtil::specialchars($GLOBALS['TL_LANG']['MSC']['matchAll']);
		$this->Template->matchAny = StringUtil::specialchars($GLOBALS['TL_LANG']['MSC']['matchAny']);
		$this->Template->advanced = ($this->searchType == 'advanced');

		// Redirect page
		if (($objTarget = $this->objModel->getRelated('jumpTo')) instanceof PageModel)
		{
			/** @var PageModel $objTarget */
			$this->Template->action = $objTarget->getFrontendUrl();
		}

		$this->Template->pagination = '';
		$this->Template->results = '';

		// Execute the search if there are keywords
		if ($strKeywords != '' && $strKeywords != '*' && !$this->jumpTo)
		{
			// Search pages
			if (!empty($this->pages) && \is_array($this->pages))
			{
				$varRootId = implode('-', $this->pages);
				$arrPages = array();

				foreach ($this->pages as $intPageId)
				{
					$arrPages[] = array($intPageId);
					$arrPages[] = $this->Database->getChildRecords($intPageId, 'tl_page');
				}

				if (!empty($arrPages))
				{
					$arrPages = array_merge(...$arrPages);
				}

				$arrPages = array_unique($arrPages);
			}
			// Website root
			else
			{
				/** @var PageModel $objPage */
				global $objPage;

				$varRootId = $objPage->rootId;
				$arrPages = $this->Database->getChildRecords($objPage->rootId, 'tl_page');
			}

			// HOOK: add custom logic (see #5223)
			if (isset($GLOBALS['TL_HOOKS']['customizeSearch']) && \is_array($GLOBALS['TL_HOOKS']['customizeSearch']))
			{
				foreach ($GLOBALS['TL_HOOKS']['customizeSearch'] as $callback)
				{
					$this->import($callback[0]);
					$this->{$callback[0]}->{$callback[1]}($arrPages, $strKeywords, $strQueryType, $blnFuzzy, $this);
				}
			}

			// Return if there are no pages
			if (empty($arrPages) || !\is_array($arrPages))
			{
				return;
			}

			$arrResult = null;
			$strChecksum = md5($strKeywords . $strQueryType . $varRootId . $blnFuzzy);
			$query_starttime = microtime(true);
			$strCachePath = StringUtil::stripRootDir(System::getContainer()->getParameter('kernel.cache_dir'));
			$strCacheFile = $strCachePath . '/contao/search/' . $strChecksum . '.json';

			// Load the cached result
			if (file_exists(System::getContainer()->getParameter('kernel.project_dir') . '/' . $strCacheFile))
			{
				$objFile = new File($strCacheFile);

				if ($objFile->mtime > time() - 1800)
				{
					$arrResult = json_decode($objFile->getContent(), true);
				}
				else
				{
					$objFile->delete();
				}
			}

			// Cache the result
			if ($arrResult === null)
			{
				try
				{
					$objSearch = Search::searchFor($strKeywords, ($strQueryType == 'or'), $arrPages, 0, 0, $blnFuzzy, $this->minKeywordLength);
					$arrResult = $objSearch->fetchAllAssoc();
				}
				catch (\Exception $e)
				{
					$this->log('Website search failed: ' . $e->getMessage(), __METHOD__, TL_ERROR);
					$arrResult = array();
				}

				File::putContent($strCacheFile, json_encode($arrResult));
			}

			$query_endtime = microtime(true);

			// Sort out protected pages
			if (Config::get('indexProtected'))
			{
				$this->import(FrontendUser::class, 'User');

				foreach ($arrResult as $k=>$v)
				{
					if ($v['protected'])
					{
						if (!FE_USER_LOGGED_IN || !\is_array($this->User->groups))
						{
							unset($arrResult[$k]);
						}
						else
						{
							$groups = StringUtil::deserialize($v['groups']);

							if (empty($groups) || !\is_array($groups) || !\count(array_intersect($groups, $this->User->groups)))
							{
								unset($arrResult[$k]);
							}
						}
					}
				}

				$arrResult = array_values($arrResult);
			}

			$count = \count($arrResult);

			$this->Template->count = $count;
			$this->Template->page = null;
			$this->Template->keywords = $strKeywords;

			if ($this->minKeywordLength > 0)
			{
				$this->Template->keywordHint = sprintf($GLOBALS['TL_LANG']['MSC']['sKeywordHint'], $this->minKeywordLength);
			}

			// No results
			if ($count < 1)
			{
				$this->Template->header = sprintf($GLOBALS['TL_LANG']['MSC']['sEmpty'], $strKeywords);
				$this->Template->duration = substr($query_endtime-$query_starttime, 0, 6) . ' ' . $GLOBALS['TL_LANG']['MSC']['seconds'];

				return;
			}

			$from = 1;
			$to = $count;

			// Pagination
			if ($this->perPage > 0)
			{
				$id = 'page_s' . $this->id;
				$page = Input::get($id) ?? 1;
				$per_page = Input::get('per_page') ?: $this->perPage;

				// Do not index or cache the page if the page number is outside the range
				if ($page < 1 || $page > max(ceil($count/$per_page), 1))
				{
					throw new PageNotFoundException('Page not found: ' . Environment::get('uri'));
				}

				$from = (($page - 1) * $per_page) + 1;
				$to = (($from + $per_page) > $count) ? $count : ($from + $per_page - 1);

				// Pagination menu
				if ($to < $count || $from > 1)
				{
					$objPagination = new Pagination($count, $per_page, Config::get('maxPaginationLinks'), $id);
					$this->Template->pagination = $objPagination->generate("\n  ");
				}

				$this->Template->page = $page;
			}

			$contextLength = 48;
			$totalLength = 360;

			$lengths = StringUtil::deserialize($this->contextLength, true);

			if ($lengths[0] > 0)
			{
				$contextLength = $lengths[0];
			}

			if ($lengths[1] > 0)
			{
				$totalLength = $lengths[1];
			}

			// Get the results
			for ($i=($from-1); $i<$to && $i<$count; $i++)
			{
				$objTemplate = new FrontendTemplate($this->searchTpl ?: 'search_default');
				$objTemplate->setData($arrResult[$i]);
				$objTemplate->href = $arrResult[$i]['url'];
				$objTemplate->link = $arrResult[$i]['title'];
				$objTemplate->url = StringUtil::specialchars(urldecode($arrResult[$i]['url']), true, true);
				$objTemplate->title = StringUtil::specialchars(StringUtil::stripInsertTags($arrResult[$i]['title']));
				$objTemplate->class = (($i == ($from - 1)) ? 'first ' : '') . (($i == ($to - 1) || $i == ($count - 1)) ? 'last ' : '') . (($i % 2 == 0) ? 'even' : 'odd');
				$objTemplate->relevance = sprintf($GLOBALS['TL_LANG']['MSC']['relevance'], number_format($arrResult[$i]['relevance'] / $arrResult[0]['relevance'] * 100, 2) . '%');
<<<<<<< HEAD
=======
				$objTemplate->filesize = $arrResult[$i]['filesize'];
				$objTemplate->unit = $GLOBALS['TL_LANG']['UNITS'][1];
				$objTemplate->matches = $arrResult[$i]['matches'];
>>>>>>> b848ad2a

				$arrContext = array();
				$strText = StringUtil::stripInsertTags($arrResult[$i]['text']);
				$arrMatches = StringUtil::trimsplit(',', $arrResult[$i]['matches']);

				// Get the context
				foreach ($arrMatches as $strWord)
				{
					$arrChunks = array();
					preg_match_all('/(^|\b.{0,' . $contextLength . '}(?:\PL|\p{Hiragana}|\p{Katakana}|\p{Han}|\p{Myanmar}|\p{Khmer}|\p{Lao}|\p{Thai}|\p{Tibetan}))' . preg_quote($strWord, '/') . '((?:\PL|\p{Hiragana}|\p{Katakana}|\p{Han}|\p{Myanmar}|\p{Khmer}|\p{Lao}|\p{Thai}|\p{Tibetan}).{0,' . $contextLength . '}\b|$)/ui', $strText, $arrChunks);

					foreach ($arrChunks[0] as $strContext)
					{
						$arrContext[] = ' ' . $strContext . ' ';
					}
				}

				// Shorten the context and highlight all keywords
				if (!empty($arrContext))
				{
					$objTemplate->context = trim(StringUtil::substrHtml(implode('…', $arrContext), $totalLength));
					$objTemplate->context = preg_replace('/(?<=^|\PL|\p{Hiragana}|\p{Katakana}|\p{Han}|\p{Myanmar}|\p{Khmer}|\p{Lao}|\p{Thai}|\p{Tibetan})(' . implode('|', array_map('preg_quote', $arrMatches)) . ')(?=\PL|\p{Hiragana}|\p{Katakana}|\p{Han}|\p{Myanmar}|\p{Khmer}|\p{Lao}|\p{Thai}|\p{Tibetan}|$)/ui', '<mark class="highlight">$1</mark>', $objTemplate->context);

					$objTemplate->hasContext = true;
				}

				$this->Template->results .= $objTemplate->parse();
			}

			$this->Template->header = vsprintf($GLOBALS['TL_LANG']['MSC']['sResults'], array($from, $to, $count, $strKeywords));
			$this->Template->duration = substr($query_endtime-$query_starttime, 0, 6) . ' ' . $GLOBALS['TL_LANG']['MSC']['seconds'];
		}
	}
}

class_alias(ModuleSearch::class, 'ModuleSearch');<|MERGE_RESOLUTION|>--- conflicted
+++ resolved
@@ -285,12 +285,7 @@
 				$objTemplate->title = StringUtil::specialchars(StringUtil::stripInsertTags($arrResult[$i]['title']));
 				$objTemplate->class = (($i == ($from - 1)) ? 'first ' : '') . (($i == ($to - 1) || $i == ($count - 1)) ? 'last ' : '') . (($i % 2 == 0) ? 'even' : 'odd');
 				$objTemplate->relevance = sprintf($GLOBALS['TL_LANG']['MSC']['relevance'], number_format($arrResult[$i]['relevance'] / $arrResult[0]['relevance'] * 100, 2) . '%');
-<<<<<<< HEAD
-=======
-				$objTemplate->filesize = $arrResult[$i]['filesize'];
 				$objTemplate->unit = $GLOBALS['TL_LANG']['UNITS'][1];
-				$objTemplate->matches = $arrResult[$i]['matches'];
->>>>>>> b848ad2a
 
 				$arrContext = array();
 				$strText = StringUtil::stripInsertTags($arrResult[$i]['text']);
