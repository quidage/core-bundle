<?php

/**
 * Contao Open Source CMS
 *
 * Copyright (c) 2005-2016 Leo Feyer
 *
 * @license LGPL-3.0+
 */

namespace Contao;

use Contao\CoreBundle\Exception\PageNotFoundException;
use Patchwork\Utf8;


/**
 * Front end module "search".
 *
 * @author Leo Feyer <https://github.com/leofeyer>
 */
class ModuleSearch extends \Module
{

	/**
	 * Template
	 * @var string
	 */
	protected $strTemplate = 'mod_search';


	/**
	 * Display a wildcard in the back end
	 *
	 * @return string
	 */
	public function generate()
	{
		if (TL_MODE == 'BE')
		{
			/** @var BackendTemplate|object $objTemplate */
			$objTemplate = new \BackendTemplate('be_wildcard');

			$objTemplate->wildcard = '### ' . Utf8::strtoupper($GLOBALS['TL_LANG']['FMD']['search'][0]) . ' ###';
			$objTemplate->title = $this->headline;
			$objTemplate->id = $this->id;
			$objTemplate->link = $this->name;
			$objTemplate->href = 'contao/main.php?do=themes&amp;table=tl_module&amp;act=edit&amp;id=' . $this->id;

			return $objTemplate->parse();
		}

		return parent::generate();
	}


	/**
	 * Generate the module
	 */
	protected function compile()
	{
		// Mark the x and y parameter as used (see #4277)
		if (isset($_GET['x']))
		{
			\Input::get('x');
			\Input::get('y');
		}

		// Trigger the search module from a custom form
		if (!isset($_GET['keywords']) && \Input::post('FORM_SUBMIT') == 'tl_search')
		{
			$_GET['keywords'] = \Input::post('keywords');
			$_GET['query_type'] = \Input::post('query_type');
			$_GET['per_page'] = \Input::post('per_page');
		}

		$blnFuzzy = $this->fuzzy;
		$strQueryType = \Input::get('query_type') ?: $this->queryType;

		$strKeywords = trim(\Input::get('keywords'));

		$this->Template->uniqueId = $this->id;
		$this->Template->queryType = $strQueryType;
		$this->Template->keyword = \StringUtil::specialchars($strKeywords);
		$this->Template->keywordLabel = $GLOBALS['TL_LANG']['MSC']['keywords'];
		$this->Template->optionsLabel = $GLOBALS['TL_LANG']['MSC']['options'];
		$this->Template->search = \StringUtil::specialchars($GLOBALS['TL_LANG']['MSC']['searchLabel']);
		$this->Template->matchAll = \StringUtil::specialchars($GLOBALS['TL_LANG']['MSC']['matchAll']);
		$this->Template->matchAny = \StringUtil::specialchars($GLOBALS['TL_LANG']['MSC']['matchAny']);
		$this->Template->action = ampersand(\Environment::get('indexFreeRequest'));
		$this->Template->advanced = ($this->searchType == 'advanced');

		// Redirect page
		if ($this->jumpTo && ($objTarget = $this->objModel->getRelated('jumpTo')) instanceof PageModel)
		{
			/** @var PageModel $objTarget */
			$this->Template->action = $objTarget->getFrontendUrl();
		}

		$this->Template->pagination = '';
		$this->Template->results = '';

		// Execute the search if there are keywords
		if ($strKeywords != '' && $strKeywords != '*' && !$this->jumpTo)
		{
			// Reference page
			if ($this->rootPage > 0)
			{
				$intRootId = $this->rootPage;
				$arrPages = $this->Database->getChildRecords($this->rootPage, 'tl_page');
				array_unshift($arrPages, $this->rootPage);
			}
			// Website root
			else
			{
				/** @var PageModel $objPage */
				global $objPage;

				$intRootId = $objPage->rootId;
				$arrPages = $this->Database->getChildRecords($objPage->rootId, 'tl_page');
			}

			// HOOK: add custom logic (see #5223)
			if (isset($GLOBALS['TL_HOOKS']['customizeSearch']) && is_array($GLOBALS['TL_HOOKS']['customizeSearch']))
			{
				foreach ($GLOBALS['TL_HOOKS']['customizeSearch'] as $callback)
				{
					$this->import($callback[0]);
					$this->{$callback[0]}->{$callback[1]}($arrPages, $strKeywords, $strQueryType, $blnFuzzy);
				}
			}

			// Return if there are no pages
			if (!is_array($arrPages) || empty($arrPages))
			{
				return;
			}

			$strCachePath = str_replace(TL_ROOT . DIRECTORY_SEPARATOR, '', \System::getContainer()->getParameter('kernel.cache_dir'));

			$arrResult = null;
			$strChecksum = md5($strKeywords . $strQueryType . $intRootId . $blnFuzzy);
			$query_starttime = microtime(true);
			$strCacheFile = $strCachePath . '/contao/search/' . $strChecksum . '.json';

			// Load the cached result
			if (file_exists(TL_ROOT . '/' . $strCacheFile))
			{
				$objFile = new \File($strCacheFile);

				if ($objFile->mtime > time() - 1800)
				{
					$arrResult = json_decode($objFile->getContent(), true);
				}
				else
				{
					$objFile->delete();
				}
			}

			// Cache the result
			if ($arrResult === null)
			{
				try
				{
					$objSearch = \Search::searchFor($strKeywords, ($strQueryType == 'or'), $arrPages, 0, 0, $blnFuzzy);
					$arrResult = $objSearch->fetchAllAssoc();
				}
				catch (\Exception $e)
				{
					$this->log('Website search failed: ' . $e->getMessage(), __METHOD__, TL_ERROR);
					$arrResult = array();
				}

				\File::putContent($strCacheFile, json_encode($arrResult));
			}

			$query_endtime = microtime(true);

			// Sort out protected pages
			if (\Config::get('indexProtected') && !BE_USER_LOGGED_IN)
			{
				$this->import('FrontendUser', 'User');

				foreach ($arrResult as $k=>$v)
				{
					if ($v['protected'])
					{
						if (!FE_USER_LOGGED_IN)
						{
							unset($arrResult[$k]);
						}
						else
						{
							$groups = \StringUtil::deserialize($v['groups']);

							if (!is_array($groups) || empty($groups) || !count(array_intersect($groups, $this->User->groups)))
							{
								unset($arrResult[$k]);
							}
						}
					}
				}

				$arrResult = array_values($arrResult);
			}

			$count = count($arrResult);

			$this->Template->count = $count;
			$this->Template->page = null;
			$this->Template->keywords = $strKeywords;

			// No results
			if ($count < 1)
			{
				$this->Template->header = sprintf($GLOBALS['TL_LANG']['MSC']['sEmpty'], $strKeywords);
				$this->Template->duration = substr($query_endtime-$query_starttime, 0, 6) . ' ' . $GLOBALS['TL_LANG']['MSC']['seconds'];

				return;
			}

			$from = 1;
			$to = $count;

			// Pagination
			if ($this->perPage > 0)
			{
				$id = 'page_s' . $this->id;
				$page = (\Input::get($id) !== null) ? \Input::get($id) : 1;
				$per_page = \Input::get('per_page') ?: $this->perPage;

				// Do not index or cache the page if the page number is outside the range
				if ($page < 1 || $page > max(ceil($count/$per_page), 1))
				{
					throw new PageNotFoundException('Page not found: ' . \Environment::get('uri'));
				}

				$from = (($page - 1) * $per_page) + 1;
				$to = (($from + $per_page) > $count) ? $count : ($from + $per_page - 1);

				// Pagination menu
				if ($to < $count || $from > 1)
				{
					$objPagination = new \Pagination($count, $per_page, \Config::get('maxPaginationLinks'), $id);
					$this->Template->pagination = $objPagination->generate("\n  ");
				}

				$this->Template->page = $page;
			}

			// Get the results
			for ($i=($from-1); $i<$to && $i<$count; $i++)
			{
				/** @var FrontendTemplate|object $objTemplate */
				$objTemplate = new \FrontendTemplate($this->searchTpl);

				$objTemplate->url = $arrResult[$i]['url'];
				$objTemplate->link = $arrResult[$i]['title'];
				$objTemplate->href = $arrResult[$i]['url'];
				$objTemplate->title = \StringUtil::specialchars(\StringUtil::stripInsertTags($arrResult[$i]['title']));
				$objTemplate->class = (($i == ($from - 1)) ? 'first ' : '') . (($i == ($to - 1) || $i == ($count - 1)) ? 'last ' : '') . (($i % 2 == 0) ? 'even' : 'odd');
				$objTemplate->relevance = sprintf($GLOBALS['TL_LANG']['MSC']['relevance'], number_format($arrResult[$i]['relevance'] / $arrResult[0]['relevance'] * 100, 2) . '%');
				$objTemplate->filesize = $arrResult[$i]['filesize'];
				$objTemplate->matches = $arrResult[$i]['matches'];

				$arrContext = array();
<<<<<<< HEAD
				$arrMatches = \StringUtil::trimsplit(',', $arrResult[$i]['matches']);
=======
				$strText = strip_insert_tags($arrResult[$i]['text']);
				$arrMatches = trimsplit(',', $arrResult[$i]['matches']);
>>>>>>> d7eb3f1d

				// Get the context
				foreach ($arrMatches as $strWord)
				{
					$arrChunks = array();
					preg_match_all('/(^|\b.{0,'.$this->contextLength.'}\PL)' . str_replace('+', '\\+', $strWord) . '(\PL.{0,'.$this->contextLength.'}\b|$)/ui', $strText, $arrChunks);

					foreach ($arrChunks[0] as $strContext)
					{
						$arrContext[] = ' ' . $strContext . ' ';
					}
				}

				// Shorten the context and highlight all keywords
				if (!empty($arrContext))
				{
					$objTemplate->context = trim(\StringUtil::substrHtml(implode('…', $arrContext), $this->totalLength));
					$objTemplate->context = preg_replace('/(\PL)(' . implode('|', $arrMatches) . ')(\PL)/ui', '$1<mark class="highlight">$2</mark>$3', $objTemplate->context);

					$objTemplate->hasContext = true;
				}

				$this->Template->results .= $objTemplate->parse();
			}

			$this->Template->header = vsprintf($GLOBALS['TL_LANG']['MSC']['sResults'], array($from, $to, $count, $strKeywords));
			$this->Template->duration = substr($query_endtime-$query_starttime, 0, 6) . ' ' . $GLOBALS['TL_LANG']['MSC']['seconds'];
		}
	}
}<|MERGE_RESOLUTION|>--- conflicted
+++ resolved
@@ -265,12 +265,8 @@
 				$objTemplate->matches = $arrResult[$i]['matches'];
 
 				$arrContext = array();
-<<<<<<< HEAD
+				$strText = \StringUtil::stripInsertTags($arrResult[$i]['text']);
 				$arrMatches = \StringUtil::trimsplit(',', $arrResult[$i]['matches']);
-=======
-				$strText = strip_insert_tags($arrResult[$i]['text']);
-				$arrMatches = trimsplit(',', $arrResult[$i]['matches']);
->>>>>>> d7eb3f1d
 
 				// Get the context
 				foreach ($arrMatches as $strWord)
