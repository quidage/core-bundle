<?php

/*
 * This file is part of Contao.
 *
 * (c) Leo Feyer
 *
 * @license LGPL-3.0-or-later
 */

namespace Contao;

use Contao\CoreBundle\Exception\AccessDeniedException;
use Contao\CoreBundle\Exception\InternalServerErrorException;
use Contao\CoreBundle\Exception\ResponseException;
use Contao\CoreBundle\Picker\PickerInterface;
use Patchwork\Utf8;
use Symfony\Component\HttpFoundation\Session\Attribute\AttributeBagInterface;
use Symfony\Component\HttpFoundation\Session\Session;

/**
 * Provide methods to modify the database.
 *
 * @property integer $id
 * @property string  $parentTable
 * @property array   $childTable
 * @property boolean $createNewVersion
 *
 * @author Leo Feyer <https://github.com/leofeyer>
 * @author Andreas Schempp <https://github.com/aschempp>
 */
class DC_Table extends DataContainer implements \listable, \editable
{

	/**
	 * Name of the parent table
	 * @var string
	 */
	protected $ptable;

	/**
	 * Names of the child tables
	 * @var array
	 */
	protected $ctable;

	/**
	 * Limit (database query)
	 * @var string
	 */
	protected $limit;

	/**
	 * Total (database query)
	 * @var string
	 */
	protected $total;

	/**
	 * First sorting field
	 * @var string
	 */
	protected $firstOrderBy;

	/**
	 * Order by (database query)
	 * @var array
	 */
	protected $orderBy = array();

	/**
	 * Fields of a new or duplicated record
	 * @var array
	 */
	protected $set = array();

	/**
	 * IDs of all records that are currently displayed
	 * @var array
	 */
	protected $current = array();

	/**
	 * Show the current table as tree
	 * @var boolean
	 */
	protected $treeView = false;

	/**
	 * The current back end module
	 * @var array
	 */
	protected $arrModule = array();

	/**
	 * Preserve this record when revising tables
	 * @var int
	 */
	protected $intPreserveRecord;

	/**
	 * Initialize the object
	 *
	 * @param string $strTable
	 * @param array  $arrModule
	 */
	public function __construct($strTable, $arrModule=array())
	{
		parent::__construct();

		/** @var Session $objSession */
		$objSession = System::getContainer()->get('session');

		// Check the request token (see #4007)
		if (isset($_GET['act']))
		{
			if (!isset($_GET['rt']) || !RequestToken::validate(Input::get('rt')))
			{
				$objSession->set('INVALID_TOKEN_URL', Environment::get('request'));
				$this->redirect('contao/confirm.php');
			}
		}

		$this->intId = Input::get('id');

		// Clear the clipboard
		if (isset($_GET['clipboard']))
		{
			$objSession->set('CLIPBOARD', array());
			$this->redirect($this->getReferer());
		}

		// Check whether the table is defined
		if ($strTable == '' || !isset($GLOBALS['TL_DCA'][$strTable]))
		{
			$this->log('Could not load the data container configuration for "' . $strTable . '"', __METHOD__, TL_ERROR);
			trigger_error('Could not load the data container configuration', E_USER_ERROR);
		}

		// Set IDs and redirect
		if (Input::post('FORM_SUBMIT') == 'tl_select')
		{
			$ids = Input::post('IDS');

			if (empty($ids) || !\is_array($ids))
			{
				$this->reload();
			}

			$session = $objSession->all();
			$session['CURRENT']['IDS'] = $ids;
			$objSession->replace($session);

			if (isset($_POST['edit']))
			{
				$this->redirect(str_replace('act=select', 'act=editAll', Environment::get('request')));
			}
			elseif (isset($_POST['delete']))
			{
				$this->redirect(str_replace('act=select', 'act=deleteAll', Environment::get('request')));
			}
			elseif (isset($_POST['override']))
			{
				$this->redirect(str_replace('act=select', 'act=overrideAll', Environment::get('request')));
			}
			elseif (isset($_POST['cut']) || isset($_POST['copy']))
			{
				$arrClipboard = $objSession->get('CLIPBOARD');

				$arrClipboard[$strTable] = array
				(
					'id' => $ids,
					'mode' => (isset($_POST['cut']) ? 'cutAll' : 'copyAll')
				);

				$objSession->set('CLIPBOARD', $arrClipboard);

				// Support copyAll in the list view (see #7499)
				if (isset($_POST['copy']) && $GLOBALS['TL_DCA'][$strTable]['list']['sorting']['mode'] < 4)
				{
					$this->redirect(str_replace('act=select', 'act=copyAll', Environment::get('request')));
				}

				$this->redirect($this->getReferer());
			}
		}

		$this->strTable = $strTable;
		$this->ptable = $GLOBALS['TL_DCA'][$this->strTable]['config']['ptable'];
		$this->ctable = $GLOBALS['TL_DCA'][$this->strTable]['config']['ctable'];
		$this->treeView = \in_array($GLOBALS['TL_DCA'][$this->strTable]['list']['sorting']['mode'], array(5, 6));
		$this->root = null;
		$this->arrModule = $arrModule;

		// Call onload_callback (e.g. to check permissions)
		if (\is_array($GLOBALS['TL_DCA'][$this->strTable]['config']['onload_callback']))
		{
			foreach ($GLOBALS['TL_DCA'][$this->strTable]['config']['onload_callback'] as $callback)
			{
				if (\is_array($callback))
				{
					$this->import($callback[0]);
					$this->{$callback[0]}->{$callback[1]}($this);
				}
				elseif (\is_callable($callback))
				{
					$callback($this);
				}
			}
		}

		// Get the IDs of all root records (tree view)
		if ($this->treeView)
		{
			$table = ($GLOBALS['TL_DCA'][$this->strTable]['list']['sorting']['mode'] == 6) ? $this->ptable : $this->strTable;

			// Unless there are any root records specified, use all records with parent ID 0
			if (!isset($GLOBALS['TL_DCA'][$table]['list']['sorting']['root']) || $GLOBALS['TL_DCA'][$table]['list']['sorting']['root'] === false)
			{
				$objIds = $this->Database->prepare("SELECT id FROM " . $table . " WHERE pid=?" . ($this->Database->fieldExists('sorting', $table) ? ' ORDER BY sorting' : ''))
										 ->execute(0);

				if ($objIds->numRows > 0)
				{
					$this->root = $objIds->fetchEach('id');
				}
			}

			// Get root records from global configuration file
			elseif (\is_array($GLOBALS['TL_DCA'][$table]['list']['sorting']['root']))
			{
				if ($GLOBALS['TL_DCA'][$table]['list']['sorting']['root'] == array(0))
				{
					$this->root = array(0);
				}
				else
				{
					$this->root = $this->eliminateNestedPages($GLOBALS['TL_DCA'][$table]['list']['sorting']['root'], $table, $this->Database->fieldExists('sorting', $table));
				}
			}
		}

		// Get the IDs of all root records (list view or parent view)
		elseif (\is_array($GLOBALS['TL_DCA'][$this->strTable]['list']['sorting']['root']))
		{
			$this->root = array_unique($GLOBALS['TL_DCA'][$this->strTable]['list']['sorting']['root']);
		}

		$request = System::getContainer()->get('request_stack')->getCurrentRequest();
		$route = $request->attributes->get('_route');

		// Store the current referer
		if (!empty($this->ctable) && !Input::get('act') && !Input::get('key') && !Input::get('token') && $route == 'contao_backend' && !Environment::get('isAjaxRequest'))
		{
			$strKey = Input::get('popup') ? 'popupReferer' : 'referer';
			$strRefererId = System::getContainer()->get('request_stack')->getCurrentRequest()->attributes->get('_contao_referer_id');

			$session = $objSession->get($strKey);
			$session[$strRefererId][$this->strTable] = substr(Environment::get('requestUri'), \strlen(Environment::get('path')) + 1);
			$objSession->set($strKey, $session);
		}
	}

	/**
	 * Return an object property
	 *
	 * @param string $strKey
	 *
	 * @return mixed
	 */
	public function __get($strKey)
	{
		switch ($strKey)
		{
			case 'parentTable':
				return $this->ptable;
				break;

			case 'childTable':
				return $this->ctable;
				break;

			case 'rootIds':
				return $this->root;
				break;
		}

		return parent::__get($strKey);
	}

	/**
	 * List all records of a particular table
	 *
	 * @return string
	 */
	public function showAll()
	{
		$return = '';
		$this->limit = '';

		/** @var Session $objSession */
		$objSession = System::getContainer()->get('session');

		$undoPeriod = (int) Config::get('undoPeriod');
		$logPeriod = (int) Config::get('logPeriod');

		// Clean up old tl_undo and tl_log entries
		if ($this->strTable == 'tl_undo' && $undoPeriod > 0)
		{
			$this->Database->prepare("DELETE FROM tl_undo WHERE tstamp<?")
						   ->execute(time() - $undoPeriod);
		}
		elseif ($this->strTable == 'tl_log' && $logPeriod > 0)
		{
			$this->Database->prepare("DELETE FROM tl_log WHERE tstamp<?")
						   ->execute(time() - $logPeriod);
		}

		$this->reviseTable();

		// Add to clipboard
		if (Input::get('act') == 'paste')
		{
			$arrClipboard = $objSession->get('CLIPBOARD');

			$arrClipboard[$this->strTable] = array
			(
				'id' => Input::get('id'),
				'childs' => Input::get('childs'),
				'mode' => Input::get('mode')
			);

			$objSession->set('CLIPBOARD', $arrClipboard);
		}

		// Custom filter
		if (!empty($GLOBALS['TL_DCA'][$this->strTable]['list']['sorting']['filter']) && \is_array($GLOBALS['TL_DCA'][$this->strTable]['list']['sorting']['filter']))
		{
			foreach ($GLOBALS['TL_DCA'][$this->strTable]['list']['sorting']['filter'] as $filter)
			{
				$this->procedure[] = $filter[0];
				$this->values[] = $filter[1];
			}
		}

		// Render view
		if ($this->treeView)
		{
			$return .= $this->panel();
			$return .= $this->treeView();
		}
		else
		{
			if (Input::get('table') && $this->ptable && $this->Database->fieldExists('pid', $this->strTable))
			{
				$this->procedure[] = 'pid=?';
				$this->values[] = CURRENT_ID;
			}

			$return .= $this->panel();
			$return .= ($GLOBALS['TL_DCA'][$this->strTable]['list']['sorting']['mode'] == 4) ? $this->parentView() : $this->listView();

			// Add another panel at the end of the page
			if (strpos($GLOBALS['TL_DCA'][$this->strTable]['list']['sorting']['panelLayout'], 'limit') !== false)
			{
				$return .= $this->paginationMenu();
			}
		}

		return $return;
	}

	/**
	 * Return all non-excluded fields of a record as HTML table
	 *
	 * @return string
	 */
	public function show()
	{
		if (!\strlen($this->intId))
		{
			return '';
		}

		$objRow = $this->Database->prepare("SELECT * FROM " . $this->strTable . " WHERE id=?")
								 ->limit(1)
								 ->execute($this->intId);

		if ($objRow->numRows < 1)
		{
			return '';
		}

		$data = array();
		$row = $objRow->row();

		// Get the order fields
		$objDcaExtractor = DcaExtractor::getInstance($this->strTable);
		$arrOrder = $objDcaExtractor->getOrderFields();

		// Get all fields
		$fields = array_keys($row);
		$allowedFields = array('id', 'pid', 'sorting', 'tstamp');

		if (\is_array($GLOBALS['TL_DCA'][$this->strTable]['fields']))
		{
			$allowedFields = array_unique(array_merge($allowedFields, array_keys($GLOBALS['TL_DCA'][$this->strTable]['fields'])));
		}

		// Use the field order of the DCA file
		$fields = array_intersect($allowedFields, $fields);

		// Show all allowed fields
		foreach ($fields as $i)
		{
			if (!\in_array($i, $allowedFields) || $GLOBALS['TL_DCA'][$this->strTable]['fields'][$i]['inputType'] == 'password' || $GLOBALS['TL_DCA'][$this->strTable]['fields'][$i]['eval']['doNotShow'] || $GLOBALS['TL_DCA'][$this->strTable]['fields'][$i]['eval']['hideInput'])
			{
				continue;
			}

			// Special treatment for table tl_undo
			if ($this->strTable == 'tl_undo' && $i == 'data')
			{
				continue;
			}

			$value = StringUtil::deserialize($row[$i]);

			// Decrypt the value
			if ($GLOBALS['TL_DCA'][$this->strTable]['fields'][$i]['eval']['encrypt'])
			{
				$value = Encryption::decrypt($value);
			}

			// Get the field value
			if (isset($GLOBALS['TL_DCA'][$this->strTable]['fields'][$i]['foreignKey']))
			{
				$temp = array();
				$chunks = explode('.', $GLOBALS['TL_DCA'][$this->strTable]['fields'][$i]['foreignKey'], 2);

				foreach ((array) $value as $v)
				{
					$objKey = $this->Database->prepare("SELECT " . Database::quoteIdentifier($chunks[1]) . " AS value FROM " . $chunks[0] . " WHERE id=?")
											 ->limit(1)
											 ->execute($v);

					if ($objKey->numRows)
					{
						$temp[] = $objKey->value;
					}
				}

				$row[$i] = implode(', ', $temp);
			}
			elseif ($GLOBALS['TL_DCA'][$this->strTable]['fields'][$i]['inputType'] == 'fileTree' || \in_array($i, $arrOrder))
			{
				if (\is_array($value))
				{
					foreach ($value as $kk=>$vv)
					{
						if (($objFile = FilesModel::findByUuid($vv)) instanceof FilesModel)
						{
							$value[$kk] = $objFile->path . ' (' . StringUtil::binToUuid($vv) . ')';
						}
						else
						{
							$value[$kk] = '';
						}
					}

					$row[$i] = implode(', ', $value);
				}
				else
				{
					if (($objFile = FilesModel::findByUuid($value)) instanceof FilesModel)
					{
						$row[$i] = $objFile->path . ' (' . StringUtil::binToUuid($value) . ')';
					}
					else
					{
						$row[$i] = '';
					}
				}
			}
			elseif (\is_array($value))
			{
				if (\count($value) == 2 && isset($value['value']) && isset($value['unit']))
				{
					$row[$i] = trim($value['value'] . ' ' . $value['unit']);
				}
				else
				{
					foreach ($value as $kk=>$vv)
					{
						if (\is_array($vv))
						{
							$vals = array_values($vv);
							$value[$kk] = array_shift($vals).' ('.implode(', ', array_filter($vals)).')';
						}
					}

					if (array_is_assoc($value))
					{
						foreach ($value as $kk=>$vv)
						{
							$value[$kk] = $kk . ': ' . $vv;
						}
					}

					$row[$i] = implode(', ', $value);
				}
			}
			elseif ($GLOBALS['TL_DCA'][$this->strTable]['fields'][$i]['eval']['rgxp'] == 'date')
			{
				$row[$i] = $value ? Date::parse(Config::get('dateFormat'), $value) : '-';
			}
			elseif ($GLOBALS['TL_DCA'][$this->strTable]['fields'][$i]['eval']['rgxp'] == 'time')
			{
				$row[$i] = $value ? Date::parse(Config::get('timeFormat'), $value) : '-';
			}
			elseif ($GLOBALS['TL_DCA'][$this->strTable]['fields'][$i]['eval']['rgxp'] == 'datim' || \in_array($GLOBALS['TL_DCA'][$this->strTable]['fields'][$i]['flag'], array(5, 6, 7, 8, 9, 10)) || $i == 'tstamp')
			{
				$row[$i] = $value ? Date::parse(Config::get('datimFormat'), $value) : '-';
			}
			elseif ($GLOBALS['TL_DCA'][$this->strTable]['fields'][$i]['eval']['isBoolean'] || ($GLOBALS['TL_DCA'][$this->strTable]['fields'][$i]['inputType'] == 'checkbox' && !$GLOBALS['TL_DCA'][$this->strTable]['fields'][$i]['eval']['multiple']))
			{
				$row[$i] = $value ? $GLOBALS['TL_LANG']['MSC']['yes'] : $GLOBALS['TL_LANG']['MSC']['no'];
			}
			elseif ($GLOBALS['TL_DCA'][$this->strTable]['fields'][$i]['eval']['rgxp'] == 'email')
			{
				$row[$i] = Idna::decodeEmail($value);
			}
			elseif ($GLOBALS['TL_DCA'][$this->strTable]['fields'][$i]['inputType'] == 'textarea' && ($GLOBALS['TL_DCA'][$this->strTable]['fields'][$i]['eval']['allowHtml'] || $GLOBALS['TL_DCA'][$this->strTable]['fields'][$i]['eval']['preserveTags']))
			{
				$row[$i] = StringUtil::specialchars($value);
			}
			elseif (\is_array($GLOBALS['TL_DCA'][$this->strTable]['fields'][$i]['reference']))
			{
				$row[$i] = isset($GLOBALS['TL_DCA'][$this->strTable]['fields'][$i]['reference'][$row[$i]]) ? ((\is_array($GLOBALS['TL_DCA'][$this->strTable]['fields'][$i]['reference'][$row[$i]])) ? $GLOBALS['TL_DCA'][$this->strTable]['fields'][$i]['reference'][$row[$i]][0] : $GLOBALS['TL_DCA'][$this->strTable]['fields'][$i]['reference'][$row[$i]]) : $row[$i];
			}
			elseif ($GLOBALS['TL_DCA'][$this->strTable]['fields'][$i]['eval']['isAssociative'] || array_is_assoc($GLOBALS['TL_DCA'][$this->strTable]['fields'][$i]['options']))
			{
				$row[$i] = $GLOBALS['TL_DCA'][$this->strTable]['fields'][$i]['options'][$row[$i]];
			}
			else
			{
				$row[$i] = $value;
			}

			// Label
			if (isset($GLOBALS['TL_DCA'][$this->strTable]['fields'][$i]['label']))
			{
				$label = \is_array($GLOBALS['TL_DCA'][$this->strTable]['fields'][$i]['label']) ? $GLOBALS['TL_DCA'][$this->strTable]['fields'][$i]['label'][0] : $GLOBALS['TL_DCA'][$this->strTable]['fields'][$i]['label'];
			}
			else
			{
				$label = \is_array($GLOBALS['TL_LANG']['MSC'][$i]) ? $GLOBALS['TL_LANG']['MSC'][$i][0] : $GLOBALS['TL_LANG']['MSC'][$i];
			}

			if ($label == '')
			{
				$label = $i;
			}

			$data[$this->strTable][0][$label] = $row[$i];
		}

		// Call onshow_callback
		if (\is_array($GLOBALS['TL_DCA'][$this->strTable]['config']['onshow_callback']))
		{
			foreach ($GLOBALS['TL_DCA'][$this->strTable]['config']['onshow_callback'] as $callback)
			{
				if (\is_array($callback))
				{
					$this->import($callback[0]);
					$data = $this->{$callback[0]}->{$callback[1]}($data, $objRow->row(), $this);
				}
				elseif (\is_callable($callback))
				{
					$data = $callback($data, $objRow->row(), $this);
				}
			}
		}

		$separate = false;
		$return = '<table class="tl_show">';

		// Generate table
		foreach ($data as $table=>$rows)
		{
			foreach ($rows as $entries)
			{
				// Separate multiple rows
				if ($separate)
				{
					$return .= '
  <tr>
    <td colspan="2" style="height:1em"></td>
   </tr>';
				}

				$separate = true;
				$index = 1;

				// Add the table name
				$return .= '
  <tr>
    <td class="tl_folder_top"><span class="tl_label">'.$GLOBALS['TL_LANG']['MSC']['table'].' </span></td>
    <td class="tl_folder_top">'.$table.'</td>
  </tr>
';

				foreach ($entries as $lbl=>$val)
				{
					$class = ((++$index % 2) !== 0) ? ' class="tl_bg"' : '';

					// Always encode special characters (thanks to Oliver Klee)
					$return .= '
	  <tr>
		<td'.$class.'><span class="tl_label">'.$lbl.' </span></td>
		<td'.$class.'>'.StringUtil::specialchars($val).'</td>
	  </tr>';
				}
			}
		}

		// Return table
		return $return . '</table>';
	}

	/**
	 * Insert a new row into a database table
	 *
	 * @param array $set
	 *
	 * @throws InternalServerErrorException
	 */
	public function create($set=array())
	{
		if ($GLOBALS['TL_DCA'][$this->strTable]['config']['notCreatable'])
		{
			throw new InternalServerErrorException('Table "' . $this->strTable . '" is not creatable.');
		}

		// Get all default values for the new entry
		foreach ($GLOBALS['TL_DCA'][$this->strTable]['fields'] as $k=>$v)
		{
			// Use array_key_exists here (see #5252)
			if (array_key_exists('default', $v))
			{
				$this->set[$k] = \is_array($v['default']) ? serialize($v['default']) : $v['default'];

				// Encrypt the default value (see #3740)
				if ($GLOBALS['TL_DCA'][$this->strTable]['fields'][$k]['eval']['encrypt'])
				{
					$this->set[$k] = Encryption::encrypt($this->set[$k]);
				}
			}
		}

		// Set passed values
		if (!empty($set) && \is_array($set))
		{
			$this->set = array_merge($this->set, $set);
		}

		// Get the new position
		$this->getNewPosition('new', (\strlen(Input::get('pid')) ? Input::get('pid') : null), (Input::get('mode') == '2' ? true : false));

		// Dynamically set the parent table of tl_content
		if ($GLOBALS['TL_DCA'][$this->strTable]['config']['dynamicPtable'])
		{
			$this->set['ptable'] = $this->ptable;
		}

		/** @var Session $objSession */
		$objSession = System::getContainer()->get('session');

		// Empty the clipboard
		$arrClipboard = $objSession->get('CLIPBOARD');
		$arrClipboard[$this->strTable] = array();
		$objSession->set('CLIPBOARD', $arrClipboard);

		// Insert the record if the table is not closed and switch to edit mode
		if (!$GLOBALS['TL_DCA'][$this->strTable]['config']['closed'])
		{
			$this->set['tstamp'] = 0;

			$objInsertStmt = $this->Database->prepare("INSERT INTO " . $this->strTable . " %s")
											->set($this->set)
											->execute();

			if ($objInsertStmt->affectedRows)
			{
				$s2e = $GLOBALS['TL_DCA'][$this->strTable]['config']['switchToEdit'] ? '&s2e=1' : '';
				$insertID = $objInsertStmt->insertId;

				/** @var AttributeBagInterface $objSessionBag */
				$objSessionBag = $objSession->getBag('contao_backend');

				// Save new record in the session
				$new_records = $objSessionBag->get('new_records');
				$new_records[$this->strTable][] = $insertID;
				$objSessionBag->set('new_records', $new_records);

				// Call the oncreate_callback
				if (\is_array($GLOBALS['TL_DCA'][$this->strTable]['config']['oncreate_callback']))
				{
					foreach ($GLOBALS['TL_DCA'][$this->strTable]['config']['oncreate_callback'] as $callback)
					{
						if (\is_array($callback))
						{
							$this->import($callback[0]);
							$this->{$callback[0]}->{$callback[1]}($this->strTable, $insertID, $this->set, $this);
						}
						elseif (\is_callable($callback))
						{
							$callback($this->strTable, $insertID, $this->set, $this);
						}
					}
				}

				// Add a log entry
				$this->log('A new entry "'.$this->strTable.'.id='.$insertID.'" has been created'.$this->getParentEntries($this->strTable, $insertID), __METHOD__, TL_GENERAL);
				$this->redirect($this->switchToEdit($insertID).$s2e);
			}
		}

		$this->redirect($this->getReferer());
	}

	/**
	 * Assign a new position to an existing record
	 *
	 * @param boolean $blnDoNotRedirect
	 *
	 * @throws InternalServerErrorException
	 */
	public function cut($blnDoNotRedirect=false)
	{
		if ($GLOBALS['TL_DCA'][$this->strTable]['config']['notSortable'])
		{
			throw new InternalServerErrorException('Table "' . $this->strTable . '" is not sortable.');
		}

		$cr = array();

		// ID and PID are mandatory
		if (!$this->intId || !\strlen(Input::get('pid')))
		{
			$this->redirect($this->getReferer());
		}

		// Get the new position
		$this->getNewPosition('cut', Input::get('pid'), (Input::get('mode') == '2' ? true : false));

		// Avoid circular references when there is no parent table
		if ($this->Database->fieldExists('pid', $this->strTable) && !\strlen($this->ptable))
		{
			$cr = $this->Database->getChildRecords($this->intId, $this->strTable);
			$cr[] = $this->intId;
		}

		/** @var Session $objSession */
		$objSession = System::getContainer()->get('session');

		// Empty clipboard
		$arrClipboard = $objSession->get('CLIPBOARD');
		$arrClipboard[$this->strTable] = array();
		$objSession->set('CLIPBOARD', $arrClipboard);

		// Check for circular references
		if (\in_array($this->set['pid'], $cr))
		{
			throw new InternalServerErrorException('Attempt to relate record ' . $this->intId . ' of table "' . $this->strTable . '" to its child record ' . Input::get('pid') . ' (circular reference).');
		}

		$this->set['tstamp'] = time();

		// HOOK: style sheet category
		if ($this->strTable == 'tl_style')
		{
			/** @var AttributeBagInterface $objSessionBag */
			$objSessionBag = $objSession->getBag('contao_backend');

			$filter = $objSessionBag->get('filter');
			$category = $filter['tl_style_' . CURRENT_ID]['category'];

			if ($category != '')
			{
				$this->set['category'] = $category;
			}
		}

		// Dynamically set the parent table of tl_content
		if ($GLOBALS['TL_DCA'][$this->strTable]['config']['dynamicPtable'])
		{
			$this->set['ptable'] = $this->ptable;
		}

		$this->Database->prepare("UPDATE " . $this->strTable . " %s WHERE id=?")
					   ->set($this->set)
					   ->execute($this->intId);

		// Call the oncut_callback
		if (\is_array($GLOBALS['TL_DCA'][$this->strTable]['config']['oncut_callback']))
		{
			foreach ($GLOBALS['TL_DCA'][$this->strTable]['config']['oncut_callback'] as $callback)
			{
				if (\is_array($callback))
				{
					$this->import($callback[0]);
					$this->{$callback[0]}->{$callback[1]}($this);
				}
				elseif (\is_callable($callback))
				{
					$callback($this);
				}
			}
		}

		if (!$blnDoNotRedirect)
		{
			$this->redirect($this->getReferer());
		}
	}

	/**
	 * Move all selected records
	 *
	 * @throws InternalServerErrorException
	 */
	public function cutAll()
	{
		if ($GLOBALS['TL_DCA'][$this->strTable]['config']['notSortable'])
		{
			throw new InternalServerErrorException('Table "' . $this->strTable . '" is not sortable.');
		}

		/** @var Session $objSession */
		$objSession = System::getContainer()->get('session');

		$arrClipboard = $objSession->get('CLIPBOARD');

		if (isset($arrClipboard[$this->strTable]) && \is_array($arrClipboard[$this->strTable]['id']))
		{
			foreach ($arrClipboard[$this->strTable]['id'] as $id)
			{
				$this->intId = $id;
				$this->cut(true);
				Input::setGet('pid', $id);
				Input::setGet('mode', 1);
			}
		}

		$this->redirect($this->getReferer());
	}

	/**
	 * Duplicate a particular record of the current table
	 *
	 * @param boolean $blnDoNotRedirect
	 *
	 * @return integer|boolean
	 *
	 * @throws InternalServerErrorException
	 */
	public function copy($blnDoNotRedirect=false)
	{
		if ($GLOBALS['TL_DCA'][$this->strTable]['config']['notCopyable'])
		{
			throw new InternalServerErrorException('Table "' . $this->strTable . '" is not copyable.');
		}

		if (!$this->intId)
		{
			$this->redirect($this->getReferer());
		}

		/** @var Session $objSession */
		$objSession = System::getContainer()->get('session');

		/** @var AttributeBagInterface $objSessionBag */
		$objSessionBag = $objSession->getBag('contao_backend');

		$objRow = $this->Database->prepare("SELECT * FROM " . $this->strTable . " WHERE id=?")
								 ->limit(1)
								 ->execute($this->intId);

		// Copy the values if the record contains data
		if ($objRow->numRows)
		{
			foreach ($objRow->row() as $k=>$v)
			{
				if (array_key_exists($k, $GLOBALS['TL_DCA'][$this->strTable]['fields']))
				{
					// Never copy passwords
					if ($GLOBALS['TL_DCA'][$this->strTable]['fields'][$k]['inputType'] == 'password')
					{
						$v = Widget::getEmptyValueByFieldType($GLOBALS['TL_DCA'][$this->strTable]['fields'][$k]['sql']);
					}

					// Empty unique fields or add a unique identifier in copyAll mode
					elseif ($GLOBALS['TL_DCA'][$this->strTable]['fields'][$k]['eval']['unique'])
					{
						$v = (Input::get('act') == 'copyAll' && !$GLOBALS['TL_DCA'][$this->strTable]['fields'][$k]['eval']['doNotCopy']) ? $v .'-'. substr(md5(uniqid(mt_rand(), true)), 0, 8) : Widget::getEmptyValueByFieldType($GLOBALS['TL_DCA'][$this->strTable]['fields'][$k]['sql']);
					}

					// Reset doNotCopy and fallback fields to their default value
					elseif ($GLOBALS['TL_DCA'][$this->strTable]['fields'][$k]['eval']['doNotCopy'] || $GLOBALS['TL_DCA'][$this->strTable]['fields'][$k]['eval']['fallback'])
					{
						$v = Widget::getEmptyValueByFieldType($GLOBALS['TL_DCA'][$this->strTable]['fields'][$k]['sql']);

						// Use array_key_exists to allow NULL (see #5252)
						if (array_key_exists('default', $GLOBALS['TL_DCA'][$this->strTable]['fields'][$k]))
						{
							$v = \is_array($GLOBALS['TL_DCA'][$this->strTable]['fields'][$k]['default']) ? serialize($GLOBALS['TL_DCA'][$this->strTable]['fields'][$k]['default']) : $GLOBALS['TL_DCA'][$this->strTable]['fields'][$k]['default'];
						}

						// Encrypt the default value (see #3740)
						if ($GLOBALS['TL_DCA'][$this->strTable]['fields'][$k]['eval']['encrypt'])
						{
							$v = Encryption::encrypt($v);
						}
					}

					$this->set[$k] = $v;
				}
			}

			// HOOK: style sheet category
			if ($this->strTable == 'tl_style')
			{
				$filter = $objSessionBag->get('filter');
				$category = $filter['tl_style_' . CURRENT_ID]['category'];

				if ($category != '')
				{
					$this->set['category'] = $category;
				}
			}
		}

		// Get the new position
		$this->getNewPosition('copy', (\strlen(Input::get('pid')) ? Input::get('pid') : null), (Input::get('mode') == '2' ? true : false));

		// Dynamically set the parent table of tl_content
		if ($GLOBALS['TL_DCA'][$this->strTable]['config']['dynamicPtable'])
		{
			$this->set['ptable'] = $this->ptable;
		}

		// Empty clipboard
		$arrClipboard = $objSession->get('CLIPBOARD');
		$arrClipboard[$this->strTable] = array();
		$objSession->set('CLIPBOARD', $arrClipboard);

		// Insert the record if the table is not closed and switch to edit mode
		if (!$GLOBALS['TL_DCA'][$this->strTable]['config']['closed'])
		{
			$this->set['tstamp'] = ($blnDoNotRedirect ? time() : 0);

			// Mark the new record with "copy of" (see #586)
			if (isset($GLOBALS['TL_DCA'][$this->strTable]['config']['markAsCopy']))
			{
				$strKey = $GLOBALS['TL_DCA'][$this->strTable]['config']['markAsCopy'];

				if ($GLOBALS['TL_DCA'][$this->strTable]['fields'][$strKey]['inputType'] == 'inputUnit')
				{
					$value = StringUtil::deserialize($this->set[$strKey]);

					if (!empty($value) && \is_array($value) && $value['value'] != '')
					{
						$value['value'] = sprintf($GLOBALS['TL_LANG']['MSC']['copyOf'], $value['value']);
						$this->set[$strKey] = serialize($value);
					}
				}
				elseif (!empty($this->set[$strKey]))
				{
					$this->set[$strKey] = sprintf($GLOBALS['TL_LANG']['MSC']['copyOf'], $this->set[$strKey]);
				}
			}

			// Remove the ID field from the data array
			unset($this->set['id']);

			$objInsertStmt = $this->Database->prepare("INSERT INTO " . $this->strTable . " %s")
											->set($this->set)
											->execute();

			if ($objInsertStmt->affectedRows)
			{
				$insertID = $objInsertStmt->insertId;

				// Save the new record in the session
				$new_records = $objSessionBag->get('new_records');
				$new_records[$this->strTable][] = $insertID;
				$objSessionBag->set('new_records', $new_records);

				// Duplicate the records of the child table
				$this->copyChilds($this->strTable, $insertID, $this->intId, $insertID);

				// Call the oncopy_callback after all new records have been created
				if (\is_array($GLOBALS['TL_DCA'][$this->strTable]['config']['oncopy_callback']))
				{
					foreach ($GLOBALS['TL_DCA'][$this->strTable]['config']['oncopy_callback'] as $callback)
					{
						if (\is_array($callback))
						{
							$this->import($callback[0]);
							$this->{$callback[0]}->{$callback[1]}($insertID, $this);
						}
						elseif (\is_callable($callback))
						{
							$callback($insertID, $this);
						}
					}
				}

				// Add a log entry
				$this->log('A new entry "'.$this->strTable.'.id='.$insertID.'" has been created by duplicating record "'.$this->strTable.'.id='.$this->intId.'"'.$this->getParentEntries($this->strTable, $insertID), __METHOD__, TL_GENERAL);

				// Switch to edit mode
				if (!$blnDoNotRedirect)
				{
					$this->redirect($this->switchToEdit($insertID));
				}

				return $insertID;
			}
		}

		if (!$blnDoNotRedirect)
		{
			$this->redirect($this->getReferer());
		}

		return false;
	}

	/**
	 * Duplicate all child records of a duplicated record
	 *
	 * @param string  $table
	 * @param integer $insertID
	 * @param integer $id
	 * @param integer $parentId
	 */
	protected function copyChilds($table, $insertID, $id, $parentId)
	{
		$time = time();
		$copy = array();
		$cctable = array();
		$ctable = $GLOBALS['TL_DCA'][$table]['config']['ctable'];

		if (!$GLOBALS['TL_DCA'][$table]['config']['ptable'] && \strlen(Input::get('childs')) && $this->Database->fieldExists('pid', $table) && $this->Database->fieldExists('sorting', $table))
		{
			$ctable[] = $table;
		}

		if (!\is_array($ctable))
		{
			return;
		}

		// Walk through each child table
		foreach ($ctable as $v)
		{
			$this->loadDataContainer($v);
			$cctable[$v] = $GLOBALS['TL_DCA'][$v]['config']['ctable'];

			if (!$GLOBALS['TL_DCA'][$v]['config']['doNotCopyRecords'] && \strlen($v))
			{
				// Consider the dynamic parent table (see #4867)
				if ($GLOBALS['TL_DCA'][$v]['config']['dynamicPtable'])
				{
					$ptable = $GLOBALS['TL_DCA'][$v]['config']['ptable'];
					$cond = ($ptable == 'tl_article') ? "(ptable=? OR ptable='')" : "ptable=?";

					$objCTable = $this->Database->prepare("SELECT * FROM $v WHERE pid=? AND $cond" . ($this->Database->fieldExists('sorting', $v) ? " ORDER BY sorting" : ""))
												->execute($id, $ptable);
				}
				else
				{
					$objCTable = $this->Database->prepare("SELECT * FROM $v WHERE pid=?" . ($this->Database->fieldExists('sorting', $v) ? " ORDER BY sorting" : ""))
												->execute($id);
				}

				while ($objCTable->next())
				{
					// Exclude the duplicated record itself
					if ($v == $table && $objCTable->id == $parentId)
					{
						continue;
					}

					foreach ($objCTable->row() as $kk=>$vv)
					{
						if ($kk == 'id')
						{
							continue;
						}

						// Never copy passwords
						if ($GLOBALS['TL_DCA'][$v]['fields'][$kk]['inputType'] == 'password')
						{
							$vv = Widget::getEmptyValueByFieldType($GLOBALS['TL_DCA'][$v]['fields'][$kk]['sql']);
						}

						// Empty unique fields or add a unique identifier in copyAll mode
						elseif ($GLOBALS['TL_DCA'][$v]['fields'][$kk]['eval']['unique'])
						{
							$vv = (Input::get('act') == 'copyAll') ? $vv .'-'. substr(md5(uniqid(mt_rand(), true)), 0, 8) : Widget::getEmptyValueByFieldType($GLOBALS['TL_DCA'][$v]['fields'][$kk]['sql']);
						}

						// Reset doNotCopy and fallback fields to their default value
						elseif ($GLOBALS['TL_DCA'][$v]['fields'][$kk]['eval']['doNotCopy'] || $GLOBALS['TL_DCA'][$v]['fields'][$kk]['eval']['fallback'])
						{
							$vv = Widget::getEmptyValueByFieldType($GLOBALS['TL_DCA'][$v]['fields'][$kk]['sql']);

							// Use array_key_exists to allow NULL (see #5252)
							if (array_key_exists('default', $GLOBALS['TL_DCA'][$v]['fields'][$kk]))
							{
								$vv = \is_array($GLOBALS['TL_DCA'][$v]['fields'][$kk]['default']) ? serialize($GLOBALS['TL_DCA'][$v]['fields'][$kk]['default']) : $GLOBALS['TL_DCA'][$v]['fields'][$kk]['default'];
							}

							// Encrypt the default value (see #3740)
							if ($GLOBALS['TL_DCA'][$v]['fields'][$kk]['eval']['encrypt'])
							{
								$vv = Encryption::encrypt($vv);
							}
						}

						$copy[$v][$objCTable->id][$kk] = $vv;
					}

					$copy[$v][$objCTable->id]['pid'] = $insertID;
					$copy[$v][$objCTable->id]['tstamp'] = $time;
				}
			}
		}

		// Duplicate the child records
		foreach ($copy as $k=>$v)
		{
			if (!empty($v))
			{
				foreach ($v as $kk=>$vv)
				{
					$objInsertStmt = $this->Database->prepare("INSERT INTO " . $k . " %s")
													->set($vv)
													->execute();

					if ($objInsertStmt->affectedRows)
					{
						$insertID = $objInsertStmt->insertId;

						if ((!empty($cctable[$k]) || $GLOBALS['TL_DCA'][$k]['list']['sorting']['mode'] == 5) && $kk != $parentId)
						{
							$this->copyChilds($k, $insertID, $kk, $parentId);
						}
					}
				}
			}
		}
	}

	/**
	 * Move all selected records
	 *
	 * @throws InternalServerErrorException
	 */
	public function copyAll()
	{
		if ($GLOBALS['TL_DCA'][$this->strTable]['config']['notCopyable'])
		{
			throw new InternalServerErrorException('Table "' . $this->strTable . '" is not copyable.');
		}

		/** @var Session $objSession */
		$objSession = System::getContainer()->get('session');

		$arrClipboard = $objSession->get('CLIPBOARD');

		if (isset($arrClipboard[$this->strTable]) && \is_array($arrClipboard[$this->strTable]['id']))
		{
			foreach ($arrClipboard[$this->strTable]['id'] as $id)
			{
				$this->intId = $id;
				$id = $this->copy(true);
				Input::setGet('pid', $id);
				Input::setGet('mode', 1);
			}
		}

		$this->redirect($this->getReferer());
	}

	/**
	 * Calculate the new position of a moved or inserted record
	 *
	 * @param string  $mode
	 * @param integer $pid
	 * @param boolean $insertInto
	 */
	protected function getNewPosition($mode, $pid=null, $insertInto=false)
	{
		// If there is pid and sorting
		if ($this->Database->fieldExists('pid', $this->strTable) && $this->Database->fieldExists('sorting', $this->strTable))
		{
			// PID is not set - only valid for duplicated records, as they get the same parent ID as the original record!
			if ($pid === null && $this->intId && $mode == 'copy')
			{
				$pid = $this->intId;
			}

			// PID is set (insert after or into the parent record)
			if (is_numeric($pid))
			{
				$newPID = null;
				$newSorting = null;
				$filter = ($GLOBALS['TL_DCA'][$this->strTable]['list']['sorting']['mode'] == 4) ? $this->strTable.'_'.CURRENT_ID : $this->strTable;

				/** @var Session $objSession */
				$objSession = System::getContainer()->get('session');
				$session = $objSession->all();

				// Consider the pagination menu when inserting at the top (see #7895)
				if ($insertInto && isset($session['filter'][$filter]['limit']))
				{
					$limit = substr($session['filter'][$filter]['limit'], 0, strpos($session['filter'][$filter]['limit'], ','));

					if ($limit > 0)
					{
						$objInsertAfter = $this->Database->prepare("SELECT id FROM " . $this->strTable . " WHERE pid=? ORDER BY sorting")
														 ->limit(1, $limit - 1)
														 ->execute($pid);

						if ($objInsertAfter->numRows)
						{
							$insertInto = false;
							$pid = $objInsertAfter->id;
						}
					}
				}

				// Insert the current record at the beginning when inserting into the parent record
				if ($insertInto)
				{
					$newPID = $pid;

					$objSorting = $this->Database->prepare("SELECT MIN(sorting) AS sorting FROM " . $this->strTable . " WHERE pid=?")
												 ->execute($pid);

					// Select sorting value of the first record
					if ($objSorting->numRows)
					{
						$curSorting = $objSorting->sorting;

						// Resort if the new sorting value is not an integer or smaller than 1
						if (($curSorting % 2) != 0 || $curSorting < 1)
						{
							$objNewSorting = $this->Database->prepare("SELECT id FROM " . $this->strTable . " WHERE pid=? ORDER BY sorting")
															->execute($pid);

							$count = 2;
							$newSorting = 128;

							while ($objNewSorting->next())
							{
								$this->Database->prepare("UPDATE " . $this->strTable . " SET sorting=? WHERE id=?")
											   ->limit(1)
											   ->execute(($count++ * 128), $objNewSorting->id);
							}
						}

						// Else new sorting = (current sorting / 2)
						else $newSorting = ($curSorting / 2);
					}

					// Else new sorting = 128
					else $newSorting = 128;
				}

				// Else insert the current record after the parent record
				elseif ($pid > 0)
				{
					$objSorting = $this->Database->prepare("SELECT pid, sorting FROM " . $this->strTable . " WHERE id=?")
												 ->limit(1)
												 ->execute($pid);

					// Set parent ID of the current record as new parent ID
					if ($objSorting->numRows)
					{
						$newPID = $objSorting->pid;
						$curSorting = $objSorting->sorting;

						// Do not proceed without a parent ID
						if (is_numeric($newPID))
						{
							$objNextSorting = $this->Database->prepare("SELECT MIN(sorting) AS sorting FROM " . $this->strTable . " WHERE pid=? AND sorting>?")
															 ->execute($newPID, $curSorting);

							// Select sorting value of the next record
							if ($objNextSorting->sorting !== null)
							{
								$nxtSorting = $objNextSorting->sorting;

								// Resort if the new sorting value is no integer or bigger than a MySQL integer
								if ((($curSorting + $nxtSorting) % 2) != 0 || $nxtSorting >= 4294967295)
								{
									$count = 1;

									$objNewSorting = $this->Database->prepare("SELECT id, sorting FROM " . $this->strTable . " WHERE pid=? ORDER BY sorting")
																	->execute($newPID);

									while ($objNewSorting->next())
									{
										$this->Database->prepare("UPDATE " . $this->strTable . " SET sorting=? WHERE id=?")
													   ->execute(($count++ * 128), $objNewSorting->id);

										if ($objNewSorting->sorting == $curSorting)
										{
											$newSorting = ($count++ * 128);
										}
									}
								}

								// Else new sorting = (current sorting + next sorting) / 2
								else $newSorting = (($curSorting + $nxtSorting) / 2);
							}

							// Else new sorting = (current sorting + 128)
							else $newSorting = ($curSorting + 128);
						}
					}

					// Use the given parent ID as parent ID
					else
					{
						$newPID = $pid;
						$newSorting = 128;
					}
				}

				// Set new sorting and new parent ID
				$this->set['pid'] = (int) $newPID;
				$this->set['sorting'] = (int) $newSorting;
			}
		}

		// If there is only pid
		elseif ($this->Database->fieldExists('pid', $this->strTable))
		{
			// PID is not set - only valid for duplicated records, as they get the same parent ID as the original record!
			if ($pid === null && $this->intId && $mode == 'copy')
			{
				$pid = $this->intId;
			}

			// PID is set (insert after or into the parent record)
			if (is_numeric($pid))
			{
				// Insert the current record into the parent record
				if ($insertInto)
				{
					$this->set['pid'] = $pid;
				}

				// Else insert the current record after the parent record
				elseif ($pid > 0)
				{
					$objParentRecord = $this->Database->prepare("SELECT pid FROM " . $this->strTable . " WHERE id=?")
													  ->limit(1)
													  ->execute($pid);

					if ($objParentRecord->numRows)
					{
						$this->set['pid'] = $objParentRecord->pid;
					}
				}
			}
		}

		// If there is only sorting
		elseif ($this->Database->fieldExists('sorting', $this->strTable))
		{
			// ID is set (insert after the current record)
			if ($this->intId)
			{
				$objCurrentRecord = $this->Database->prepare("SELECT * FROM " . $this->strTable . " WHERE id=?")
												   ->limit(1)
												   ->execute($this->intId);

				// Select current record
				if ($objCurrentRecord->numRows)
				{
					$newSorting = null;
					$curSorting = $objCurrentRecord->sorting;

					$objNextSorting = $this->Database->prepare("SELECT MIN(sorting) AS sorting FROM " . $this->strTable . " WHERE sorting>?")
													 ->execute($curSorting);

					// Select sorting value of the next record
					if ($objNextSorting->numRows)
					{
						$nxtSorting = $objNextSorting->sorting;

						// Resort if the new sorting value is no integer or bigger than a MySQL integer field
						if ((($curSorting + $nxtSorting) % 2) != 0 || $nxtSorting >= 4294967295)
						{
							$count = 1;

							$objNewSorting = $this->Database->execute("SELECT id, sorting FROM " . $this->strTable . " ORDER BY sorting");

							while ($objNewSorting->next())
							{
								$this->Database->prepare("UPDATE " . $this->strTable . " SET sorting=? WHERE id=?")
											   ->execute(($count++ * 128), $objNewSorting->id);

								if ($objNewSorting->sorting == $curSorting)
								{
									$newSorting = ($count++ * 128);
								}
							}
						}

						// Else new sorting = (current sorting + next sorting) / 2
						else $newSorting = (($curSorting + $nxtSorting) / 2);
					}

					// Else new sorting = (current sorting + 128)
					else $newSorting = ($curSorting + 128);

					// Set new sorting
					$this->set['sorting'] = (int) $newSorting;

					return;
				}
			}

			// ID is not set or not found (insert at the end)
			$objNextSorting = $this->Database->execute("SELECT MAX(sorting) AS sorting FROM " . $this->strTable);
			$this->set['sorting'] = ((int) $objNextSorting->sorting + 128);
		}
	}

	/**
	 * Delete a record of the current table table and save it to tl_undo
	 *
	 * @param boolean $blnDoNotRedirect
	 *
	 * @throws InternalServerErrorException
	 */
	public function delete($blnDoNotRedirect=false)
	{
		if ($GLOBALS['TL_DCA'][$this->strTable]['config']['notDeletable'])
		{
			throw new InternalServerErrorException('Table "' . $this->strTable . '" is not deletable.');
		}

		if (!$this->intId)
		{
			$this->redirect($this->getReferer());
		}

		$delete = array();

		// Do not save records from tl_undo itself
		if ($this->strTable == 'tl_undo')
		{
			$this->Database->prepare("DELETE FROM " . $this->strTable . " WHERE id=?")
						   ->limit(1)
						   ->execute($this->intId);

			$this->redirect($this->getReferer());
		}

		// If there is a PID field but no parent table
		if ($this->Database->fieldExists('pid', $this->strTable) && !\strlen($this->ptable))
		{
			$delete[$this->strTable] = $this->Database->getChildRecords($this->intId, $this->strTable);
			array_unshift($delete[$this->strTable], $this->intId);
		}
		else
		{
			$delete[$this->strTable] = array($this->intId);
		}

		// Delete all child records if there is a child table
		if (!empty($this->ctable))
		{
			foreach ($delete[$this->strTable] as $id)
			{
				$this->deleteChilds($this->strTable, $id, $delete);
			}
		}

		$affected = 0;
		$data = array();

		// Save each record of each table
		foreach ($delete as $table=>$fields)
		{
			foreach ($fields as $k=>$v)
			{
				$objSave = $this->Database->prepare("SELECT * FROM " . $table . " WHERE id=?")
										  ->limit(1)
										  ->execute($v);

				if ($objSave->numRows)
				{
					$data[$table][$k] = $objSave->row();

					// Store the active record
					if ($table == $this->strTable && $v == $this->intId)
					{
						$this->objActiveRecord = $objSave;
					}
				}

				$affected++;
			}
		}

		$this->import(BackendUser::class, 'User');

		$objUndoStmt = $this->Database->prepare("INSERT INTO tl_undo (pid, tstamp, fromTable, query, affectedRows, data) VALUES (?, ?, ?, ?, ?, ?)")
									  ->execute($this->User->id, time(), $this->strTable, 'DELETE FROM '.$this->strTable.' WHERE id='.$this->intId, $affected, serialize($data));

		// Delete the records
		if ($objUndoStmt->affectedRows)
		{
			$undoId = $objUndoStmt->insertId;

			// Call ondelete_callback
			if (\is_array($GLOBALS['TL_DCA'][$this->strTable]['config']['ondelete_callback']))
			{
				foreach ($GLOBALS['TL_DCA'][$this->strTable]['config']['ondelete_callback'] as $callback)
				{
					if (\is_array($callback))
					{
						$this->import($callback[0]);
						$this->{$callback[0]}->{$callback[1]}($this, $undoId);
					}
					elseif (\is_callable($callback))
					{
						$callback($this, $undoId);
					}
				}
			}

			// Invalidate cache tags (no need to invalidate the parent)
			$this->invalidateCacheTags($this);

			// Delete the records
			foreach ($delete as $table=>$fields)
			{
				foreach ($fields as $v)
				{
					$this->Database->prepare("DELETE FROM " . $table . " WHERE id=?")
								   ->limit(1)
								   ->execute($v);
				}
			}

			// Add a log entry unless we are deleting from tl_log itself
			if ($this->strTable != 'tl_log')
			{
				$this->log('DELETE FROM '.$this->strTable.' WHERE id='.$data[$this->strTable][0]['id'], __METHOD__, TL_GENERAL);
			}
		}

		if (!$blnDoNotRedirect)
		{
			$this->redirect($this->getReferer());
		}
	}

	/**
	 * Delete all selected records
	 *
	 * @throws InternalServerErrorException
	 */
	public function deleteAll()
	{
		if ($GLOBALS['TL_DCA'][$this->strTable]['config']['notDeletable'])
		{
			throw new InternalServerErrorException('Table "' . $this->strTable . '" is not deletable.');
		}

		/** @var Session $objSession */
		$objSession = System::getContainer()->get('session');

		$session = $objSession->all();
		$ids = $session['CURRENT']['IDS'];

		if (\is_array($ids) && \strlen($ids[0]))
		{
			foreach ($ids as $id)
			{
				$this->intId = $id;
				$this->delete(true);
			}
		}

		$this->redirect($this->getReferer());
	}

	/**
	 * Recursively get all related table names and records
	 *
	 * @param string  $table
	 * @param integer $id
	 * @param array   $delete
	 */
	public function deleteChilds($table, $id, &$delete)
	{
		$cctable = array();
		$ctable = $GLOBALS['TL_DCA'][$table]['config']['ctable'];

		if (!\is_array($ctable))
		{
			return;
		}

		// Walk through each child table
		foreach ($ctable as $v)
		{
			$this->loadDataContainer($v);
			$cctable[$v] = $GLOBALS['TL_DCA'][$v]['config']['ctable'];

			// Consider the dynamic parent table (see #4867)
			if ($GLOBALS['TL_DCA'][$v]['config']['dynamicPtable'])
			{
				$ptable = $GLOBALS['TL_DCA'][$v]['config']['ptable'];
				$cond = ($ptable == 'tl_article') ? "(ptable=? OR ptable='')" : "ptable=?";

				$objDelete = $this->Database->prepare("SELECT id FROM $v WHERE pid=? AND $cond")
											->execute($id, $ptable);
			}
			else
			{
				$objDelete = $this->Database->prepare("SELECT id FROM $v WHERE pid=?")
											->execute($id);
			}

			if (!$GLOBALS['TL_DCA'][$v]['config']['doNotDeleteRecords'] && \strlen($v) && $objDelete->numRows)
			{
				foreach ($objDelete->fetchAllAssoc() as $row)
				{
					$delete[$v][] = $row['id'];

					if (!empty($cctable[$v]))
					{
						$this->deleteChilds($v, $row['id'], $delete);
					}
				}
			}
		}
	}

	/**
	 * Restore one or more deleted records
	 */
	public function undo()
	{
		$objRecords = $this->Database->prepare("SELECT * FROM " . $this->strTable . " WHERE id=?")
									 ->limit(1)
									 ->execute($this->intId);

		// Check whether there is a record
		if ($objRecords->numRows < 1)
		{
			$this->redirect($this->getReferer());
		}

		$error = false;
		$query = $objRecords->query;
		$data = StringUtil::deserialize($objRecords->data);

		if (!\is_array($data))
		{
			$this->redirect($this->getReferer());
		}

		$arrFields = array();

		// Restore the data
		foreach ($data as $table=>$fields)
		{
			$this->loadDataContainer($table);

			// Get the currently available fields
			if (!isset($arrFields[$table]))
			{
				$arrFields[$table] = array_flip($this->Database->getFieldNames($table));
			}

			foreach ($fields as $row)
			{
				// Unset fields that no longer exist in the database
				$row = array_intersect_key($row, $arrFields[$table]);

				// Re-insert the data
				$objInsertStmt = $this->Database->prepare("INSERT INTO " . $table . " %s")
												->set($row)
												->execute();

				// Do not delete record from tl_undo if there is an error
				if ($objInsertStmt->affectedRows < 1)
				{
					$error = true;
				}

				// Trigger the undo_callback
				if (\is_array($GLOBALS['TL_DCA'][$table]['config']['onundo_callback']))
				{
					foreach ($GLOBALS['TL_DCA'][$table]['config']['onundo_callback'] as $callback)
					{
						if (\is_array($callback))
						{
							$this->import($callback[0]);
							$this->{$callback[0]}->{$callback[1]}($table, $row, $this);
						}
						elseif (\is_callable($callback))
						{
							$callback($table, $row, $this);
						}
					}
				}
			}
		}

		// Add log entry and delete record from tl_undo if there was no error
		if (!$error)
		{
			$this->log('Undone '. $query, __METHOD__, TL_GENERAL);

			$this->Database->prepare("DELETE FROM " . $this->strTable . " WHERE id=?")
						   ->limit(1)
						   ->execute($this->intId);
		}

		$this->redirect($this->getReferer());
	}

	/**
	 * Change the order of two neighbour database records
	 */
	public function move()
	{
		// Proceed only if all mandatory variables are set
		if ($this->intId && Input::get('sid') && (!$GLOBALS['TL_DCA'][$this->strTable]['list']['sorting']['root'] || !\in_array($this->intId, $this->root)))
		{
			$objRow = $this->Database->prepare("SELECT * FROM " . $this->strTable . " WHERE id=? OR id=?")
									 ->limit(2)
									 ->execute($this->intId, Input::get('sid'));

			$row = $objRow->fetchAllAssoc();

			if ($row[0]['pid'] == $row[1]['pid'])
			{
				$this->Database->prepare("UPDATE " . $this->strTable . " SET sorting=? WHERE id=?")
							   ->execute($row[0]['sorting'], $row[1]['id']);

				$this->Database->prepare("UPDATE " . $this->strTable . " SET sorting=? WHERE id=?")
							   ->execute($row[1]['sorting'], $row[0]['id']);

				// Invalidate cache tags
				$this->invalidateCacheTags($this);
			}
		}

		$this->redirect($this->getReferer());
	}

	/**
	 * Auto-generate a form to edit the current database record
	 *
	 * @param integer $intId
	 * @param integer $ajaxId
	 *
	 * @return string
	 *
	 * @throws AccessDeniedException
	 * @throws InternalServerErrorException
	 */
	public function edit($intId=null, $ajaxId=null)
	{
		if ($GLOBALS['TL_DCA'][$this->strTable]['config']['notEditable'])
		{
			throw new InternalServerErrorException('Table "' . $this->strTable . '" is not editable.');
		}

		if ($intId != '')
		{
			$this->intId = $intId;
		}

		// Get the current record
		$objRow = $this->Database->prepare("SELECT * FROM " . $this->strTable . " WHERE id=?")
								 ->limit(1)
								 ->execute($this->intId);

		// Redirect if there is no record with the given ID
		if ($objRow->numRows < 1)
		{
			throw new AccessDeniedException('Cannot load record "' . $this->strTable . '.id=' . $this->intId . '".');
		}

		$this->objActiveRecord = $objRow;

		$return = '';
		$this->values[] = $this->intId;
		$this->procedure[] = 'id=?';

		$this->blnCreateNewVersion = false;
		$objVersions = new Versions($this->strTable, $this->intId);

		if (!$GLOBALS['TL_DCA'][$this->strTable]['config']['hideVersionMenu'])
		{
			// Compare versions
			if (Input::get('versions'))
			{
				$objVersions->compare();
			}

			// Restore a version
			if (Input::post('FORM_SUBMIT') == 'tl_version' && Input::post('version') != '')
			{
				$objVersions->restore(Input::post('version'));
				$this->reload();
			}
		}

		$objVersions->initialize();

		// Build an array from boxes and rows
		$this->strPalette = $this->getPalette();
		$boxes = StringUtil::trimsplit(';', $this->strPalette);
		$legends = array();

		if (!empty($boxes))
		{
			foreach ($boxes as $k=>$v)
			{
				$eCount = 1;
				$boxes[$k] = StringUtil::trimsplit(',', $v);

				foreach ($boxes[$k] as $kk=>$vv)
				{
					if (preg_match('/^\[.*\]$/', $vv))
					{
						++$eCount;
						continue;
					}

					if (preg_match('/^\{.*\}$/', $vv))
					{
						$legends[$k] = substr($vv, 1, -1);
						unset($boxes[$k][$kk]);
					}
					elseif ($GLOBALS['TL_DCA'][$this->strTable]['fields'][$vv]['exclude'] || !\is_array($GLOBALS['TL_DCA'][$this->strTable]['fields'][$vv]))
					{
						unset($boxes[$k][$kk]);
					}
				}

				// Unset a box if it does not contain any fields
				if (\count($boxes[$k]) < $eCount)
				{
					unset($boxes[$k]);
				}
			}

			/** @var Session $objSessionBag */
			$objSessionBag = System::getContainer()->get('session')->getBag('contao_backend');

			$class = 'tl_tbox';
			$fs = $objSessionBag->get('fieldset_states');

			// Render boxes
			foreach ($boxes as $k=>$v)
			{
				$arrAjax = array();
				$blnAjax = false;
				$key = '';
				$cls = '';
				$legend = '';

				if (isset($legends[$k]))
				{
					list($key, $cls) = explode(':', $legends[$k]);
					$legend = "\n" . '<legend onclick="AjaxRequest.toggleFieldset(this,\'' . $key . '\',\'' . $this->strTable . '\')">' . ($GLOBALS['TL_LANG'][$this->strTable][$key] ?? $key) . '</legend>';
				}

				if (isset($fs[$this->strTable][$key]))
				{
					$class .= ($fs[$this->strTable][$key] ? '' : ' collapsed');
				}
				else
				{
					$class .= (($cls && $legend) ? ' ' . $cls : '');
				}

				$return .= "\n\n" . '<fieldset' . ($key ? ' id="pal_'.$key.'"' : '') . ' class="' . $class . ($legend ? '' : ' nolegend') . '">' . $legend;
				$thisId = '';

				// Build rows of the current box
				foreach ($v as $vv)
				{
					if ($vv == '[EOF]')
					{
						if ($blnAjax && Environment::get('isAjaxRequest'))
						{
							if ($ajaxId == $thisId)
							{
								return $arrAjax[$thisId] . '<input type="hidden" name="FORM_FIELDS[]" value="'.StringUtil::specialchars($this->strPalette).'">';
							}

							if (\count($arrAjax) > 1)
							{
								$current = "\n" . '<div id="'.$thisId.'" class="subpal cf">' . $arrAjax[$thisId] . '</div>';
								unset($arrAjax[$thisId]);
								end($arrAjax);
								$thisId = key($arrAjax);
								$arrAjax[$thisId] .= $current;
							}
						}

						$return .= "\n" . '</div>';

						continue;
					}

					if (preg_match('/^\[.*\]$/', $vv))
					{
						$thisId = 'sub_' . substr($vv, 1, -1);
						$arrAjax[$thisId] = '';
						$blnAjax = ($ajaxId == $thisId && Environment::get('isAjaxRequest')) ? true : $blnAjax;
						$return .= "\n" . '<div id="'.$thisId.'" class="subpal cf">';

						continue;
					}

					$this->strField = $vv;
					$this->strInputName = $vv;
					$this->varValue = $objRow->$vv;

					// Convert CSV fields (see #2890)
					if ($GLOBALS['TL_DCA'][$this->strTable]['fields'][$this->strField]['eval']['multiple'] && isset($GLOBALS['TL_DCA'][$this->strTable]['fields'][$this->strField]['eval']['csv']))
					{
						$this->varValue = StringUtil::trimsplit($GLOBALS['TL_DCA'][$this->strTable]['fields'][$this->strField]['eval']['csv'], $this->varValue);
					}

					// Call load_callback
					if (\is_array($GLOBALS['TL_DCA'][$this->strTable]['fields'][$this->strField]['load_callback']))
					{
						foreach ($GLOBALS['TL_DCA'][$this->strTable]['fields'][$this->strField]['load_callback'] as $callback)
						{
							if (\is_array($callback))
							{
								$this->import($callback[0]);
								$this->varValue = $this->{$callback[0]}->{$callback[1]}($this->varValue, $this);
							}
							elseif (\is_callable($callback))
							{
								$this->varValue = $callback($this->varValue, $this);
							}
						}
					}

					// Re-set the current value
					$this->objActiveRecord->{$this->strField} = $this->varValue;

					// Build the row and pass the current palette string (thanks to Tristan Lins)
					$blnAjax ? $arrAjax[$thisId] .= $this->row($this->strPalette) : $return .= $this->row($this->strPalette);
				}

				$class = 'tl_box';
				$return .= "\n" . '</fieldset>';
			}
		}

		// Versions overview
		if ($GLOBALS['TL_DCA'][$this->strTable]['config']['enableVersioning'] && !$GLOBALS['TL_DCA'][$this->strTable]['config']['hideVersionMenu'])
		{
			$version = $objVersions->renderDropdown();
		}
		else
		{
			$version = '';
		}

		// Submit buttons
		$arrButtons = array();
		$arrButtons['save'] = '<button type="submit" name="save" id="save" class="tl_submit" accesskey="s">'.$GLOBALS['TL_LANG']['MSC']['save'].'</button>';

		if (!Input::get('nb'))
		{
			$arrButtons['saveNclose'] = '<button type="submit" name="saveNclose" id="saveNclose" class="tl_submit" accesskey="c">'.$GLOBALS['TL_LANG']['MSC']['saveNclose'].'</button>';

			if (!Input::get('nc'))
			{
				if (!$GLOBALS['TL_DCA'][$this->strTable]['config']['closed'] && !$GLOBALS['TL_DCA'][$this->strTable]['config']['notCreatable'])
				{
					$arrButtons['saveNcreate'] = '<button type="submit" name="saveNcreate" id="saveNcreate" class="tl_submit" accesskey="n">'.$GLOBALS['TL_LANG']['MSC']['saveNcreate'].'</button>';

					if (!$GLOBALS['TL_DCA'][$this->strTable]['config']['notCopyable'])
					{
						$arrButtons['saveNduplicate'] = '<button type="submit" name="saveNduplicate" id="saveNduplicate" class="tl_submit" accesskey="d">'.$GLOBALS['TL_LANG']['MSC']['saveNduplicate'].'</button>';
					}
				}

				if ($GLOBALS['TL_DCA'][$this->strTable]['config']['switchToEdit'])
				{
					$arrButtons['saveNedit'] = '<button type="submit" name="saveNedit" id="saveNedit" class="tl_submit" accesskey="e">'.$GLOBALS['TL_LANG']['MSC']['saveNedit'].'</button>';
				}

				if ($GLOBALS['TL_DCA'][$this->strTable]['list']['sorting']['mode'] == 4 || \strlen($this->ptable) || $GLOBALS['TL_DCA'][$this->strTable]['config']['switchToEdit'])
				{
					$arrButtons['saveNback'] = '<button type="submit" name="saveNback" id="saveNback" class="tl_submit" accesskey="g">'.$GLOBALS['TL_LANG']['MSC']['saveNback'].'</button>';
				}
			}
		}

		// Call the buttons_callback (see #4691)
		if (\is_array($GLOBALS['TL_DCA'][$this->strTable]['edit']['buttons_callback']))
		{
			foreach ($GLOBALS['TL_DCA'][$this->strTable]['edit']['buttons_callback'] as $callback)
			{
				if (\is_array($callback))
				{
					$this->import($callback[0]);
					$arrButtons = $this->{$callback[0]}->{$callback[1]}($arrButtons, $this);
				}
				elseif (\is_callable($callback))
				{
					$arrButtons = $callback($arrButtons, $this);
				}
			}
		}

		if (\count($arrButtons) < 3)
		{
			$strButtons = implode(' ', $arrButtons);
		}
		else
		{
			$strButtons = array_shift($arrButtons) . ' ';
			$strButtons .= '<div class="split-button">';
			$strButtons .= array_shift($arrButtons) . '<button type="button" id="sbtog">' . Image::getHtml('navcol.svg') . '</button> <ul class="invisible">';

			foreach ($arrButtons as $strButton)
			{
				$strButtons .= '<li>' . $strButton . '</li>';
			}

			$strButtons .= '</ul></div>';
		}

		// Add the buttons and end the form
		$return .= '
</div>
<div class="tl_formbody_submit">
<div class="tl_submit_container">
  ' . $strButtons . '
</div>
</div>
</form>';

		$strVersionField = '';

		// Store the current version number (see #8412)
		if (($intLatestVersion = $objVersions->getLatestVersion()) !== null)
		{
			$strVersionField = '
<input type="hidden" name="VERSION_NUMBER" value="'.$intLatestVersion.'">';
		}

		// Begin the form (-> DO NOT CHANGE THIS ORDER -> this way the onsubmit attribute of the form can be changed by a field)
		$return = $version . Message::generate() . ($this->noReload ? '
<p class="tl_error">'.$GLOBALS['TL_LANG']['ERR']['general'].'</p>' : '') . '
<div id="tl_buttons">' . (Input::get('nb') ? '&nbsp;' : '
<a href="'.$this->getReferer(true).'" class="header_back" title="'.StringUtil::specialchars($GLOBALS['TL_LANG']['MSC']['backBTTitle']).'" accesskey="b" onclick="Backend.getScrollOffset()">'.$GLOBALS['TL_LANG']['MSC']['backBT'].'</a>') . '
</div>
<form action="'.ampersand(Environment::get('request'), true).'" id="'.$this->strTable.'" class="tl_form tl_edit_form" method="post" enctype="' . ($this->blnUploadable ? 'multipart/form-data' : 'application/x-www-form-urlencoded') . '"'.(!empty($this->onsubmit) ? ' onsubmit="'.implode(' ', $this->onsubmit).'"' : '').'>
<div class="tl_formbody_edit">
<input type="hidden" name="FORM_SUBMIT" value="'.$this->strTable.'">
<input type="hidden" name="REQUEST_TOKEN" value="'.REQUEST_TOKEN.'">'.$strVersionField.'
<input type="hidden" name="FORM_FIELDS[]" value="'.StringUtil::specialchars($this->strPalette).'">' . $return;

		// Reload the page to prevent _POST variables from being sent twice
		if (Input::post('FORM_SUBMIT') == $this->strTable && !$this->noReload)
		{
			$arrValues = $this->values;
			array_unshift($arrValues, time());

			// Trigger the onsubmit_callback
			if (\is_array($GLOBALS['TL_DCA'][$this->strTable]['config']['onsubmit_callback']))
			{
				foreach ($GLOBALS['TL_DCA'][$this->strTable]['config']['onsubmit_callback'] as $callback)
				{
					if (\is_array($callback))
					{
						$this->import($callback[0]);
						$this->{$callback[0]}->{$callback[1]}($this);
					}
					elseif (\is_callable($callback))
					{
						$callback($this);
					}
				}
			}

			// Save the current version
			if ($this->blnCreateNewVersion)
			{
				$objVersions->create();

				// Call the onversion_callback
				if (\is_array($GLOBALS['TL_DCA'][$this->strTable]['config']['onversion_callback']))
				{
					@trigger_error('Using the onversion_callback has been deprecated and will no longer work in Contao 5.0. Use the oncreate_version_callback instead.', E_USER_DEPRECATED);

					foreach ($GLOBALS['TL_DCA'][$this->strTable]['config']['onversion_callback'] as $callback)
					{
						if (\is_array($callback))
						{
							$this->import($callback[0]);
							$this->{$callback[0]}->{$callback[1]}($this->strTable, $this->intId, $this);
						}
						elseif (\is_callable($callback))
						{
							$callback($this->strTable, $this->intId, $this);
						}
					}
				}
			}

			// Set the current timestamp (-> DO NOT CHANGE THE ORDER version - timestamp)
			if ($GLOBALS['TL_DCA'][$this->strTable]['config']['dynamicPtable'])
			{
				$this->Database->prepare("UPDATE " . $this->strTable . " SET ptable=?, tstamp=? WHERE id=?")
							   ->execute($this->ptable, time(), $this->intId);
			}
			else
			{
				$this->Database->prepare("UPDATE " . $this->strTable . " SET tstamp=? WHERE id=?")
							   ->execute(time(), $this->intId);
			}

			// Show a warning if the record has been saved by another user (see #8412)
			if ($intLatestVersion !== null && isset($_POST['VERSION_NUMBER']) && $intLatestVersion > Input::post('VERSION_NUMBER'))
			{
				$objTemplate = new BackendTemplate('be_conflict');
				$objTemplate->language = $GLOBALS['TL_LANGUAGE'];
				$objTemplate->title = StringUtil::specialchars($GLOBALS['TL_LANG']['MSC']['versionConflict']);
				$objTemplate->theme = Backend::getTheme();
				$objTemplate->charset = Config::get('characterSet');
				$objTemplate->base = Environment::get('base');
				$objTemplate->h1 = $GLOBALS['TL_LANG']['MSC']['versionConflict'];
				$objTemplate->explain1 = sprintf($GLOBALS['TL_LANG']['MSC']['versionConflict1'], $intLatestVersion, Input::post('VERSION_NUMBER'));
				$objTemplate->explain2 = sprintf($GLOBALS['TL_LANG']['MSC']['versionConflict2'], $intLatestVersion + 1, $intLatestVersion);
				$objTemplate->diff = $objVersions->compare(true);
				$objTemplate->href = Environment::get('request');
				$objTemplate->button = $GLOBALS['TL_LANG']['MSC']['continue'];

				throw new ResponseException($objTemplate->getResponse());
			}

			// Invalidate cache tags
			$this->invalidateCacheTags($this);

			// Redirect
			if (isset($_POST['saveNclose']))
			{
				Message::reset();
				System::setCookie('BE_PAGE_OFFSET', 0, 0);

				$this->redirect($this->getReferer());
			}
			elseif (isset($_POST['saveNedit']))
			{
				Message::reset();
				System::setCookie('BE_PAGE_OFFSET', 0, 0);

				$this->redirect($this->addToUrl($GLOBALS['TL_DCA'][$this->strTable]['list']['operations']['edit']['href'], false, array('s2e', 'act', 'mode', 'pid')));
			}
			elseif (isset($_POST['saveNback']))
			{
				Message::reset();
				System::setCookie('BE_PAGE_OFFSET', 0, 0);

				if ($this->ptable == '')
				{
					$this->redirect(TL_SCRIPT . '?do=' . Input::get('do'));
				}
				// TODO: try to abstract this
				elseif (($this->ptable == 'tl_theme' && $this->strTable == 'tl_style_sheet') || ($this->ptable == 'tl_page' && $this->strTable == 'tl_article'))
				{
					$this->redirect($this->getReferer(false, $this->strTable));
				}
				else
				{
					$this->redirect($this->getReferer(false, $this->ptable));
				}
			}
			elseif (isset($_POST['saveNcreate']))
			{
				Message::reset();
				System::setCookie('BE_PAGE_OFFSET', 0, 0);

				$strUrl = TL_SCRIPT . '?do=' . Input::get('do');

				if (isset($_GET['table']))
				{
					$strUrl .= '&amp;table=' . Input::get('table');
				}

				// Tree view
				if ($this->treeView)
				{
					$strUrl .= '&amp;act=create&amp;mode=1&amp;pid=' . $this->intId;
				}

				// Parent view
				elseif ($GLOBALS['TL_DCA'][$this->strTable]['list']['sorting']['mode'] == 4)
				{
					$strUrl .= $this->Database->fieldExists('sorting', $this->strTable) ? '&amp;act=create&amp;mode=1&amp;pid=' . $this->intId : '&amp;act=create&amp;mode=2&amp;pid=' . $this->activeRecord->pid;
				}

				// List view
				else
				{
					$strUrl .= ($this->ptable != '') ? '&amp;act=create&amp;mode=2&amp;pid=' . CURRENT_ID : '&amp;act=create';
				}

				$this->redirect($strUrl . '&amp;rt=' . REQUEST_TOKEN);
			}
			elseif (isset($_POST['saveNduplicate']))
			{
				Message::reset();
				System::setCookie('BE_PAGE_OFFSET', 0, 0);

				$strUrl = TL_SCRIPT . '?do=' . Input::get('do');

				if (isset($_GET['table']))
				{
					$strUrl .= '&amp;table=' . Input::get('table');
				}

				// Tree view
				if ($this->treeView)
				{
					$strUrl .= '&amp;act=copy&amp;mode=1&amp;id=' . $this->intId . '&amp;pid=' . $this->intId;
				}

				// Parent view
				elseif ($GLOBALS['TL_DCA'][$this->strTable]['list']['sorting']['mode'] == 4)
				{
					$strUrl .= $this->Database->fieldExists('sorting', $this->strTable) ? '&amp;act=copy&amp;mode=1&amp;pid=' . $this->intId . '&amp;id=' . $this->intId : '&amp;act=copy&amp;mode=2&amp;pid=' . CURRENT_ID . '&amp;id=' . $this->intId;
				}

				// List view
				else
				{
					$strUrl .= ($this->ptable != '') ? '&amp;act=copy&amp;mode=2&amp;pid=' . CURRENT_ID . '&amp;id=' . CURRENT_ID : '&amp;act=copy&amp;id=' . CURRENT_ID;
				}

				$this->redirect($strUrl . '&amp;rt=' . REQUEST_TOKEN);
			}

			$this->reload();
		}

		// Set the focus if there is an error
		if ($this->noReload)
		{
			$return .= '
<script>
  window.addEvent(\'domready\', function() {
    Backend.vScrollTo(($(\'' . $this->strTable . '\').getElement(\'label.error\').getPosition().y - 20));
  });
</script>';
		}

		return $return;
	}

	/**
	 * Auto-generate a form to edit all records that are currently shown
	 *
	 * @param integer $intId
	 * @param integer $ajaxId
	 *
	 * @return string
	 *
	 * @throws InternalServerErrorException
	 */
	public function editAll($intId=null, $ajaxId=null)
	{
		if ($GLOBALS['TL_DCA'][$this->strTable]['config']['notEditable'])
		{
			throw new InternalServerErrorException('Table "' . $this->strTable . '" is not editable.');
		}

		$return = '';
		$this->import(BackendUser::class, 'User');

		/** @var Session $objSession */
		$objSession = System::getContainer()->get('session');

		// Get current IDs from session
		$session = $objSession->all();
		$ids = $session['CURRENT']['IDS'];

		if ($intId != '' && Environment::get('isAjaxRequest'))
		{
			$ids = array($intId);
		}

		// Save field selection in session
		if (Input::post('FORM_SUBMIT') == $this->strTable.'_all' && Input::get('fields'))
		{
			$session['CURRENT'][$this->strTable] = Input::post('all_fields');
			$objSession->replace($session);
		}

		// Add fields
		$fields = $session['CURRENT'][$this->strTable];

		if (!empty($fields) && \is_array($fields) && Input::get('fields'))
		{
			$class = 'tl_tbox';

			// Walk through each record
			foreach ($ids as $id)
			{
				$this->intId = $id;
				$this->procedure = array('id=?');
				$this->values = array($this->intId);
				$this->blnCreateNewVersion = false;
				$this->strPalette = StringUtil::trimsplit('[;,]', $this->getPalette());

				$objVersions = new Versions($this->strTable, $this->intId);
				$objVersions->initialize();

				// Add meta fields if the current user is an administrator
				if ($this->User->isAdmin)
				{
					if ($this->Database->fieldExists('sorting', $this->strTable))
					{
						array_unshift($this->strPalette, 'sorting');
					}

					if ($this->Database->fieldExists('pid', $this->strTable))
					{
						array_unshift($this->strPalette, 'pid');
					}

					// Ensure a minimum configuration
					foreach (array('pid', 'sorting') as $f)
					{
						if (!isset($GLOBALS['TL_DCA'][$this->strTable]['fields'][$f]['label']))
						{
							$GLOBALS['TL_DCA'][$this->strTable]['fields'][$f]['label'] = &$GLOBALS['TL_LANG']['MSC'][$f];
						}
						if (!isset($GLOBALS['TL_DCA'][$this->strTable]['fields'][$f]['inputType']))
						{
							$GLOBALS['TL_DCA'][$this->strTable]['fields'][$f]['inputType'] = 'text';
						}
						if (!isset($GLOBALS['TL_DCA'][$this->strTable]['fields'][$f]['eval']['tl_class']))
						{
							$GLOBALS['TL_DCA'][$this->strTable]['fields'][$f]['eval']['tl_class'] = 'w50';
						}
						if (!isset($GLOBALS['TL_DCA'][$this->strTable]['fields'][$f]['eval']['rgxp']))
						{
							$GLOBALS['TL_DCA'][$this->strTable]['fields'][$f]['eval']['rgxp'] = 'natural';
						}
					}
				}

				// Begin current row
				$strAjax = '';
				$blnAjax = false;
				$return .= '
<div class="'.$class.' cf">';

				$class = 'tl_box';
				$formFields = array();

				// Get the field values
				$objRow = $this->Database->prepare("SELECT * FROM " . $this->strTable . " WHERE id=?")
										 ->limit(1)
										 ->execute($this->intId);

				// Store the active record
				$this->objActiveRecord = $objRow;

				foreach ($this->strPalette as $v)
				{
					// Check whether field is excluded
					if ($GLOBALS['TL_DCA'][$this->strTable]['fields'][$v]['exclude'])
					{
						continue;
					}

					if ($v == '[EOF]')
					{
						if ($blnAjax && Environment::get('isAjaxRequest'))
						{
							return $strAjax . '<input type="hidden" name="FORM_FIELDS_'.$id.'[]" value="'.StringUtil::specialchars(implode(',', $formFields)).'">';
						}

						$blnAjax = false;
						$return .= "\n  " . '</div>';

						continue;
					}

					if (preg_match('/^\[.*\]$/', $v))
					{
						$thisId = 'sub_' . substr($v, 1, -1) . '_' . $id;
						$blnAjax = ($ajaxId == $thisId && Environment::get('isAjaxRequest')) ? true : false;
						$return .= "\n  " . '<div id="'.$thisId.'" class="subpal cf">';

						continue;
					}

					if (!\in_array($v, $fields))
					{
						continue;
					}

					$this->strField = $v;
					$this->strInputName = $v.'_'.$this->intId;
					$formFields[] = $v.'_'.$this->intId;

					// Set the default value and try to load the current value from DB (see #5252)
					if (array_key_exists('default', $GLOBALS['TL_DCA'][$this->strTable]['fields'][$this->strField]))
					{
						$this->varValue = \is_array($GLOBALS['TL_DCA'][$this->strTable]['fields'][$this->strField]['default']) ? serialize($GLOBALS['TL_DCA'][$this->strTable]['fields'][$this->strField]['default']) : $GLOBALS['TL_DCA'][$this->strTable]['fields'][$this->strField]['default'];
					}

					if ($objRow->$v !== false)
					{
						$this->varValue = $objRow->$v;
					}

					// Convert CSV fields (see #2890)
					if ($GLOBALS['TL_DCA'][$this->strTable]['fields'][$this->strField]['eval']['multiple'] && isset($GLOBALS['TL_DCA'][$this->strTable]['fields'][$this->strField]['eval']['csv']))
					{
						$this->varValue = StringUtil::trimsplit($GLOBALS['TL_DCA'][$this->strTable]['fields'][$this->strField]['eval']['csv'], $this->varValue);
					}

					// Call load_callback
					if (\is_array($GLOBALS['TL_DCA'][$this->strTable]['fields'][$this->strField]['load_callback']))
					{
						foreach ($GLOBALS['TL_DCA'][$this->strTable]['fields'][$this->strField]['load_callback'] as $callback)
						{
							if (\is_array($callback))
							{
								$this->import($callback[0]);
								$this->varValue = $this->{$callback[0]}->{$callback[1]}($this->varValue, $this);
							}
							elseif (\is_callable($callback))
							{
								$this->varValue = $callback($this->varValue, $this);
							}
						}
					}

					// Re-set the current value
					$this->objActiveRecord->{$this->strField} = $this->varValue;

					// Build the row and pass the current palette string (thanks to Tristan Lins)
					$blnAjax ? $strAjax .= $this->row($this->strPalette) : $return .= $this->row($this->strPalette);
				}

				// Close box
				$return .= '
  <input type="hidden" name="FORM_FIELDS_'.$this->intId.'[]" value="'.StringUtil::specialchars(implode(',', $formFields)).'">
</div>';

				// Save record
				if (Input::post('FORM_SUBMIT') == $this->strTable && !$this->noReload)
				{
					// Call the onsubmit_callback
					if (\is_array($GLOBALS['TL_DCA'][$this->strTable]['config']['onsubmit_callback']))
					{
						foreach ($GLOBALS['TL_DCA'][$this->strTable]['config']['onsubmit_callback'] as $callback)
						{
							if (\is_array($callback))
							{
								$this->import($callback[0]);
								$this->{$callback[0]}->{$callback[1]}($this);
							}
							elseif (\is_callable($callback))
							{
								$callback($this);
							}
						}
					}

					// Create a new version
					if ($this->blnCreateNewVersion)
					{
						$objVersions->create();

						// Call the onversion_callback
						if (\is_array($GLOBALS['TL_DCA'][$this->strTable]['config']['onversion_callback']))
						{
							@trigger_error('Using the onversion_callback has been deprecated and will no longer work in Contao 5.0. Use the oncreate_version_callback instead.', E_USER_DEPRECATED);

							foreach ($GLOBALS['TL_DCA'][$this->strTable]['config']['onversion_callback'] as $callback)
							{
								if (\is_array($callback))
								{
									$this->import($callback[0]);
									$this->{$callback[0]}->{$callback[1]}($this->strTable, $this->intId, $this);
								}
								elseif (\is_callable($callback))
								{
									$callback($this->strTable, $this->intId, $this);
								}
							}
						}
					}

					// Set the current timestamp (-> DO NOT CHANGE ORDER version - timestamp)
					if ($GLOBALS['TL_DCA'][$this->strTable]['config']['dynamicPtable'])
					{
						$this->Database->prepare("UPDATE " . $this->strTable . " SET ptable=?, tstamp=? WHERE id=?")
									   ->execute($this->ptable, time(), $this->intId);
					}
					else
					{
						$this->Database->prepare("UPDATE " . $this->strTable . " SET tstamp=? WHERE id=?")
									   ->execute(time(), $this->intId);
					}
				}
			}

			// Submit buttons
			$arrButtons = array();
			$arrButtons['save'] = '<button type="submit" name="save" id="save" class="tl_submit" accesskey="s">'.$GLOBALS['TL_LANG']['MSC']['save'].'</button>';
			$arrButtons['saveNclose'] = '<button type="submit" name="saveNclose" id="saveNclose" class="tl_submit" accesskey="c">'.$GLOBALS['TL_LANG']['MSC']['saveNclose'].'</button>';

			// Call the buttons_callback (see #4691)
			if (\is_array($GLOBALS['TL_DCA'][$this->strTable]['edit']['buttons_callback']))
			{
				foreach ($GLOBALS['TL_DCA'][$this->strTable]['edit']['buttons_callback'] as $callback)
				{
					if (\is_array($callback))
					{
						$this->import($callback[0]);
						$arrButtons = $this->{$callback[0]}->{$callback[1]}($arrButtons, $this);
					}
					elseif (\is_callable($callback))
					{
						$arrButtons = $callback($arrButtons, $this);
					}
				}
			}

			if (\count($arrButtons) < 3)
			{
				$strButtons = implode(' ', $arrButtons);
			}
			else
			{
				$strButtons = array_shift($arrButtons) . ' ';
				$strButtons .= '<div class="split-button">';
				$strButtons .= array_shift($arrButtons) . '<button type="button" id="sbtog">' . Image::getHtml('navcol.svg') . '</button> <ul class="invisible">';

				foreach ($arrButtons as $strButton)
				{
					$strButtons .= '<li>' . $strButton . '</li>';
				}

				$strButtons .= '</ul></div>';
			}

			// Add the form
			$return = '

<form action="'.ampersand(Environment::get('request'), true).'" id="'.$this->strTable.'" class="tl_form tl_edit_form" method="post" enctype="' . ($this->blnUploadable ? 'multipart/form-data' : 'application/x-www-form-urlencoded') . '">
<div class="tl_formbody_edit nogrid">
<input type="hidden" name="FORM_SUBMIT" value="'.$this->strTable.'">
<input type="hidden" name="REQUEST_TOKEN" value="'.REQUEST_TOKEN.'">'.($this->noReload ? '
<p class="tl_error">'.$GLOBALS['TL_LANG']['ERR']['general'].'</p>' : '').$return.'
</div>
<div class="tl_formbody_submit">
<div class="tl_submit_container">
  ' . $strButtons . '
</div>
</div>
</form>';

			// Set the focus if there is an error
			if ($this->noReload)
			{
				$return .= '
<script>
  window.addEvent(\'domready\', function() {
    Backend.vScrollTo(($(\'' . $this->strTable . '\').getElement(\'label.error\').getPosition().y - 20));
  });
</script>';
			}

			// Reload the page to prevent _POST variables from being sent twice
			if (Input::post('FORM_SUBMIT') == $this->strTable && !$this->noReload)
			{
				if (isset($_POST['saveNclose']))
				{
					System::setCookie('BE_PAGE_OFFSET', 0, 0);
					$this->redirect($this->getReferer());
				}

				$this->reload();
			}
		}

		// Else show a form to select the fields
		else
		{
			$options = '';
			$fields = array();

			// Add fields of the current table
			$fields = array_merge($fields, array_keys($GLOBALS['TL_DCA'][$this->strTable]['fields']));

			// Add meta fields if the current user is an administrator
			if ($this->User->isAdmin)
			{
				if ($this->Database->fieldExists('sorting', $this->strTable) && !\in_array('sorting', $fields))
				{
					array_unshift($fields, 'sorting');
				}

				if ($this->Database->fieldExists('pid', $this->strTable) && !\in_array('pid', $fields))
				{
					array_unshift($fields, 'pid');
				}
			}

			// Show all non-excluded fields
			foreach ($fields as $field)
			{
				if ($field == 'pid' || $field == 'sorting' || (!$GLOBALS['TL_DCA'][$this->strTable]['fields'][$field]['exclude'] && !$GLOBALS['TL_DCA'][$this->strTable]['fields'][$field]['eval']['doNotShow'] && (\strlen($GLOBALS['TL_DCA'][$this->strTable]['fields'][$field]['inputType']) || \is_array($GLOBALS['TL_DCA'][$this->strTable]['fields'][$field]['input_field_callback']) || \is_callable($GLOBALS['TL_DCA'][$this->strTable]['fields'][$field]['input_field_callback']))))
				{
					$options .= '
  <input type="checkbox" name="all_fields[]" id="all_'.$field.'" class="tl_checkbox" value="'.StringUtil::specialchars($field).'"> <label for="all_'.$field.'" class="tl_checkbox_label">'.(($GLOBALS['TL_DCA'][$this->strTable]['fields'][$field]['label'][0] ?: ($GLOBALS['TL_LANG']['MSC'][$field][0] ?: $field)).' <span style="color:#999;padding-left:3px">['.$field.']</span>').'</label><br>';
				}
			}

			$blnIsError = ($_POST && empty($_POST['all_fields']));

			// Return the select menu
			$return .= '

<form action="'.ampersand(Environment::get('request'), true).'&amp;fields=1" id="'.$this->strTable.'_all" class="tl_form tl_edit_form" method="post">
<div class="tl_formbody_edit">
<input type="hidden" name="FORM_SUBMIT" value="'.$this->strTable.'_all">
<input type="hidden" name="REQUEST_TOKEN" value="'.REQUEST_TOKEN.'">'.($blnIsError ? '
<p class="tl_error">'.$GLOBALS['TL_LANG']['ERR']['general'].'</p>' : '').'
<div class="tl_tbox">
<div class="widget">
<fieldset class="tl_checkbox_container">
  <legend'.($blnIsError ? ' class="error"' : '').'>'.$GLOBALS['TL_LANG']['MSC']['all_fields'][0].'<span class="mandatory">*</span></legend>
  <input type="checkbox" id="check_all" class="tl_checkbox" onclick="Backend.toggleCheckboxes(this)"> <label for="check_all" style="color:#a6a6a6"><em>'.$GLOBALS['TL_LANG']['MSC']['selectAll'].'</em></label><br>'.$options.'
</fieldset>'.($blnIsError ? '
<p class="tl_error">'.$GLOBALS['TL_LANG']['ERR']['all_fields'].'</p>' : ((Config::get('showHelp') && \strlen($GLOBALS['TL_LANG']['MSC']['all_fields'][1])) ? '
<p class="tl_help tl_tip">'.$GLOBALS['TL_LANG']['MSC']['all_fields'][1].'</p>' : '')).'
</div>
</div>
</div>
<div class="tl_formbody_submit">
<div class="tl_submit_container">
  <button type="submit" name="save" id="save" class="tl_submit" accesskey="s">'.$GLOBALS['TL_LANG']['MSC']['continue'].'</button>
</div>
</div>
</form>';
		}

		// Return
		return '
<div id="tl_buttons">
<a href="'.$this->getReferer(true).'" class="header_back" title="'.StringUtil::specialchars($GLOBALS['TL_LANG']['MSC']['backBTTitle']).'" accesskey="b" onclick="Backend.getScrollOffset()">'.$GLOBALS['TL_LANG']['MSC']['backBT'].'</a>
</div>'.$return;
	}

	/**
	 * Auto-generate a form to override all records that are currently shown
	 *
	 * @return string
	 *
	 * @throws InternalServerErrorException
	 */
	public function overrideAll()
	{
		if ($GLOBALS['TL_DCA'][$this->strTable]['config']['notEditable'])
		{
			throw new InternalServerErrorException('Table "' . $this->strTable . '" is not editable.');
		}

		$return = '';
		$this->import(BackendUser::class, 'User');

		/** @var Session $objSession */
		$objSession = System::getContainer()->get('session');

		// Get current IDs from session
		$session = $objSession->all();
		$ids = $session['CURRENT']['IDS'];

		// Save field selection in session
		if (Input::post('FORM_SUBMIT') == $this->strTable.'_all' && Input::get('fields'))
		{
			$session['CURRENT'][$this->strTable] = Input::post('all_fields');
			$objSession->replace($session);
		}

		// Add fields
		$fields = $session['CURRENT'][$this->strTable];

		if (!empty($fields) && \is_array($fields) && Input::get('fields'))
		{
			$class = 'tl_tbox';
			$formFields = array();

			// Save record
			if (Input::post('FORM_SUBMIT') == $this->strTable)
			{
				foreach ($ids as $id)
				{
					$this->intId = $id;
					$this->procedure = array('id=?');
					$this->values = array($this->intId);
					$this->blnCreateNewVersion = false;

					// Get the field values
					$objRow = $this->Database->prepare("SELECT * FROM " . $this->strTable . " WHERE id=?")
											 ->limit(1)
											 ->execute($this->intId);

					// Store the active record
					$this->objActiveRecord = $objRow;

					$objVersions = new Versions($this->strTable, $this->intId);
					$objVersions->initialize();

					// Store all fields
					foreach ($fields as $v)
					{
						// Check whether field is excluded
						if ($GLOBALS['TL_DCA'][$this->strTable]['fields'][$v]['exclude'])
						{
							continue;
						}

						$this->strField = $v;
						$this->strInputName = $v;
						$this->varValue = '';

						// Make sure the new value is applied
						$GLOBALS['TL_DCA'][$this->strTable]['fields'][$v]['eval']['alwaysSave'] = true;

						// Store value
						$this->row();
					}

					// Post processing
					if (!$this->noReload)
					{
						// Call the onsubmit_callback
						if (\is_array($GLOBALS['TL_DCA'][$this->strTable]['config']['onsubmit_callback']))
						{
							foreach ($GLOBALS['TL_DCA'][$this->strTable]['config']['onsubmit_callback'] as $callback)
							{
								if (\is_array($callback))
								{
									$this->import($callback[0]);
									$this->{$callback[0]}->{$callback[1]}($this);
								}
								elseif (\is_callable($callback))
								{
									$callback($this);
								}
							}
						}

						// Create a new version
						if ($this->blnCreateNewVersion)
						{
							$objVersions->create();

							// Call the onversion_callback
							if (\is_array($GLOBALS['TL_DCA'][$this->strTable]['config']['onversion_callback']))
							{
								@trigger_error('Using the onversion_callback has been deprecated and will no longer work in Contao 5.0. Use the oncreate_version_callback instead.', E_USER_DEPRECATED);

								foreach ($GLOBALS['TL_DCA'][$this->strTable]['config']['onversion_callback'] as $callback)
								{
									if (\is_array($callback))
									{
										$this->import($callback[0]);
										$this->{$callback[0]}->{$callback[1]}($this->strTable, $this->intId, $this);
									}
									elseif (\is_callable($callback))
									{
										$callback($this->strTable, $this->intId, $this);
									}
								}
							}
						}

						// Set the current timestamp (-> DO NOT CHANGE ORDER version - timestamp)
						if ($GLOBALS['TL_DCA'][$this->strTable]['config']['dynamicPtable'])
						{
							$this->Database->prepare("UPDATE " . $this->strTable . " SET ptable=?, tstamp=? WHERE id=?")
										   ->execute($this->ptable, time(), $this->intId);
						}
						else
						{
							$this->Database->prepare("UPDATE " . $this->strTable . " SET tstamp=? WHERE id=?")
										   ->execute(time(), $this->intId);
						}
					}
				}
			}

			// Begin current row
			$return .= '
<div class="'.$class.'">';

			foreach ($fields as $v)
			{
				// Check whether field is excluded
				if ($GLOBALS['TL_DCA'][$this->strTable]['fields'][$v]['exclude'])
				{
					continue;
				}

				$formFields[] = $v;

				$this->intId = 0;
				$this->procedure = array('id=?');
				$this->values = array($this->intId);
				$this->strField = $v;
				$this->strInputName = $v;
				$this->varValue = '';

				// Disable auto-submit
				$GLOBALS['TL_DCA'][$this->strTable]['fields'][$this->strField]['eval']['submitOnChange'] = false;
				$return .= $this->row();
			}

			// Close box
			$return .= '
<input type="hidden" name="FORM_FIELDS[]" value="'.StringUtil::specialchars(implode(',', $formFields)).'">
</div>';

			// Submit buttons
			$arrButtons = array();
			$arrButtons['save'] = '<button type="submit" name="save" id="save" class="tl_submit" accesskey="s">'.$GLOBALS['TL_LANG']['MSC']['save'].'</button>';
			$arrButtons['saveNclose'] = '<button type="submit" name="saveNclose" id="saveNclose" class="tl_submit" accesskey="c">'.$GLOBALS['TL_LANG']['MSC']['saveNclose'].'</button>';

			// Call the buttons_callback (see #4691)
			if (\is_array($GLOBALS['TL_DCA'][$this->strTable]['edit']['buttons_callback']))
			{
				foreach ($GLOBALS['TL_DCA'][$this->strTable]['edit']['buttons_callback'] as $callback)
				{
					if (\is_array($callback))
					{
						$this->import($callback[0]);
						$arrButtons = $this->{$callback[0]}->{$callback[1]}($arrButtons, $this);
					}
					elseif (\is_callable($callback))
					{
						$arrButtons = $callback($arrButtons, $this);
					}
				}
			}

			if (\count($arrButtons) < 3)
			{
				$strButtons = implode(' ', $arrButtons);
			}
			else
			{
				$strButtons = array_shift($arrButtons) . ' ';
				$strButtons .= '<div class="split-button">';
				$strButtons .= array_shift($arrButtons) . '<button type="button" id="sbtog">' . Image::getHtml('navcol.svg') . '</button> <ul class="invisible">';

				foreach ($arrButtons as $strButton)
				{
					$strButtons .= '<li>' . $strButton . '</li>';
				}

				$strButtons .= '</ul></div>';
			}

			// Add the form
			$return = '
<form action="'.ampersand(Environment::get('request'), true).'" id="'.$this->strTable.'" class="tl_form tl_edit_form" method="post" enctype="' . ($this->blnUploadable ? 'multipart/form-data' : 'application/x-www-form-urlencoded') . '">
<div class="tl_formbody_edit nogrid">
<input type="hidden" name="FORM_SUBMIT" value="'.$this->strTable.'">
<input type="hidden" name="REQUEST_TOKEN" value="'.REQUEST_TOKEN.'">'.($this->noReload ? '
<p class="tl_error">'.$GLOBALS['TL_LANG']['ERR']['general'].'</p>' : '').$return.'
</div>
<div class="tl_formbody_submit">
<div class="tl_submit_container">
  ' . $strButtons . '
</div>
</div>
</form>';

			// Set the focus if there is an error
			if ($this->noReload)
			{
				$return .= '
<script>
  window.addEvent(\'domready\', function() {
    Backend.vScrollTo(($(\'' . $this->strTable . '\').getElement(\'label.error\').getPosition().y - 20));
  });
</script>';
			}

			// Reload the page to prevent _POST variables from being sent twice
			if (Input::post('FORM_SUBMIT') == $this->strTable && !$this->noReload)
			{
				if (isset($_POST['saveNclose']))
				{
					System::setCookie('BE_PAGE_OFFSET', 0, 0);
					$this->redirect($this->getReferer());
				}

				$this->reload();
			}
		}

		// Else show a form to select the fields
		else
		{
			$options = '';
			$fields = array();

			// Add fields of the current table
			$fields = array_merge($fields, array_keys($GLOBALS['TL_DCA'][$this->strTable]['fields']));

			// Add meta fields if the current user is an administrator
			if ($this->User->isAdmin)
			{
				if ($this->Database->fieldExists('sorting', $this->strTable) && !\in_array('sorting', $fields))
				{
					array_unshift($fields, 'sorting');
				}

				if ($this->Database->fieldExists('pid', $this->strTable) && !\in_array('pid', $fields))
				{
					array_unshift($fields, 'pid');
				}
			}

			// Show all non-excluded fields
			foreach ($fields as $field)
			{
				if ($field == 'pid' || $field == 'sorting' || (!$GLOBALS['TL_DCA'][$this->strTable]['fields'][$field]['exclude'] && !$GLOBALS['TL_DCA'][$this->strTable]['fields'][$field]['eval']['doNotShow'] && (\strlen($GLOBALS['TL_DCA'][$this->strTable]['fields'][$field]['inputType']) || \is_array($GLOBALS['TL_DCA'][$this->strTable]['fields'][$field]['input_field_callback']) || \is_callable($GLOBALS['TL_DCA'][$this->strTable]['fields'][$field]['input_field_callback']))))
				{
					$options .= '
  <input type="checkbox" name="all_fields[]" id="all_'.$field.'" class="tl_checkbox" value="'.StringUtil::specialchars($field).'"> <label for="all_'.$field.'" class="tl_checkbox_label">'.(($GLOBALS['TL_DCA'][$this->strTable]['fields'][$field]['label'][0] ?: ($GLOBALS['TL_LANG']['MSC'][$field][0] ?: $field)).' <span style="color:#999;padding-left:3px">['.$field.']</span>').'</label><br>';
				}
			}

			$blnIsError = ($_POST && empty($_POST['all_fields']));

			// Return the select menu
			$return .= '
<form action="'.ampersand(Environment::get('request'), true).'&amp;fields=1" id="'.$this->strTable.'_all" class="tl_form tl_edit_form" method="post">
<div class="tl_formbody_edit">
<input type="hidden" name="FORM_SUBMIT" value="'.$this->strTable.'_all">
<input type="hidden" name="REQUEST_TOKEN" value="'.REQUEST_TOKEN.'">'.($blnIsError ? '
<p class="tl_error">'.$GLOBALS['TL_LANG']['ERR']['general'].'</p>' : '').'
<div class="tl_tbox">
<div class="widget">
<fieldset class="tl_checkbox_container">
  <legend'.($blnIsError ? ' class="error"' : '').'>'.$GLOBALS['TL_LANG']['MSC']['all_fields'][0].'<span class="mandatory">*</span></legend>
  <input type="checkbox" id="check_all" class="tl_checkbox" onclick="Backend.toggleCheckboxes(this)"> <label for="check_all" style="color:#a6a6a6"><em>'.$GLOBALS['TL_LANG']['MSC']['selectAll'].'</em></label><br>'.$options.'
</fieldset>'.($blnIsError ? '
<p class="tl_error">'.$GLOBALS['TL_LANG']['ERR']['all_fields'].'</p>' : ((Config::get('showHelp') && \strlen($GLOBALS['TL_LANG']['MSC']['all_fields'][1])) ? '
<p class="tl_help tl_tip">'.$GLOBALS['TL_LANG']['MSC']['all_fields'][1].'</p>' : '')).'
</div>
</div>
</div>
<div class="tl_formbody_submit">
<div class="tl_submit_container">
  <button type="submit" name="save" id="save" class="tl_submit" accesskey="s">'.$GLOBALS['TL_LANG']['MSC']['continue'].'</button>
</div>
</div>
</form>';
		}

		// Return
		return '
<div id="tl_buttons">
<a href="'.$this->getReferer(true).'" class="header_back" title="'.StringUtil::specialchars($GLOBALS['TL_LANG']['MSC']['backBTTitle']).'" accesskey="b" onclick="Backend.getScrollOffset()">'.$GLOBALS['TL_LANG']['MSC']['backBT'].'</a>
</div>'.$return;
	}

	/**
	 * Save the current value
	 *
	 * @param mixed $varValue
	 *
	 * @throws \Exception
	 */
	protected function save($varValue)
	{
		if (Input::post('FORM_SUBMIT') != $this->strTable)
		{
			return;
		}

		$arrData = $GLOBALS['TL_DCA'][$this->strTable]['fields'][$this->strField];

		// Convert date formats into timestamps
		if ($varValue != '' && \in_array($arrData['eval']['rgxp'], array('date', 'time', 'datim')))
		{
			$objDate = new Date($varValue, Date::getFormatFromRgxp($arrData['eval']['rgxp']));
			$varValue = $objDate->tstamp;
		}

		// Make sure unique fields are unique
		if ($arrData['eval']['unique'] && $varValue != '' && !$this->Database->isUniqueValue($this->strTable, $this->strField, $varValue, $this->objActiveRecord->id))
		{
			throw new \Exception(sprintf($GLOBALS['TL_LANG']['ERR']['unique'], $arrData['label'][0] ?: $this->strField));
		}

		// Handle multi-select fields in "override all" mode
		if (Input::get('act') == 'overrideAll' && ($arrData['inputType'] == 'checkbox' || $arrData['inputType'] == 'checkboxWizard') && $arrData['eval']['multiple'])
		{
			if ($this->objActiveRecord !== null)
			{
				$new = StringUtil::deserialize($varValue, true);
				$old = StringUtil::deserialize($this->objActiveRecord->{$this->strField}, true);

				// Call load_callback
				if (\is_array($GLOBALS['TL_DCA'][$this->strTable]['fields'][$this->strField]['load_callback']))
				{
					foreach ($GLOBALS['TL_DCA'][$this->strTable]['fields'][$this->strField]['load_callback'] as $callback)
					{
						if (\is_array($callback))
						{
							$this->import($callback[0]);
							$old = $this->{$callback[0]}->{$callback[1]}($old, $this);
						}
						elseif (\is_callable($callback))
						{
							$old = $callback($old, $this);
						}
					}
				}

				switch (Input::post($this->strInputName . '_update'))
				{
					case 'add':
						$varValue = array_values(array_unique(array_merge($old, $new)));
						break;

					case 'remove':
						$varValue = array_values(array_diff($old, $new));
						break;

					case 'replace':
						$varValue = $new;
						break;
				}

				if (empty($varValue) || !\is_array($varValue))
				{
					$varValue = Widget::getEmptyStringOrNullByFieldType($arrData['sql']);
				}
				elseif (isset($arrData['eval']['csv']))
				{
					$varValue = implode($arrData['eval']['csv'], $varValue); // see #2890
				}
				else
				{
					$varValue = serialize($varValue);
				}
			}
		}

		// Convert arrays (see #2890)
		if ($arrData['eval']['multiple'] && isset($arrData['eval']['csv']))
		{
			$varValue = implode($arrData['eval']['csv'], StringUtil::deserialize($varValue, true));
		}

		// Trigger the save_callback
		if (\is_array($arrData['save_callback']))
		{
			foreach ($arrData['save_callback'] as $callback)
			{
				if (\is_array($callback))
				{
					$this->import($callback[0]);
					$varValue = $this->{$callback[0]}->{$callback[1]}($varValue, $this);
				}
				elseif (\is_callable($callback))
				{
					$varValue = $callback($varValue, $this);
				}
			}
		}

		// Save the value if there was no error
		if (($varValue != '' || !$arrData['eval']['doNotSaveEmpty']) && ($this->varValue !== $varValue || $arrData['eval']['alwaysSave']))
		{
			// If the field is a fallback field, empty all other columns (see #6498)
			if ($arrData['eval']['fallback'] && $varValue != '')
			{
				if ($GLOBALS['TL_DCA'][$this->strTable]['list']['sorting']['mode'] == 4)
				{
					$this->Database->prepare("UPDATE " . $this->strTable . " SET " . Database::quoteIdentifier($this->strField) . "='' WHERE pid=?")
								   ->execute($this->activeRecord->pid);
				}
				else
				{
					$this->Database->execute("UPDATE " . $this->strTable . " SET " . Database::quoteIdentifier($this->strField) . "=''");
				}
			}

			// Set the correct empty value (see #6284, #6373)
			if ($varValue === '')
			{
				$varValue = Widget::getEmptyValueByFieldType($GLOBALS['TL_DCA'][$this->strTable]['fields'][$this->strField]['sql']);
			}

			$arrValues = $this->values;
			array_unshift($arrValues, $varValue);

			$objUpdateStmt = $this->Database->prepare("UPDATE " . $this->strTable . " SET " . Database::quoteIdentifier($this->strField) . "=? WHERE " . implode(' AND ', $this->procedure))
											->execute($arrValues);

			if ($objUpdateStmt->affectedRows)
			{
				$this->blnCreateNewVersion = true;
				$this->varValue = StringUtil::deserialize($varValue);

				if (\is_object($this->objActiveRecord))
				{
					$this->objActiveRecord->{$this->strField} = $this->varValue;
				}
			}
		}
	}

	/**
	 * Return the name of the current palette
	 *
	 * @return string
	 */
	public function getPalette()
	{
		$palette = 'default';
		$strPalette = $GLOBALS['TL_DCA'][$this->strTable]['palettes'][$palette];

		// Check whether there are selector fields
		if (!empty($GLOBALS['TL_DCA'][$this->strTable]['palettes']['__selector__']))
		{
			$sValues = array();
			$subpalettes = array();

			$objFields = $this->Database->prepare("SELECT * FROM " . $this->strTable . " WHERE id=?")
										->limit(1)
										->execute($this->intId);

			// Get selector values from DB
			if ($objFields->numRows > 0)
			{
				foreach ($GLOBALS['TL_DCA'][$this->strTable]['palettes']['__selector__'] as $name)
				{
					$trigger = $objFields->$name;

					// Overwrite the trigger
					if (Input::post('FORM_SUBMIT') == $this->strTable)
					{
						$key = (Input::get('act') == 'editAll') ? $name.'_'.$this->intId : $name;

						if (isset($_POST[$key]))
						{
							$trigger = Input::post($key);
						}
					}

					if ($trigger)
					{
						if ($GLOBALS['TL_DCA'][$this->strTable]['fields'][$name]['inputType'] == 'checkbox' && !$GLOBALS['TL_DCA'][$this->strTable]['fields'][$name]['eval']['multiple'])
						{
							$sValues[] = $name;

							// Look for a subpalette
							if (\strlen($GLOBALS['TL_DCA'][$this->strTable]['subpalettes'][$name]))
							{
								$subpalettes[$name] = $GLOBALS['TL_DCA'][$this->strTable]['subpalettes'][$name];
							}
						}
						else
						{
							$sValues[] = $trigger;
							$key = $name .'_'. $trigger;

							// Look for a subpalette
							if (\strlen($GLOBALS['TL_DCA'][$this->strTable]['subpalettes'][$key]))
							{
								$subpalettes[$name] = $GLOBALS['TL_DCA'][$this->strTable]['subpalettes'][$key];
							}
						}
					}
				}
			}

			// Build possible palette names from the selector values
			if (empty($sValues))
			{
				$names = array('default');
			}
			elseif (\count($sValues) > 1)
			{
				foreach ($sValues as $k=>$v)
				{
					// Unset selectors that just trigger subpalettes (see #3738)
					if (isset($GLOBALS['TL_DCA'][$this->strTable]['subpalettes'][$v]))
					{
						unset($sValues[$k]);
					}
				}

				$names = $this->combiner($sValues);
			}
			else
			{
				$names = array($sValues[0]);
			}

			// Get an existing palette
			foreach ($names as $paletteName)
			{
				if (\strlen($GLOBALS['TL_DCA'][$this->strTable]['palettes'][$paletteName]))
				{
					$strPalette = $GLOBALS['TL_DCA'][$this->strTable]['palettes'][$paletteName];
					break;
				}
			}

			// Include subpalettes
			foreach ($subpalettes as $k=>$v)
			{
				$strPalette = preg_replace('/\b'. preg_quote($k, '/').'\b/i', $k.',['.$k.'],'.$v.',[EOF]', $strPalette);
			}
		}

		return $strPalette;
	}

	/**
	 * Delete all incomplete and unrelated records
	 */
	protected function reviseTable()
	{
		$reload = false;
		$ptable = $GLOBALS['TL_DCA'][$this->strTable]['config']['ptable'];
		$ctable = $GLOBALS['TL_DCA'][$this->strTable]['config']['ctable'];

		/** @var AttributeBagInterface $objSessionBag */
		$objSessionBag = System::getContainer()->get('session')->getBag('contao_backend');

		$new_records = $objSessionBag->get('new_records');

		// HOOK: add custom logic
		if (isset($GLOBALS['TL_HOOKS']['reviseTable']) && \is_array($GLOBALS['TL_HOOKS']['reviseTable']))
		{
			foreach ($GLOBALS['TL_HOOKS']['reviseTable'] as $callback)
			{
				$status = null;

				if (\is_array($callback))
				{
					$this->import($callback[0]);
					$status = $this->{$callback[0]}->{$callback[1]}($this->strTable, $new_records[$this->strTable], $ptable, $ctable);
				}
				elseif (\is_callable($callback))
				{
					$status = $callback($this->strTable, $new_records[$this->strTable], $ptable, $ctable);
				}

				if ($status === true)
				{
					$reload = true;
				}
			}
		}

		// Delete all new but incomplete records (tstamp=0)
		if (!empty($new_records[$this->strTable]) && \is_array($new_records[$this->strTable]))
		{
			$intPreserved = null;

			// Unset the preserved record (see #1129)
			if ($this->intPreserveRecord && ($index = array_search($this->intPreserveRecord, $new_records[$this->strTable])) !== false)
			{
				$intPreserved = $new_records[$this->strTable][$index];
				unset($new_records[$this->strTable][$index]);
			}

			// Remove the entries from the database
			if (!empty($new_records[$this->strTable]))
			{
				$ids = array_map('\intval', $new_records[$this->strTable]);

				foreach ($ids as $id)
				{
					$dataContainer = static::class;
					$dc = new $dataContainer($this->strTable);
					$dc->id = $id;

					// Get the current record
					$objRow = $this->Database->prepare("SELECT * FROM " . $this->strTable . " WHERE id=?")
											 ->limit(1)
											 ->execute($id);

					$dc->activeRecord = $objRow;

					// Invalidate cache tags (no need to invalidate the parent)
					$this->invalidateCacheTags($dc);
				}

				$objStmt = $this->Database->execute("DELETE FROM " . $this->strTable . " WHERE id IN(" . implode(',', $ids) . ") AND tstamp=0");

				if ($objStmt->affectedRows > 0)
				{
					$reload = true;
				}
			}

			// Remove the entries from the session
			if ($intPreserved !== null)
			{
				$new_records[$this->strTable] = array($intPreserved);
			}
			else
			{
				unset($new_records[$this->strTable]);
			}

			$objSessionBag->set('new_records', $new_records);
		}

		// Delete all records of the current table that are not related to the parent table
		if ($ptable != '')
		{
			if ($GLOBALS['TL_DCA'][$this->strTable]['config']['dynamicPtable'])
			{
				$objStmt = $this->Database->execute("DELETE FROM " . $this->strTable . " WHERE ptable='" . $ptable . "' AND NOT EXISTS (SELECT * FROM " . $ptable . " WHERE " . $this->strTable . ".pid = " . $ptable . ".id)");
			}
			else
			{
				$objStmt = $this->Database->execute("DELETE FROM " . $this->strTable . " WHERE NOT EXISTS (SELECT * FROM " . $ptable . " WHERE " . $this->strTable . ".pid = " . $ptable . ".id)");
			}

			if ($objStmt->affectedRows > 0)
			{
				$reload = true;
			}
		}

		// Delete all records of the child table that are not related to the current table
		if (!empty($ctable) && \is_array($ctable))
		{
			foreach ($ctable as $v)
			{
				if ($v != '')
				{
					// Load the DCA configuration so we can check for "dynamicPtable"
					if (!isset($GLOBALS['loadDataContainer'][$v]))
					{
						$this->loadDataContainer($v);
					}

					if ($GLOBALS['TL_DCA'][$v]['config']['dynamicPtable'])
					{
						$objStmt = $this->Database->execute("DELETE FROM $v WHERE ptable='" . $this->strTable . "' AND NOT EXISTS (SELECT * FROM " . $this->strTable . " WHERE $v.pid = " . $this->strTable . ".id)");
					}
					else
					{
						$objStmt = $this->Database->execute("DELETE FROM $v WHERE NOT EXISTS (SELECT * FROM " . $this->strTable . " WHERE $v.pid = " . $this->strTable . ".id)");
					}

					if ($objStmt->affectedRows > 0)
					{
						$reload = true;
					}
				}
			}
		}

		// Reload the page
		if ($reload)
		{
			$this->reload();
		}
	}

	/**
	 * List all records of the current table as tree and return them as HTML string
	 *
	 * @return string
	 */
	protected function treeView()
	{
		$table = $this->strTable;
		$treeClass = 'tl_tree';

		if ($GLOBALS['TL_DCA'][$this->strTable]['list']['sorting']['mode'] == 6)
		{
			$table = $this->ptable;
			$treeClass = 'tl_tree_xtnd';

			System::loadLanguageFile($table);
			$this->loadDataContainer($table);
		}

		/** @var Session $objSession */
		$objSession = System::getContainer()->get('session');

		/** @var AttributeBagInterface $objSessionBag */
		$objSessionBag = $objSession->getBag('contao_backend');

		$session = $objSessionBag->all();

		// Toggle the nodes
		if (Input::get('ptg') == 'all')
		{
			$node = ($GLOBALS['TL_DCA'][$this->strTable]['list']['sorting']['mode'] == 6) ? $this->strTable.'_'.$table.'_tree' : $this->strTable.'_tree';

			// Expand tree
			if (empty($session[$node]) || !\is_array($session[$node]) || current($session[$node]) != 1)
			{
				$session[$node] = array();
				$objNodes = $this->Database->execute("SELECT DISTINCT pid FROM " . $table . " WHERE pid>0");

				while ($objNodes->next())
				{
					$session[$node][$objNodes->pid] = 1;
				}
			}

			// Collapse tree
			else
			{
				$session[$node] = array();
			}

			$objSessionBag->replace($session);
			$this->redirect(preg_replace('/(&(amp;)?|\?)ptg=[^& ]*/i', '', Environment::get('request')));
		}

		// Return if a mandatory field (id, pid, sorting) is missing
		if ($GLOBALS['TL_DCA'][$this->strTable]['list']['sorting']['mode'] == 5 && (!$this->Database->fieldExists('id', $table) || !$this->Database->fieldExists('pid', $table) || !$this->Database->fieldExists('sorting', $table)))
		{
			return '
<p class="tl_empty">Table "'.$table.'" can not be shown as tree, because the "id", "pid" or "sorting" field is missing!</p>';
		}

		// Return if there is no parent table
		if ($GLOBALS['TL_DCA'][$this->strTable]['list']['sorting']['mode'] == 6 && !\strlen($this->ptable))
		{
			return '
<p class="tl_empty">Table "'.$table.'" can not be shown as extended tree, because there is no parent table!</p>';
		}

		$blnClipboard = false;
		$arrClipboard = $objSession->get('CLIPBOARD');

		// Check the clipboard
		if (!empty($arrClipboard[$this->strTable]))
		{
			$blnClipboard = true;
			$arrClipboard = $arrClipboard[$this->strTable];
		}

		if (isset($GLOBALS['TL_DCA'][$table]['config']['label']))
		{
			$label = $GLOBALS['TL_DCA'][$table]['config']['label'];
		}
		elseif (($do = Input::get('do')) && isset($GLOBALS['TL_LANG']['MOD'][$do]))
		{
			$label = $GLOBALS['TL_LANG']['MOD'][$do][0];
		}
		else
		{
			$label = $GLOBALS['TL_LANG']['MOD']['page'][0];
		}

		$icon = $GLOBALS['TL_DCA'][$table]['list']['sorting']['icon'] ?: 'pagemounts.svg';
		$label = Image::getHtml($icon).' <label>'.$label.'</label>';

		// Begin buttons container
		$return = Message::generate() . '
<div id="tl_buttons">'.((Input::get('act') == 'select') ? '
<a href="'.$this->getReferer(true).'" class="header_back" title="'.StringUtil::specialchars($GLOBALS['TL_LANG']['MSC']['backBTTitle']).'" accesskey="b" onclick="Backend.getScrollOffset()">'.$GLOBALS['TL_LANG']['MSC']['backBT'].'</a> ' : (isset($GLOBALS['TL_DCA'][$this->strTable]['config']['backlink']) ? '
<a href="contao/main.php?'.$GLOBALS['TL_DCA'][$this->strTable]['config']['backlink'].'" class="header_back" title="'.StringUtil::specialchars($GLOBALS['TL_LANG']['MSC']['backBTTitle']).'" accesskey="b" onclick="Backend.getScrollOffset()">'.$GLOBALS['TL_LANG']['MSC']['backBT'].'</a> ' : '')) . ((Input::get('act') != 'select' && !$blnClipboard && !$GLOBALS['TL_DCA'][$this->strTable]['config']['closed'] && !$GLOBALS['TL_DCA'][$this->strTable]['config']['notCreatable']) ? '
<a href="'.$this->addToUrl('act=paste&amp;mode=create').'" class="header_new" title="'.StringUtil::specialchars($GLOBALS['TL_LANG'][$this->strTable]['new'][1]).'" accesskey="n" onclick="Backend.getScrollOffset()">'.$GLOBALS['TL_LANG'][$this->strTable]['new'][0].'</a> ' : '') . ($blnClipboard ? '
<a href="'.$this->addToUrl('clipboard=1').'" class="header_clipboard" title="'.StringUtil::specialchars($GLOBALS['TL_LANG']['MSC']['clearClipboard']).'" accesskey="x">'.$GLOBALS['TL_LANG']['MSC']['clearClipboard'].'</a> ' : $this->generateGlobalButtons()) . '
</div>';

		$tree = '';
		$blnHasSorting = $this->Database->fieldExists('sorting', $table);
		$arrFound = array();

		if (!empty($this->procedure))
		{
			$fld = ($GLOBALS['TL_DCA'][$this->strTable]['list']['sorting']['mode'] == 6) ? 'pid' : 'id';

<<<<<<< HEAD
			$objRoot = $this->Database->prepare("SELECT DISTINCT " . Database::quoteIdentifier($fld) . " FROM " . $this->strTable . " WHERE " . implode(' AND ', $this->procedure))
=======
			$objRoot = $this->Database->prepare("SELECT DISTINCT " . \Database::quoteIdentifier($fld) . " FROM " . $this->strTable . " WHERE " . implode(' AND ', $this->procedure) . ($blnHasSorting ? " ORDER BY sorting" : ""))
>>>>>>> 193bb324
									  ->execute($this->values);

			if ($objRoot->numRows < 1)
			{
				$this->root = array();
			}
			else
			{
				// Respect existing limitations (root IDs)
				if (!empty($this->root))
				{
					$arrRoot = array();

					while ($objRoot->next())
					{
						if (\count(array_intersect($this->root, $this->Database->getParentRecords($objRoot->$fld, $table))) > 0)
						{
							$arrRoot[] = $objRoot->$fld;
						}
					}

					$arrFound = $arrRoot;
					$this->root = $this->eliminateNestedPages($arrFound, $table, $blnHasSorting);
				}
				else
				{
					$arrFound = $objRoot->fetchEach($fld);
					$this->root = $this->eliminateNestedPages($arrFound, $table, $blnHasSorting);
				}
			}
		}

		// Call a recursive function that builds the tree
		if (\is_array($this->root))
		{
			for ($i=0, $c=\count($this->root); $i<$c; $i++)
			{
				$tree .= $this->generateTree($table, $this->root[$i], array('p'=>$this->root[($i-1)], 'n'=>$this->root[($i+1)]), $blnHasSorting, -20, ($blnClipboard ? $arrClipboard : false), ($GLOBALS['TL_DCA'][$this->strTable]['list']['sorting']['mode'] == 5 && $blnClipboard && $this->root[$i] == $arrClipboard['id']), false, false, $arrFound);
			}
		}

		// Return if there are no records
		if ($tree == '' && Input::get('act') != 'paste')
		{
			return $return . '
<p class="tl_empty">'.$GLOBALS['TL_LANG']['MSC']['noResult'].'</p>';
		}

		$return .= ((Input::get('act') == 'select') ? '
<form action="'.ampersand(Environment::get('request'), true).'" id="tl_select" class="tl_form'.((Input::get('act') == 'select') ? ' unselectable' : '').'" method="post" novalidate>
<div class="tl_formbody_edit">
<input type="hidden" name="FORM_SUBMIT" value="tl_select">
<input type="hidden" name="REQUEST_TOKEN" value="'.REQUEST_TOKEN.'">' : '').($blnClipboard ? '
<div id="paste_hint">
  <p>'.$GLOBALS['TL_LANG']['MSC']['selectNewPosition'].'</p>
</div>' : '').'
<div class="tl_listing_container tree_view" id="tl_listing">'.($GLOBALS['TL_DCA'][$table]['list']['sorting']['breadcrumb'] ?? '').((Input::get('act') == 'select' || ($this->strPickerFieldType == 'checkbox')) ? '
<div class="tl_select_trigger">
<label for="tl_select_trigger" class="tl_select_label">'.$GLOBALS['TL_LANG']['MSC']['selectAll'].'</label> <input type="checkbox" id="tl_select_trigger" onclick="Backend.toggleCheckboxes(this)" class="tl_tree_checkbox">
</div>' : '').'
<ul class="tl_listing '.$treeClass.($this->strPickerFieldType ? ' picker unselectable' : '').'">
  <li class="tl_folder_top cf"><div class="tl_left">'.$label.'</div> <div class="tl_right">';

		$_buttons = '&nbsp;';

		// Show paste button only if there are no root records specified
		if (Input::get('act') != 'select' && $GLOBALS['TL_DCA'][$this->strTable]['list']['sorting']['mode'] == 5 && $blnClipboard && ((empty($GLOBALS['TL_DCA'][$table]['list']['sorting']['root']) && $GLOBALS['TL_DCA'][$table]['list']['sorting']['root'] !== false) || $GLOBALS['TL_DCA'][$table]['list']['sorting']['rootPaste']))
		{
			// Call paste_button_callback (&$dc, $row, $table, $cr, $childs, $previous, $next)
			if (\is_array($GLOBALS['TL_DCA'][$this->strTable]['list']['sorting']['paste_button_callback']))
			{
				$strClass = $GLOBALS['TL_DCA'][$this->strTable]['list']['sorting']['paste_button_callback'][0];
				$strMethod = $GLOBALS['TL_DCA'][$this->strTable]['list']['sorting']['paste_button_callback'][1];

				$this->import($strClass);
				$_buttons = $this->$strClass->$strMethod($this, array('id'=>0), $table, false, $arrClipboard);
			}
			elseif (\is_callable($GLOBALS['TL_DCA'][$this->strTable]['list']['sorting']['paste_button_callback']))
			{
				$_buttons = $GLOBALS['TL_DCA'][$this->strTable]['list']['sorting']['paste_button_callback']($this, array('id'=>0), $table, false, $arrClipboard);
			}
			else
			{
				$imagePasteInto = Image::getHtml('pasteinto.svg', $GLOBALS['TL_LANG'][$this->strTable]['pasteinto'][0]);
				$_buttons = '<a href="'.$this->addToUrl('act='.$arrClipboard['mode'].'&amp;mode=2&amp;pid=0'.(!\is_array($arrClipboard['id']) ? '&amp;id='.$arrClipboard['id'] : '')).'" title="'.StringUtil::specialchars($GLOBALS['TL_LANG'][$this->strTable]['pasteinto'][0]).'" onclick="Backend.getScrollOffset()">'.$imagePasteInto.'</a> ';
			}
		}

		// End table
		$return .= $_buttons . '</div></li>'.$tree.'
</ul>'.($this->strPickerFieldType == 'radio' ? '
<div class="tl_radio_reset">
<label for="tl_radio_reset" class="tl_radio_label">'.$GLOBALS['TL_LANG']['MSC']['resetSelected'].'</label> <input type="radio" name="picker" id="tl_radio_reset" value="" class="tl_tree_radio">
</div>' : '').'
</div>';

		// Close the form
		if (Input::get('act') == 'select')
		{
			// Submit buttons
			$arrButtons = array();

			if (!$GLOBALS['TL_DCA'][$this->strTable]['config']['notEditable'])
			{
				$arrButtons['edit'] = '<button type="submit" name="edit" id="edit" class="tl_submit" accesskey="s">'.$GLOBALS['TL_LANG']['MSC']['editSelected'].'</button>';
			}

			if (!$GLOBALS['TL_DCA'][$this->strTable]['config']['notDeletable'])
			{
				$arrButtons['delete'] = '<button type="submit" name="delete" id="delete" class="tl_submit" accesskey="d" onclick="return confirm(\''.$GLOBALS['TL_LANG']['MSC']['delAllConfirm'].'\')">'.$GLOBALS['TL_LANG']['MSC']['deleteSelected'].'</button>';
			}

			if (!$GLOBALS['TL_DCA'][$this->strTable]['config']['notCopyable'])
			{
				$arrButtons['copy'] = '<button type="submit" name="copy" id="copy" class="tl_submit" accesskey="c">'.$GLOBALS['TL_LANG']['MSC']['copySelected'].'</button>';
			}

			if (!$GLOBALS['TL_DCA'][$this->strTable]['config']['notSortable'])
			{
				$arrButtons['cut'] = '<button type="submit" name="cut" id="cut" class="tl_submit" accesskey="x">'.$GLOBALS['TL_LANG']['MSC']['moveSelected'].'</button>';
			}

			if (!$GLOBALS['TL_DCA'][$this->strTable]['config']['notEditable'])
			{
				$arrButtons['override'] = '<button type="submit" name="override" id="override" class="tl_submit" accesskey="v">'.$GLOBALS['TL_LANG']['MSC']['overrideSelected'].'</button>';
			}

			// Call the buttons_callback (see #4691)
			if (\is_array($GLOBALS['TL_DCA'][$this->strTable]['select']['buttons_callback']))
			{
				foreach ($GLOBALS['TL_DCA'][$this->strTable]['select']['buttons_callback'] as $callback)
				{
					if (\is_array($callback))
					{
						$this->import($callback[0]);
						$arrButtons = $this->{$callback[0]}->{$callback[1]}($arrButtons, $this);
					}
					elseif (\is_callable($callback))
					{
						$arrButtons = $callback($arrButtons, $this);
					}
				}
			}

			if (\count($arrButtons) < 3)
			{
				$strButtons = implode(' ', $arrButtons);
			}
			else
			{
				$strButtons = array_shift($arrButtons) . ' ';
				$strButtons .= '<div class="split-button">';
				$strButtons .= array_shift($arrButtons) . '<button type="button" id="sbtog">' . Image::getHtml('navcol.svg') . '</button> <ul class="invisible">';

				foreach ($arrButtons as $strButton)
				{
					$strButtons .= '<li>' . $strButton . '</li>';
				}

				$strButtons .= '</ul></div>';
			}

			$return .= '
</div>
<div class="tl_formbody_submit" style="text-align:right">
<div class="tl_submit_container">
  ' . $strButtons . '
</div>
</div>
</form>';
		}

		return $return;
	}

	/**
	 * Generate a particular subpart of the tree and return it as HTML string
	 *
	 * @param integer $id
	 * @param integer $level
	 *
	 * @return string
	 */
	public function ajaxTreeView($id, $level)
	{
		if (!Environment::get('isAjaxRequest'))
		{
			return '';
		}

		$return = '';
		$table = $this->strTable;
		$blnPtable = false;

		// Load parent table
		if ($GLOBALS['TL_DCA'][$this->strTable]['list']['sorting']['mode'] == 6)
		{
			$table = $this->ptable;

			System::loadLanguageFile($table);
			$this->loadDataContainer($table);

			$blnPtable = true;
		}

		$blnProtected = false;

		// Check protected pages
		if ($table == 'tl_page')
		{
			$objParent = PageModel::findWithDetails($id);
			$blnProtected = $objParent->protected ? true : false;
		}

		$margin = ($level * 20);
		$hasSorting = $this->Database->fieldExists('sorting', $table);
		$arrIds = array();

		// Get records
		$objRows = $this->Database->prepare("SELECT id FROM " . $table . " WHERE pid=?" . ($hasSorting ? " ORDER BY sorting" : ""))
								  ->execute($id);

		while ($objRows->next())
		{
			$arrIds[] = $objRows->id;
		}

		/** @var Session $objSession */
		$objSession = System::getContainer()->get('session');

		$blnClipboard = false;
		$arrClipboard = $objSession->get('CLIPBOARD');

		// Check clipboard
		if (!empty($arrClipboard[$this->strTable]))
		{
			$blnClipboard = true;
			$arrClipboard = $arrClipboard[$this->strTable];
		}

		for ($i=0, $c=\count($arrIds); $i<$c; $i++)
		{
			$return .= ' ' . trim($this->generateTree($table, $arrIds[$i], array('p'=>$arrIds[($i-1)], 'n'=>$arrIds[($i+1)]), $hasSorting, $margin, ($blnClipboard ? $arrClipboard : false), ($id == $arrClipboard['id'] || (\is_array($arrClipboard['id']) && \in_array($id, $arrClipboard['id'])) || (!$blnPtable && !\is_array($arrClipboard['id']) && \in_array($id, $this->Database->getChildRecords($arrClipboard['id'], $table)))), $blnProtected));
		}

		return $return;
	}

	/**
	 * Recursively generate the tree and return it as HTML string
	 *
	 * @param string  $table
	 * @param integer $id
	 * @param array   $arrPrevNext
	 * @param boolean $blnHasSorting
	 * @param integer $intMargin
	 * @param array   $arrClipboard
	 * @param boolean $blnCircularReference
	 * @param boolean $protectedPage
	 * @param boolean $blnNoRecursion
	 * @param array   $arrFound
	 *
	 * @return string
	 */
	protected function generateTree($table, $id, $arrPrevNext, $blnHasSorting, $intMargin=0, $arrClipboard=null, $blnCircularReference=false, $protectedPage=false, $blnNoRecursion=false, $arrFound=array())
	{
		/** @var AttributeBagInterface $objSessionBag */
		$objSessionBag = System::getContainer()->get('session')->getBag('contao_backend');

		$session = $objSessionBag->all();
		$node = ($GLOBALS['TL_DCA'][$this->strTable]['list']['sorting']['mode'] == 6) ? $this->strTable.'_'.$table.'_tree' : $this->strTable.'_tree';

		// Toggle nodes
		if (Input::get('ptg'))
		{
			$session[$node][Input::get('ptg')] = (isset($session[$node][Input::get('ptg')]) && $session[$node][Input::get('ptg')] == 1) ? 0 : 1;
			$objSessionBag->replace($session);
			$this->redirect(preg_replace('/(&(amp;)?|\?)ptg=[^& ]*/i', '', Environment::get('request')));
		}

		$objRow = $this->Database->prepare("SELECT * FROM " . $table . " WHERE id=?")
								 ->limit(1)
								 ->execute($id);

		// Return if there is no result
		if ($objRow->numRows < 1)
		{
			$objSessionBag->replace($session);

			return '';
		}

		$return = '';
		$intSpacing = 20;
		$childs = array();

		// Add the ID to the list of current IDs
		if ($this->strTable == $table)
		{
			$this->current[] = $objRow->id;
		}

		// Check whether there are child records
		if (!$blnNoRecursion)
		{
			if ($GLOBALS['TL_DCA'][$this->strTable]['list']['sorting']['mode'] == 5 || $this->strTable != $table)
			{
				$objChilds = $this->Database->prepare("SELECT id FROM " . $table . " WHERE pid=?" . (!empty($arrFound) ? " AND id IN(" . implode(',', array_map('\intval', $arrFound)) . ")" : '') . ($blnHasSorting ? " ORDER BY sorting" : ''))
											->execute($id);

				if ($objChilds->numRows)
				{
					$childs = $objChilds->fetchEach('id');
				}
			}
		}

		$blnProtected = false;

		// Check whether the page is protected
		if ($table == 'tl_page')
		{
			$blnProtected = ($objRow->protected || $protectedPage) ? true : false;
		}

		$session[$node][$id] = (\is_int($session[$node][$id])) ? $session[$node][$id] : 0;
		$mouseover = ($GLOBALS['TL_DCA'][$this->strTable]['list']['sorting']['mode'] == 5 || $table == $this->strTable) ? ' toggle_select hover-div' : '';

		$return .= "\n  " . '<li class="'.((($GLOBALS['TL_DCA'][$this->strTable]['list']['sorting']['mode'] == 5 && $objRow->type == 'root') || $table != $this->strTable) ? 'tl_folder' : 'tl_file').' click2edit'.$mouseover.' cf"><div class="tl_left" style="padding-left:'.($intMargin + $intSpacing).'px">';

		// Calculate label and add a toggle button
		$args = array();
		$folderAttribute = 'style="margin-left:20px"';
		$showFields = $GLOBALS['TL_DCA'][$table]['list']['label']['fields'];
		$level = ($intMargin / $intSpacing + 1);
		$blnIsOpen = (!empty($arrFound) || $session[$node][$id] == 1);

		// Always show selected nodes
		if (!$blnIsOpen && !empty($this->arrPickerValue) && !empty(array_intersect($this->Database->getChildRecords(array($id), $this->strTable), $this->arrPickerValue)))
		{
			$blnIsOpen = true;
		}

		if (!empty($childs))
		{
			$folderAttribute = '';
			$img = $blnIsOpen ? 'folMinus.svg' : 'folPlus.svg';
			$alt = $blnIsOpen ? $GLOBALS['TL_LANG']['MSC']['collapseNode'] : $GLOBALS['TL_LANG']['MSC']['expandNode'];
			$return .= '<a href="'.$this->addToUrl('ptg='.$id).'" title="'.StringUtil::specialchars($alt).'" onclick="Backend.getScrollOffset();return AjaxRequest.toggleStructure(this,\''.$node.'_'.$id.'\','.$level.','.$GLOBALS['TL_DCA'][$this->strTable]['list']['sorting']['mode'].')">'.Image::getHtml($img, '', 'style="margin-right:2px"').'</a>';
		}

		foreach ($showFields as $k=>$v)
		{
			// Decrypt the value
			if ($GLOBALS['TL_DCA'][$table]['fields'][$v]['eval']['encrypt'])
			{
				$objRow->$v = Encryption::decrypt(StringUtil::deserialize($objRow->$v));
			}

			if (strpos($v, ':') !== false)
			{
				list($strKey, $strTable) = explode(':', $v);
				list($strTable, $strField) = explode('.', $strTable);

				$objRef = $this->Database->prepare("SELECT " . Database::quoteIdentifier($strField) . " FROM " . $strTable . " WHERE id=?")
										 ->limit(1)
										 ->execute($objRow->$strKey);

				$args[$k] = $objRef->numRows ? $objRef->$strField : '';
			}
			elseif (\in_array($GLOBALS['TL_DCA'][$table]['fields'][$v]['flag'], array(5, 6, 7, 8, 9, 10)))
			{
				$args[$k] = Date::parse(Config::get('datimFormat'), $objRow->$v);
			}
			elseif ($GLOBALS['TL_DCA'][$table]['fields'][$v]['inputType'] == 'checkbox' && !$GLOBALS['TL_DCA'][$table]['fields'][$v]['eval']['multiple'])
			{
				$args[$k] = ($objRow->$v != '') ? ($GLOBALS['TL_DCA'][$table]['fields'][$v]['label'][0] ?? $v) : '';
			}
			else
			{
				$args[$k] = $GLOBALS['TL_DCA'][$table]['fields'][$v]['reference'][$objRow->$v] ?: $objRow->$v;
			}
		}

		$label = vsprintf(((\strlen($GLOBALS['TL_DCA'][$table]['list']['label']['format'])) ? $GLOBALS['TL_DCA'][$table]['list']['label']['format'] : '%s'), $args);

		// Shorten the label if it is too long
		if ($GLOBALS['TL_DCA'][$table]['list']['label']['maxCharacters'] > 0 && $GLOBALS['TL_DCA'][$table]['list']['label']['maxCharacters'] < Utf8::strlen(strip_tags($label)))
		{
			$label = trim(StringUtil::substrHtml($label, $GLOBALS['TL_DCA'][$table]['list']['label']['maxCharacters'])) . ' …';
		}

		$label = preg_replace('/\(\) ?|\[\] ?|\{\} ?|<> ?/', '', $label);

		// Call the label_callback ($row, $label, $this)
		if (\is_array($GLOBALS['TL_DCA'][$table]['list']['label']['label_callback']))
		{
			$strClass = $GLOBALS['TL_DCA'][$table]['list']['label']['label_callback'][0];
			$strMethod = $GLOBALS['TL_DCA'][$table]['list']['label']['label_callback'][1];

			$this->import($strClass);
			$return .= $this->$strClass->$strMethod($objRow->row(), $label, $this, $folderAttribute, false, $blnProtected);
		}
		elseif (\is_callable($GLOBALS['TL_DCA'][$table]['list']['label']['label_callback']))
		{
			$return .= $GLOBALS['TL_DCA'][$table]['list']['label']['label_callback']($objRow->row(), $label, $this, $folderAttribute, false, $blnProtected);
		}
		else
		{
			$return .= Image::getHtml('iconPLAIN.svg', '', $folderAttribute) . ' ' . $label;
		}

		$return .= '</div> <div class="tl_right">';
		$previous = ($GLOBALS['TL_DCA'][$this->strTable]['list']['sorting']['mode'] == 6) ? $arrPrevNext['pp'] : $arrPrevNext['p'];
		$next = ($GLOBALS['TL_DCA'][$this->strTable]['list']['sorting']['mode'] == 6) ? $arrPrevNext['nn'] : $arrPrevNext['n'];
		$_buttons = '';

		// Regular buttons ($row, $table, $root, $blnCircularReference, $childs, $previous, $next)
		if ($this->strTable == $table)
		{
			$_buttons .= (Input::get('act') == 'select') ? '<input type="checkbox" name="IDS[]" id="ids_'.$id.'" class="tl_tree_checkbox" value="'.$id.'">' : $this->generateButtons($objRow->row(), $table, $this->root, $blnCircularReference, $childs, $previous, $next);

			if ($this->strPickerFieldType)
			{
				$_buttons .= $this->getPickerInputField($id);
			}
		}

		// Paste buttons
		if ($arrClipboard !== false && Input::get('act') != 'select')
		{
			$_buttons .= ' ';

			// Call paste_button_callback(&$dc, $row, $table, $blnCircularReference, $arrClipboard, $childs, $previous, $next)
			if (\is_array($GLOBALS['TL_DCA'][$this->strTable]['list']['sorting']['paste_button_callback']))
			{
				$strClass = $GLOBALS['TL_DCA'][$this->strTable]['list']['sorting']['paste_button_callback'][0];
				$strMethod = $GLOBALS['TL_DCA'][$this->strTable]['list']['sorting']['paste_button_callback'][1];

				$this->import($strClass);
				$_buttons .= $this->$strClass->$strMethod($this, $objRow->row(), $table, $blnCircularReference, $arrClipboard, $childs, $previous, $next);
			}
			elseif (\is_callable($GLOBALS['TL_DCA'][$this->strTable]['list']['sorting']['paste_button_callback']))
			{
				$_buttons .= $GLOBALS['TL_DCA'][$this->strTable]['list']['sorting']['paste_button_callback']($this, $objRow->row(), $table, $blnCircularReference, $arrClipboard, $childs, $previous, $next);
			}
			else
			{
				$imagePasteAfter = Image::getHtml('pasteafter.svg', sprintf($GLOBALS['TL_LANG'][$this->strTable]['pasteafter'][1], $id));
				$imagePasteInto = Image::getHtml('pasteinto.svg', sprintf($GLOBALS['TL_LANG'][$this->strTable]['pasteinto'][1], $id));

				// Regular tree (on cut: disable buttons of the page all its childs to avoid circular references)
				if ($GLOBALS['TL_DCA'][$this->strTable]['list']['sorting']['mode'] == 5)
				{
					$_buttons .= (($arrClipboard['mode'] == 'cut' && ($blnCircularReference || $arrClipboard['id'] == $id)) || ($arrClipboard['mode'] == 'cutAll' && ($blnCircularReference || \in_array($id, $arrClipboard['id']))) || (!empty($GLOBALS['TL_DCA'][$this->strTable]['list']['sorting']['root']) && !$GLOBALS['TL_DCA'][$this->strTable]['list']['sorting']['rootPaste'] && \in_array($id, $this->root))) ? Image::getHtml('pasteafter_.svg').' ' : '<a href="'.$this->addToUrl('act='.$arrClipboard['mode'].'&amp;mode=1&amp;pid='.$id.(!\is_array($arrClipboard['id']) ? '&amp;id='.$arrClipboard['id'] : '')).'" title="'.StringUtil::specialchars(sprintf($GLOBALS['TL_LANG'][$this->strTable]['pasteafter'][1], $id)).'" onclick="Backend.getScrollOffset()">'.$imagePasteAfter.'</a> ';
					$_buttons .= (($arrClipboard['mode'] == 'cut' && ($blnCircularReference || $arrClipboard['id'] == $id)) || ($arrClipboard['mode'] == 'cutAll' && ($blnCircularReference || \in_array($id, $arrClipboard['id'])))) ? Image::getHtml('pasteinto_.svg').' ' : '<a href="'.$this->addToUrl('act='.$arrClipboard['mode'].'&amp;mode=2&amp;pid='.$id.(!\is_array($arrClipboard['id']) ? '&amp;id='.$arrClipboard['id'] : '')).'" title="'.StringUtil::specialchars(sprintf($GLOBALS['TL_LANG'][$this->strTable]['pasteinto'][1], $id)).'" onclick="Backend.getScrollOffset()">'.$imagePasteInto.'</a> ';
				}

				// Extended tree
				else
				{
					$_buttons .= ($this->strTable == $table) ? ((($arrClipboard['mode'] == 'cut' && ($blnCircularReference || $arrClipboard['id'] == $id)) || ($arrClipboard['mode'] == 'cutAll' && ($blnCircularReference || \in_array($id, $arrClipboard['id'])))) ? Image::getHtml('pasteafter_.svg') : '<a href="'.$this->addToUrl('act='.$arrClipboard['mode'].'&amp;mode=1&amp;pid='.$id.(!\is_array($arrClipboard['id']) ? '&amp;id='.$arrClipboard['id'] : '')).'" title="'.StringUtil::specialchars(sprintf($GLOBALS['TL_LANG'][$this->strTable]['pasteafter'][1], $id)).'" onclick="Backend.getScrollOffset()">'.$imagePasteAfter.'</a> ') : '';
					$_buttons .= ($this->strTable != $table) ? '<a href="'.$this->addToUrl('act='.$arrClipboard['mode'].'&amp;mode=2&amp;pid='.$id.(!\is_array($arrClipboard['id']) ? '&amp;id='.$arrClipboard['id'] : '')).'" title="'.StringUtil::specialchars(sprintf($GLOBALS['TL_LANG'][$this->strTable]['pasteinto'][1], $id)).'" onclick="Backend.getScrollOffset()">'.$imagePasteInto.'</a> ' : '';
				}
			}
		}

		$return .= ($_buttons ?: '&nbsp;') . '</div></li>';

		// Add the records of the table itself
		if ($table != $this->strTable)
		{
			// Also apply the filter settings to the child table (see #716)
			if ($GLOBALS['TL_DCA'][$this->strTable]['list']['sorting']['mode'] == 6 && !empty($this->procedure))
			{
				$arrValues = $this->values;
				array_unshift($arrValues, $id);

				$objChilds = $this->Database->prepare("SELECT id FROM " . $this->strTable . " WHERE pid=? AND " . (implode(' AND ', $this->procedure)) . ($blnHasSorting ? " ORDER BY sorting" : ''))
											->execute($arrValues);
			}
			else
			{
				$objChilds = $this->Database->prepare("SELECT id FROM " . $this->strTable . " WHERE pid=?" . ($blnHasSorting ? " ORDER BY sorting" : ''))
											->execute($id);
			}

			if ($objChilds->numRows)
			{
				$ids = $objChilds->fetchEach('id');

				for ($j=0, $c=\count($ids); $j<$c; $j++)
				{
					$return .= $this->generateTree($this->strTable, $ids[$j], array('pp'=>$ids[($j-1)], 'nn'=>$ids[($j+1)]), $blnHasSorting, ($intMargin + $intSpacing + 20), $arrClipboard, false, ($j<(\count($ids)-1) || !empty($childs)), $blnNoRecursion, $arrFound);
				}
			}
		}

		// Begin a new submenu
		if (!$blnNoRecursion)
		{
			$blnAddParent = ($blnIsOpen || !empty($arrFound) || (!empty($childs) && $session[$node][$id] == 1));

			if ($blnAddParent)
			{
				$return .= '<li class="parent" id="'.$node.'_'.$id.'"><ul class="level_'.$level.'">';
			}

			// Add the records of the parent table
			if ($blnIsOpen && \is_array($childs))
			{
				for ($k=0, $c=\count($childs); $k<$c; $k++)
				{
					$return .= $this->generateTree($table, $childs[$k], array('p'=>$childs[($k-1)], 'n'=>$childs[($k+1)]), $blnHasSorting, ($intMargin + $intSpacing), $arrClipboard, ((($GLOBALS['TL_DCA'][$this->strTable]['list']['sorting']['mode'] == 5 && $childs[$k] == $arrClipboard['id']) || $blnCircularReference) ? true : false), ($blnProtected || $protectedPage), $blnNoRecursion, $arrFound);
				}
			}

			// Close the submenu
			if ($blnAddParent)
			{
				$return .= '</ul></li>';
			}
		}

		$objSessionBag->replace($session);

		return $return;
	}

	/**
	 * Show header of the parent table and list all records of the current table
	 *
	 * @return string
	 */
	protected function parentView()
	{
		/** @var Session $objSession */
		$objSession = System::getContainer()->get('session');

		$blnClipboard = false;
		$arrClipboard = $objSession->get('CLIPBOARD');
		$table = ($GLOBALS['TL_DCA'][$this->strTable]['list']['sorting']['mode'] == 6) ? $this->ptable : $this->strTable;
		$blnHasSorting = $GLOBALS['TL_DCA'][$this->strTable]['list']['sorting']['fields'][0] == 'sorting';
		$blnMultiboard = false;

		// Check clipboard
		if (!empty($arrClipboard[$table]))
		{
			$blnClipboard = true;
			$arrClipboard = $arrClipboard[$table];

			if (\is_array($arrClipboard['id']))
			{
				$blnMultiboard = true;
			}
		}

		// Load the language file and data container array of the parent table
		System::loadLanguageFile($this->ptable);
		$this->loadDataContainer($this->ptable);

		$return = Message::generate() . '
<div id="tl_buttons">' . (Input::get('nb') ? '&nbsp;' : ($this->ptable ? '
<a href="'.$this->getReferer(true, $this->ptable).'" class="header_back" title="'.StringUtil::specialchars($GLOBALS['TL_LANG']['MSC']['backBTTitle']).'" accesskey="b" onclick="Backend.getScrollOffset()">'.$GLOBALS['TL_LANG']['MSC']['backBT'].'</a>' : (isset($GLOBALS['TL_DCA'][$this->strTable]['config']['backlink']) ? '
<a href="contao/main.php?'.$GLOBALS['TL_DCA'][$this->strTable]['config']['backlink'].'" class="header_back" title="'.StringUtil::specialchars($GLOBALS['TL_LANG']['MSC']['backBTTitle']).'" accesskey="b" onclick="Backend.getScrollOffset()">'.$GLOBALS['TL_LANG']['MSC']['backBT'].'</a>' : ''))) . ' ' . ((Input::get('act') != 'select' && !$blnClipboard && !$GLOBALS['TL_DCA'][$this->strTable]['config']['closed'] && !$GLOBALS['TL_DCA'][$this->strTable]['config']['notCreatable']) ? '
<a href="'.$this->addToUrl(($blnHasSorting ? 'act=paste&amp;mode=create' : 'act=create&amp;mode=2&amp;pid='.$this->intId)).'" class="header_new" title="'.StringUtil::specialchars($GLOBALS['TL_LANG'][$this->strTable]['new'][1]).'" accesskey="n" onclick="Backend.getScrollOffset()">'.$GLOBALS['TL_LANG'][$this->strTable]['new'][0].'</a> ' : '') . ($blnClipboard ? '
<a href="'.$this->addToUrl('clipboard=1').'" class="header_clipboard" title="'.StringUtil::specialchars($GLOBALS['TL_LANG']['MSC']['clearClipboard']).'" accesskey="x">'.$GLOBALS['TL_LANG']['MSC']['clearClipboard'].'</a> ' : $this->generateGlobalButtons()) . '
</div>';

		// Get all details of the parent record
		$objParent = $this->Database->prepare("SELECT * FROM " . $this->ptable . " WHERE id=?")
									->limit(1)
									->execute(CURRENT_ID);

		if ($objParent->numRows < 1)
		{
			return $return;
		}

		$return .= ((Input::get('act') == 'select') ? '

<form action="'.ampersand(Environment::get('request'), true).'" id="tl_select" class="tl_form'.((Input::get('act') == 'select') ? ' unselectable' : '').'" method="post" novalidate>
<div class="tl_formbody_edit">
<input type="hidden" name="FORM_SUBMIT" value="tl_select">
<input type="hidden" name="REQUEST_TOKEN" value="'.REQUEST_TOKEN.'">' : '').($blnClipboard ? '
<div id="paste_hint">
  <p>'.$GLOBALS['TL_LANG']['MSC']['selectNewPosition'].'</p>
</div>' : '').'
<div class="tl_listing_container parent_view'.($this->strPickerFieldType ? ' picker unselectable' : '').'" id="tl_listing">
<div class="tl_header click2edit toggle_select hover-div">';

		// List all records of the child table
		if (!Input::get('act') || Input::get('act') == 'paste' || Input::get('act') == 'select')
		{
			$this->import(BackendUser::class, 'User');

			// Header
			$imagePasteNew = Image::getHtml('new.svg', $GLOBALS['TL_LANG'][$this->strTable]['pastenew'][0]);
			$imagePasteAfter = Image::getHtml('pasteafter.svg', $GLOBALS['TL_LANG'][$this->strTable]['pasteafter'][0]);
			$imageEditHeader = Image::getHtml('header.svg', $GLOBALS['TL_LANG'][$this->strTable]['editheader'][0]);

			$return .= '
<div class="tl_content_right">'.((Input::get('act') == 'select' || $this->strPickerFieldType == 'checkbox') ? '
<label for="tl_select_trigger" class="tl_select_label">'.$GLOBALS['TL_LANG']['MSC']['selectAll'].'</label> <input type="checkbox" id="tl_select_trigger" onclick="Backend.toggleCheckboxes(this)" class="tl_tree_checkbox">' : ($blnClipboard ? '
<a href="'.$this->addToUrl('act='.$arrClipboard['mode'].'&amp;mode=2&amp;pid='.$objParent->id . (!$blnMultiboard ? '&amp;id='.$arrClipboard['id'] : '')).'" title="'.StringUtil::specialchars($GLOBALS['TL_LANG'][$this->strTable]['pasteafter'][0]).'" onclick="Backend.getScrollOffset()">'.$imagePasteAfter.'</a>' : ((!$GLOBALS['TL_DCA'][$this->ptable]['config']['notEditable'] && $this->User->canEditFieldsOf($this->ptable)) ? '
<a href="'.preg_replace('/&(amp;)?table=[^& ]*/i', (($this->ptable != '') ? '&amp;table='.$this->ptable : ''), $this->addToUrl('act=edit'.(Input::get('nb') ? '&amp;nc=1' : ''))).'" class="edit" title="'.StringUtil::specialchars($GLOBALS['TL_LANG'][$this->ptable]['editmeta'][1] ?? $GLOBALS['TL_LANG'][$this->strTable]['editheader'][1]).'">'.$imageEditHeader.'</a> ' . $this->generateHeaderButtons($objParent->row(), $this->ptable) : '') . (($blnHasSorting && !$GLOBALS['TL_DCA'][$this->strTable]['config']['closed'] && !$GLOBALS['TL_DCA'][$this->strTable]['config']['notCreatable']) ? '
<a href="'.$this->addToUrl('act=create&amp;mode=2&amp;pid='.$objParent->id.'&amp;id='.$this->intId).'" title="'.StringUtil::specialchars($GLOBALS['TL_LANG'][$this->strTable]['pastenew'][0]).'">'.$imagePasteNew.'</a>' : ''))) . '
</div>';

			// Format header fields
			$add = array();
			$headerFields = $GLOBALS['TL_DCA'][$this->strTable]['list']['sorting']['headerFields'];

			foreach ($headerFields as $v)
			{
				$_v = StringUtil::deserialize($objParent->$v);

				// Translate UUIDs to paths
				if ($GLOBALS['TL_DCA'][$this->ptable]['fields'][$v]['inputType'] == 'fileTree')
				{
					$objFiles = FilesModel::findMultipleByUuids((array) $_v);

					if ($objFiles !== null)
					{
						$_v = $objFiles->fetchEach('path');
					}
				}

				if (\is_array($_v))
				{
					$_v = implode(', ', $_v);
				}
				elseif ($GLOBALS['TL_DCA'][$this->ptable]['fields'][$v]['eval']['isBoolean'] || ($GLOBALS['TL_DCA'][$this->ptable]['fields'][$v]['inputType'] == 'checkbox' && !$GLOBALS['TL_DCA'][$this->ptable]['fields'][$v]['eval']['multiple']))
				{
					$_v = $_v ? $GLOBALS['TL_LANG']['MSC']['yes'] : $GLOBALS['TL_LANG']['MSC']['no'];
				}
				elseif ($GLOBALS['TL_DCA'][$this->ptable]['fields'][$v]['eval']['rgxp'] == 'date')
				{
					$_v = $_v ? Date::parse(Config::get('dateFormat'), $_v) : '-';
				}
				elseif ($GLOBALS['TL_DCA'][$this->ptable]['fields'][$v]['eval']['rgxp'] == 'time')
				{
					$_v = $_v ? Date::parse(Config::get('timeFormat'), $_v) : '-';
				}
				elseif ($GLOBALS['TL_DCA'][$this->ptable]['fields'][$v]['eval']['rgxp'] == 'datim')
				{
					$_v = $_v ? Date::parse(Config::get('datimFormat'), $_v) : '-';
				}
				elseif ($v == 'tstamp')
				{
					$_v = Date::parse(Config::get('datimFormat'), $objParent->tstamp);
				}
				elseif (isset($GLOBALS['TL_DCA'][$this->ptable]['fields'][$v]['foreignKey']))
				{
					$arrForeignKey = explode('.', $GLOBALS['TL_DCA'][$this->ptable]['fields'][$v]['foreignKey'], 2);

					$objLabel = $this->Database->prepare("SELECT " . Database::quoteIdentifier($arrForeignKey[1]) . " AS value FROM " . $arrForeignKey[0] . " WHERE id=?")
											   ->limit(1)
											   ->execute($_v);

					if ($objLabel->numRows)
					{
						$_v = $objLabel->value;
					}
				}
				elseif (\is_array($GLOBALS['TL_DCA'][$this->ptable]['fields'][$v]['reference'][$_v]))
				{
					$_v = $GLOBALS['TL_DCA'][$this->ptable]['fields'][$v]['reference'][$_v][0];
				}
				elseif (isset($GLOBALS['TL_DCA'][$this->ptable]['fields'][$v]['reference'][$_v]))
				{
					$_v = $GLOBALS['TL_DCA'][$this->ptable]['fields'][$v]['reference'][$_v];
				}
				elseif ($GLOBALS['TL_DCA'][$this->ptable]['fields'][$v]['eval']['isAssociative'] || array_is_assoc($GLOBALS['TL_DCA'][$this->ptable]['fields'][$v]['options']))
				{
					$_v = $GLOBALS['TL_DCA'][$this->ptable]['fields'][$v]['options'][$_v];
				}
				elseif (\is_array($GLOBALS['TL_DCA'][$this->ptable]['fields'][$v]['options_callback']))
				{
					$strClass = $GLOBALS['TL_DCA'][$this->ptable]['fields'][$v]['options_callback'][0];
					$strMethod = $GLOBALS['TL_DCA'][$this->ptable]['fields'][$v]['options_callback'][1];

					$this->import($strClass);
					$options_callback = $this->$strClass->$strMethod($this);

					$_v = $options_callback[$_v];
				}
				elseif (\is_callable($GLOBALS['TL_DCA'][$this->ptable]['fields'][$v]['options_callback']))
				{
					$options_callback = $GLOBALS['TL_DCA'][$this->ptable]['fields'][$v]['options_callback']($this);

					$_v = $options_callback[$_v];
				}

				// Add the sorting field
				if ($_v != '')
				{
					if (isset($GLOBALS['TL_DCA'][$this->ptable]['fields'][$v]['label']))
					{
						$key = \is_array($GLOBALS['TL_DCA'][$this->ptable]['fields'][$v]['label']) ? $GLOBALS['TL_DCA'][$this->ptable]['fields'][$v]['label'][0] : $GLOBALS['TL_DCA'][$this->ptable]['fields'][$v]['label'];
					}
					else
					{
						$key = $GLOBALS['TL_LANG'][$this->ptable][$v][0] ?? $v;
					}

					$add[$key] = $_v;
				}
			}

			// Trigger the header_callback (see #3417)
			if (\is_array($GLOBALS['TL_DCA'][$table]['list']['sorting']['header_callback']))
			{
				$strClass = $GLOBALS['TL_DCA'][$table]['list']['sorting']['header_callback'][0];
				$strMethod = $GLOBALS['TL_DCA'][$table]['list']['sorting']['header_callback'][1];

				$this->import($strClass);
				$add = $this->$strClass->$strMethod($add, $this);
			}
			elseif (\is_callable($GLOBALS['TL_DCA'][$table]['list']['sorting']['header_callback']))
			{
				$add = $GLOBALS['TL_DCA'][$table]['list']['sorting']['header_callback']($add, $this);
			}

			// Output the header data
			$return .= '

<table class="tl_header_table">';

			foreach ($add as $k=>$v)
			{
				if (\is_array($v))
				{
					$v = $v[0];
				}

				$return .= '
  <tr>
    <td><span class="tl_label">'.$k.':</span> </td>
    <td>'.$v.'</td>
  </tr>';
			}

			$return .= '
</table>
</div>';

			$orderBy = array();
			$firstOrderBy = array();

			// Add all records of the current table
			$query = "SELECT * FROM " . $this->strTable;

			if (\is_array($this->orderBy) && \strlen($this->orderBy[0]))
			{
				$orderBy = $this->orderBy;
				$firstOrderBy = preg_replace('/\s+.*$/', '', $orderBy[0]);

				// Order by the foreign key
				if (isset($GLOBALS['TL_DCA'][$this->strTable]['fields'][$firstOrderBy]['foreignKey']))
				{
					$key = explode('.', $GLOBALS['TL_DCA'][$this->strTable]['fields'][$firstOrderBy]['foreignKey'], 2);
					$query = "SELECT *, (SELECT ". Database::quoteIdentifier($key[1]) ." FROM ". $key[0] ." WHERE ". $this->strTable .".". Database::quoteIdentifier($firstOrderBy) ."=". $key[0] .".id) AS foreignKey FROM " . $this->strTable;
					$orderBy[0] = 'foreignKey';
				}
			}
			elseif (\is_array($GLOBALS['TL_DCA'][$this->strTable]['list']['sorting']['fields']))
			{
				$orderBy = $GLOBALS['TL_DCA'][$this->strTable]['list']['sorting']['fields'];
				$firstOrderBy = preg_replace('/\s+.*$/', '', $orderBy[0]);
			}

			$arrProcedure = $this->procedure;
			$arrValues = $this->values;

			// Support empty ptable fields
			if ($GLOBALS['TL_DCA'][$this->strTable]['config']['dynamicPtable'])
			{
				$arrProcedure[] = ($this->ptable == 'tl_article') ? "(ptable=? OR ptable='')" : "ptable=?";
				$arrValues[] = $this->ptable;
			}

			// WHERE
			if (!empty($arrProcedure))
			{
				$query .= " WHERE " . implode(' AND ', $arrProcedure);
			}
			if (!empty($this->root) && \is_array($this->root))
			{
				$query .= (!empty($arrProcedure) ? " AND " : " WHERE ") . "id IN(" . implode(',', array_map('\intval', $this->root)) . ")";
			}

			// ORDER BY
			if (!empty($orderBy) && \is_array($orderBy))
			{
				$query .= " ORDER BY " . implode(', ', $orderBy);
			}

			$objOrderByStmt = $this->Database->prepare($query);

			// LIMIT
			if (\strlen($this->limit))
			{
				$arrLimit = explode(',', $this->limit);
				$objOrderByStmt->limit($arrLimit[1], $arrLimit[0]);
			}

			$objOrderBy = $objOrderByStmt->execute($arrValues);

			if ($objOrderBy->numRows < 1)
			{
				return $return . '
<p class="tl_empty_parent_view">'.$GLOBALS['TL_LANG']['MSC']['noResult'].'</p>
</div>';
			}

			// Call the child_record_callback
			if (\is_array($GLOBALS['TL_DCA'][$this->strTable]['list']['sorting']['child_record_callback']) || \is_callable($GLOBALS['TL_DCA'][$this->strTable]['list']['sorting']['child_record_callback']))
			{
				$strGroup = '';
				$blnIndent = false;
				$intWrapLevel = 0;
				$row = $objOrderBy->fetchAllAssoc();

				// Make items sortable
				if ($blnHasSorting)
				{
					$return .= '

<ul id="ul_' . CURRENT_ID . '">';
				}

				for ($i=0, $c=\count($row); $i<$c; $i++)
				{
					$this->current[] = $row[$i]['id'];
					$imagePasteAfter = Image::getHtml('pasteafter.svg', sprintf($GLOBALS['TL_LANG'][$this->strTable]['pasteafter'][1], $row[$i]['id']));
					$imagePasteNew = Image::getHtml('new.svg', sprintf($GLOBALS['TL_LANG'][$this->strTable]['pastenew'][1], $row[$i]['id']));

					// Decrypt encrypted value
					foreach ($row[$i] as $k=>$v)
					{
						if ($GLOBALS['TL_DCA'][$table]['fields'][$k]['eval']['encrypt'])
						{
							$row[$i][$k] = Encryption::decrypt(StringUtil::deserialize($v));
						}
					}

					// Make items sortable
					if ($blnHasSorting)
					{
						$return .= '
<li id="li_' . $row[$i]['id'] . '">';
					}

					// Add the group header
					if (!$GLOBALS['TL_DCA'][$this->strTable]['list']['sorting']['disableGrouping'] && $firstOrderBy != 'sorting')
					{
						$sortingMode = (\count($orderBy) == 1 && $firstOrderBy == $orderBy[0] && $GLOBALS['TL_DCA'][$this->strTable]['list']['sorting']['flag'] != '' && $GLOBALS['TL_DCA'][$this->strTable]['fields'][$firstOrderBy]['flag'] == '') ? $GLOBALS['TL_DCA'][$this->strTable]['list']['sorting']['flag'] : $GLOBALS['TL_DCA'][$this->strTable]['fields'][$firstOrderBy]['flag'];
						$remoteNew = $this->formatCurrentValue($firstOrderBy, $row[$i][$firstOrderBy], $sortingMode);
						$group = $this->formatGroupHeader($firstOrderBy, $remoteNew, $sortingMode, $row[$i]);

						if ($group != $strGroup)
						{
							$return .= "\n\n" . '<div class="tl_content_header">'.$group.'</div>';
							$strGroup = $group;
						}
					}

					$blnWrapperStart = \in_array($row[$i]['type'], $GLOBALS['TL_WRAPPERS']['start']);
					$blnWrapperSeparator = \in_array($row[$i]['type'], $GLOBALS['TL_WRAPPERS']['separator']);
					$blnWrapperStop = \in_array($row[$i]['type'], $GLOBALS['TL_WRAPPERS']['stop']);
					$blnIndentFirst = isset($row[$i - 1]['type']) && \in_array($row[$i - 1]['type'], $GLOBALS['TL_WRAPPERS']['start']);
					$blnIndentLast = isset($row[$i + 1]['type']) && \in_array($row[$i + 1]['type'], $GLOBALS['TL_WRAPPERS']['stop']);

					// Closing wrappers
					if ($blnWrapperStop)
					{
						if (--$intWrapLevel < 1)
						{
							$blnIndent = false;
						}
					}

					$return .= '
<div class="tl_content'.($blnWrapperStart ? ' wrapper_start' : '').($blnWrapperSeparator ? ' wrapper_separator' : '').($blnWrapperStop ? ' wrapper_stop' : '').($blnIndent ? ' indent indent_'.$intWrapLevel : '').($blnIndentFirst ? ' indent_first' : '').($blnIndentLast ? ' indent_last' : '').(($GLOBALS['TL_DCA'][$this->strTable]['list']['sorting']['child_record_class'] != '') ? ' ' . $GLOBALS['TL_DCA'][$this->strTable]['list']['sorting']['child_record_class'] : '').(($i%2 == 0) ? ' even' : ' odd').' click2edit toggle_select hover-div">
<div class="tl_content_right">';

					// Opening wrappers
					if ($blnWrapperStart)
					{
						if (++$intWrapLevel > 0)
						{
							$blnIndent = true;
						}
					}

					// Edit multiple
					if (Input::get('act') == 'select')
					{
						$return .= '<input type="checkbox" name="IDS[]" id="ids_'.$row[$i]['id'].'" class="tl_tree_checkbox" value="'.$row[$i]['id'].'">';
					}

					// Regular buttons
					else
					{
						$return .= $this->generateButtons($row[$i], $this->strTable, $this->root, false, null, $row[($i-1)]['id'], $row[($i+1)]['id']);

						// Sortable table
						if ($blnHasSorting)
						{
							// Create new button
							if (!$GLOBALS['TL_DCA'][$this->strTable]['config']['closed'] && !$GLOBALS['TL_DCA'][$this->strTable]['config']['notCreatable'])
							{
								$return .= ' <a href="'.$this->addToUrl('act=create&amp;mode=1&amp;pid='.$row[$i]['id'].'&amp;id='.$objParent->id.(Input::get('nb') ? '&amp;nc=1' : '')).'" title="'.StringUtil::specialchars(sprintf($GLOBALS['TL_LANG'][$this->strTable]['pastenew'][1], $row[$i]['id'])).'">'.$imagePasteNew.'</a>';
							}

							// Prevent circular references
							if (($blnClipboard && $arrClipboard['mode'] == 'cut' && $row[$i]['id'] == $arrClipboard['id']) || ($blnMultiboard && $arrClipboard['mode'] == 'cutAll' && \in_array($row[$i]['id'], $arrClipboard['id'])))
							{
								$return .= ' ' . Image::getHtml('pasteafter_.svg');
							}

							// Copy/move multiple
							elseif ($blnMultiboard)
							{
								$return .= ' <a href="'.$this->addToUrl('act='.$arrClipboard['mode'].'&amp;mode=1&amp;pid='.$row[$i]['id']).'" title="'.StringUtil::specialchars(sprintf($GLOBALS['TL_LANG'][$this->strTable]['pasteafter'][1], $row[$i]['id'])).'" onclick="Backend.getScrollOffset()">'.$imagePasteAfter.'</a>';
							}

							// Paste buttons
							elseif ($blnClipboard)
							{
								$return .= ' <a href="'.$this->addToUrl('act='.$arrClipboard['mode'].'&amp;mode=1&amp;pid='.$row[$i]['id'].'&amp;id='.$arrClipboard['id']).'" title="'.StringUtil::specialchars(sprintf($GLOBALS['TL_LANG'][$this->strTable]['pasteafter'][1], $row[$i]['id'])).'" onclick="Backend.getScrollOffset()">'.$imagePasteAfter.'</a>';
							}

							// Drag handle
							if (!$GLOBALS['TL_DCA'][$this->strTable]['config']['notSortable'])
							{
								$return .= ' <button type="button" class="drag-handle" title="' . StringUtil::specialchars(sprintf($GLOBALS['TL_LANG'][$this->strTable]['cut'][1], $row[$i]['id'])) . '" aria-hidden="true">' . Image::getHtml('drag.svg') . '</button>';
							}
						}

						// Picker
						if ($this->strPickerFieldType)
						{
							$return .= $this->getPickerInputField($row[$i]['id']);
						}
					}

					if (\is_array($GLOBALS['TL_DCA'][$this->strTable]['list']['sorting']['child_record_callback']))
					{
						$strClass = $GLOBALS['TL_DCA'][$this->strTable]['list']['sorting']['child_record_callback'][0];
						$strMethod = $GLOBALS['TL_DCA'][$this->strTable]['list']['sorting']['child_record_callback'][1];

						$this->import($strClass);
						$return .= '</div>'.$this->$strClass->$strMethod($row[$i]).'</div>';
					}
					elseif (\is_callable($GLOBALS['TL_DCA'][$this->strTable]['list']['sorting']['child_record_callback']))
					{
						$return .= '</div>'.$GLOBALS['TL_DCA'][$this->strTable]['list']['sorting']['child_record_callback']($row[$i]).'</div>';
					}

					// Make items sortable
					if ($blnHasSorting)
					{
						$return .= '
</li>';
					}
				}
			}
		}

		// Make items sortable
		if ($blnHasSorting && !$GLOBALS['TL_DCA'][$this->strTable]['config']['notSortable'] && Input::get('act') != 'select')
		{
			$return .= '
</ul>
<script>
  Backend.makeParentViewSortable("ul_' . CURRENT_ID . '");
</script>';
		}

		$return .= ($this->strPickerFieldType == 'radio' ? '
<div class="tl_radio_reset">
<label for="tl_radio_reset" class="tl_radio_label">'.$GLOBALS['TL_LANG']['MSC']['resetSelected'].'</label> <input type="radio" name="picker" id="tl_radio_reset" value="" class="tl_tree_radio">
</div>' : '').'
</div>';

		// Close form
		if (Input::get('act') == 'select')
		{
			// Submit buttons
			$arrButtons = array();

			if (!$GLOBALS['TL_DCA'][$this->strTable]['config']['notEditable'])
			{
				$arrButtons['edit'] = '<button type="submit" name="edit" id="edit" class="tl_submit" accesskey="s">'.$GLOBALS['TL_LANG']['MSC']['editSelected'].'</button>';
			}

			if (!$GLOBALS['TL_DCA'][$this->strTable]['config']['notDeletable'])
			{
				$arrButtons['delete'] = '<button type="submit" name="delete" id="delete" class="tl_submit" accesskey="d" onclick="return confirm(\''.$GLOBALS['TL_LANG']['MSC']['delAllConfirm'].'\')">'.$GLOBALS['TL_LANG']['MSC']['deleteSelected'].'</button>';
			}

			if (!$GLOBALS['TL_DCA'][$this->strTable]['config']['notCopyable'])
			{
				$arrButtons['copy'] = '<button type="submit" name="copy" id="copy" class="tl_submit" accesskey="c">'.$GLOBALS['TL_LANG']['MSC']['copySelected'].'</button>';
			}

			if (!$GLOBALS['TL_DCA'][$this->strTable]['config']['notSortable'])
			{
				$arrButtons['cut'] = '<button type="submit" name="cut" id="cut" class="tl_submit" accesskey="x">'.$GLOBALS['TL_LANG']['MSC']['moveSelected'].'</button>';
			}

			if (!$GLOBALS['TL_DCA'][$this->strTable]['config']['notEditable'])
			{
				$arrButtons['override'] = '<button type="submit" name="override" id="override" class="tl_submit" accesskey="v">'.$GLOBALS['TL_LANG']['MSC']['overrideSelected'].'</button>';
			}

			// Call the buttons_callback (see #4691)
			if (\is_array($GLOBALS['TL_DCA'][$this->strTable]['select']['buttons_callback']))
			{
				foreach ($GLOBALS['TL_DCA'][$this->strTable]['select']['buttons_callback'] as $callback)
				{
					if (\is_array($callback))
					{
						$this->import($callback[0]);
						$arrButtons = $this->{$callback[0]}->{$callback[1]}($arrButtons, $this);
					}
					elseif (\is_callable($callback))
					{
						$arrButtons = $callback($arrButtons, $this);
					}
				}
			}

			if (\count($arrButtons) < 3)
			{
				$strButtons = implode(' ', $arrButtons);
			}
			else
			{
				$strButtons = array_shift($arrButtons) . ' ';
				$strButtons .= '<div class="split-button">';
				$strButtons .= array_shift($arrButtons) . '<button type="button" id="sbtog">' . Image::getHtml('navcol.svg') . '</button> <ul class="invisible">';

				foreach ($arrButtons as $strButton)
				{
					$strButtons .= '<li>' . $strButton . '</li>';
				}

				$strButtons .= '</ul></div>';
			}

			$return .= '
</div>
<div class="tl_formbody_submit" style="text-align:right">
<div class="tl_submit_container">
  ' . $strButtons . '
</div>
</div>
</form>';
		}

		return $return;
	}

	/**
	 * List all records of the current table and return them as HTML string
	 *
	 * @return string
	 */
	protected function listView()
	{
		$table = ($GLOBALS['TL_DCA'][$this->strTable]['list']['sorting']['mode'] == 6) ? $this->ptable : $this->strTable;
		$orderBy = $GLOBALS['TL_DCA'][$this->strTable]['list']['sorting']['fields'];
		$firstOrderBy = preg_replace('/\s+.*$/', '', $orderBy[0]);

		if (\is_array($this->orderBy) && $this->orderBy[0] != '')
		{
			$orderBy = $this->orderBy;
			$firstOrderBy = $this->firstOrderBy;
		}

		$query = "SELECT * FROM " . $this->strTable;

		if (!empty($this->procedure))
		{
			$query .= " WHERE " . implode(' AND ', $this->procedure);
		}

		if (!empty($this->root) && \is_array($this->root))
		{
			$query .= (!empty($this->procedure) ? " AND " : " WHERE ") . "id IN(" . implode(',', array_map('\intval', $this->root)) . ")";
		}

		if (\is_array($orderBy) && $orderBy[0] != '')
		{
			foreach ($orderBy as $k=>$v)
			{
				list($key, $direction) = explode(' ', $v, 2);

				if ($GLOBALS['TL_DCA'][$this->strTable]['fields'][$key]['eval']['findInSet'])
				{
					if (\is_array($GLOBALS['TL_DCA'][$this->strTable]['fields'][$key]['options_callback']))
					{
						$strClass = $GLOBALS['TL_DCA'][$this->strTable]['fields'][$key]['options_callback'][0];
						$strMethod = $GLOBALS['TL_DCA'][$this->strTable]['fields'][$key]['options_callback'][1];

						$this->import($strClass);
						$keys = $this->$strClass->$strMethod($this);
					}
					elseif (\is_callable($GLOBALS['TL_DCA'][$this->strTable]['fields'][$key]['options_callback']))
					{
						$keys = $GLOBALS['TL_DCA'][$this->strTable]['fields'][$key]['options_callback']($this);
					}
					else
					{
						$keys = $GLOBALS['TL_DCA'][$this->strTable]['fields'][$key]['options'];
					}

					if ($GLOBALS['TL_DCA'][$this->strTable]['fields'][$key]['eval']['isAssociative'] || array_is_assoc($keys))
					{
						$keys = array_keys($keys);
					}

					$orderBy[$k] = $this->Database->findInSet($v, $keys);
				}
				elseif (\in_array($GLOBALS['TL_DCA'][$this->strTable]['fields'][$key]['flag'], array(5, 6, 7, 8, 9, 10)))
				{
					$orderBy[$k] = "CAST($key AS SIGNED)" . ($direction ? " $direction" : ""); // see #5503
				}
			}

			if ($GLOBALS['TL_DCA'][$this->strTable]['list']['sorting']['mode'] == 3)
			{
				$firstOrderBy = 'pid';
				$showFields = $GLOBALS['TL_DCA'][$table]['list']['label']['fields'];

				$query .= " ORDER BY (SELECT " . Database::quoteIdentifier($showFields[0]) . " FROM " . $this->ptable . " WHERE " . $this->ptable . ".id=" . $this->strTable . ".pid), " . implode(', ', $orderBy);

				// Set the foreignKey so that the label is translated
				if ($GLOBALS['TL_DCA'][$table]['fields']['pid']['foreignKey'] == '')
				{
					$GLOBALS['TL_DCA'][$table]['fields']['pid']['foreignKey'] = $this->ptable . '.' . $showFields[0];
				}

				// Remove the parent field from label fields
				array_shift($showFields);
				$GLOBALS['TL_DCA'][$table]['list']['label']['fields'] = $showFields;
			}
			else
			{
				$query .= " ORDER BY " . implode(', ', $orderBy);
			}
		}

		if ($GLOBALS['TL_DCA'][$this->strTable]['list']['sorting']['mode'] == 1 && ($GLOBALS['TL_DCA'][$this->strTable]['list']['sorting']['flag'] % 2) == 0)
		{
			$query .= " DESC";
		}

		$objRowStmt = $this->Database->prepare($query);

		if ($this->limit != '')
		{
			$arrLimit = explode(',', $this->limit);
			$objRowStmt->limit($arrLimit[1], $arrLimit[0]);
		}

		$objRow = $objRowStmt->execute($this->values);

		// Display buttos
		$return = Message::generate() . '
<div id="tl_buttons">'.((Input::get('act') == 'select' || $this->ptable) ? '
<a href="'.$this->getReferer(true, $this->ptable).'" class="header_back" title="'.StringUtil::specialchars($GLOBALS['TL_LANG']['MSC']['backBTTitle']).'" accesskey="b" onclick="Backend.getScrollOffset()">'.$GLOBALS['TL_LANG']['MSC']['backBT'].'</a> ' : (isset($GLOBALS['TL_DCA'][$this->strTable]['config']['backlink']) ? '
<a href="contao/main.php?'.$GLOBALS['TL_DCA'][$this->strTable]['config']['backlink'].'" class="header_back" title="'.StringUtil::specialchars($GLOBALS['TL_LANG']['MSC']['backBTTitle']).'" accesskey="b" onclick="Backend.getScrollOffset()">'.$GLOBALS['TL_LANG']['MSC']['backBT'].'</a> ' : '')) . ((Input::get('act') != 'select' && !$GLOBALS['TL_DCA'][$this->strTable]['config']['closed'] && !$GLOBALS['TL_DCA'][$this->strTable]['config']['notCreatable']) ? '
<a href="'.(($this->ptable != '') ? $this->addToUrl('act=create' . (($GLOBALS['TL_DCA'][$this->strTable]['list']['sorting']['mode'] < 4) ? '&amp;mode=2' : '') . '&amp;pid=' . $this->intId) : $this->addToUrl('act=create')).'" class="header_new" title="'.StringUtil::specialchars($GLOBALS['TL_LANG'][$this->strTable]['new'][1]).'" accesskey="n" onclick="Backend.getScrollOffset()">'.$GLOBALS['TL_LANG'][$this->strTable]['new'][0].'</a> ' : '') . $this->generateGlobalButtons() . '
</div>';

		// Return "no records found" message
		if ($objRow->numRows < 1)
		{
			$return .= '
<p class="tl_empty">'.$GLOBALS['TL_LANG']['MSC']['noResult'].'</p>';
		}

		// List records
		else
		{
			$result = $objRow->fetchAllAssoc();

			$return .= ((Input::get('act') == 'select') ? '
<form action="'.ampersand(Environment::get('request'), true).'" id="tl_select" class="tl_form'.((Input::get('act') == 'select') ? ' unselectable' : '').'" method="post" novalidate>
<div class="tl_formbody_edit">
<input type="hidden" name="FORM_SUBMIT" value="tl_select">
<input type="hidden" name="REQUEST_TOKEN" value="'.REQUEST_TOKEN.'">' : '').'
<div class="tl_listing_container list_view" id="tl_listing">'.((Input::get('act') == 'select' || $this->strPickerFieldType == 'checkbox') ? '
<div class="tl_select_trigger">
<label for="tl_select_trigger" class="tl_select_label">'.$GLOBALS['TL_LANG']['MSC']['selectAll'].'</label> <input type="checkbox" id="tl_select_trigger" onclick="Backend.toggleCheckboxes(this)" class="tl_tree_checkbox">
</div>' : '').'
<table class="tl_listing' . ($GLOBALS['TL_DCA'][$this->strTable]['list']['label']['showColumns'] ? ' showColumns' : '') . ($this->strPickerFieldType ? ' picker unselectable' : '') . '">';

			// Automatically add the "order by" field as last column if we do not have group headers
			if ($GLOBALS['TL_DCA'][$this->strTable]['list']['label']['showColumns'])
			{
				$blnFound = false;

				// Extract the real key and compare it to $firstOrderBy
				foreach ($GLOBALS['TL_DCA'][$this->strTable]['list']['label']['fields'] as $f)
				{
					if (strpos($f, ':') !== false)
					{
						list($f) = explode(':', $f, 2);
					}

					if ($firstOrderBy == $f)
					{
						$blnFound = true;
						break;
					}
				}

				if (!$blnFound)
				{
					$GLOBALS['TL_DCA'][$this->strTable]['list']['label']['fields'][] = $firstOrderBy;
				}
			}

			// Generate the table header if the "show columns" option is active
			if ($GLOBALS['TL_DCA'][$this->strTable]['list']['label']['showColumns'])
			{
				$return .= '
  <tr>';

				foreach ($GLOBALS['TL_DCA'][$this->strTable]['list']['label']['fields'] as $f)
				{
					if (strpos($f, ':') !== false)
					{
						list($f) = explode(':', $f, 2);
					}

					$return .= '
    <th class="tl_folder_tlist col_' . $f . (($f == $firstOrderBy) ? ' ordered_by' : '') . '">'.(\is_array($GLOBALS['TL_DCA'][$this->strTable]['fields'][$f]['label']) ? $GLOBALS['TL_DCA'][$this->strTable]['fields'][$f]['label'][0] : $GLOBALS['TL_DCA'][$this->strTable]['fields'][$f]['label']).'</th>';
			}

				$return .= '
    <th class="tl_folder_tlist tl_right_nowrap"></th>
  </tr>';
			}

			// Process result and add label and buttons
			$remoteCur = false;
			$groupclass = 'tl_folder_tlist';
			$eoCount = -1;

			foreach ($result as $row)
			{
				$args = array();
				$this->current[] = $row['id'];
				$showFields = $GLOBALS['TL_DCA'][$table]['list']['label']['fields'];

				// Label
				foreach ($showFields as $k=>$v)
				{
					// Decrypt the value
					if ($GLOBALS['TL_DCA'][$this->strTable]['fields'][$v]['eval']['encrypt'])
					{
						$row[$v] = Encryption::decrypt(StringUtil::deserialize($row[$v]));
					}

					if (strpos($v, ':') !== false)
					{
						list($strKey, $strTable) = explode(':', $v);
						list($strTable, $strField) = explode('.', $strTable);

						$objRef = $this->Database->prepare("SELECT " . Database::quoteIdentifier($strField) . " FROM " . $strTable . " WHERE id=?")
												 ->limit(1)
												 ->execute($row[$strKey]);

						$args[$k] = $objRef->numRows ? $objRef->$strField : '';
					}
					elseif (\in_array($GLOBALS['TL_DCA'][$this->strTable]['fields'][$v]['flag'], array(5, 6, 7, 8, 9, 10)))
					{
						if ($GLOBALS['TL_DCA'][$this->strTable]['fields'][$v]['eval']['rgxp'] == 'date')
						{
							$args[$k] = $row[$v] ? Date::parse(Config::get('dateFormat'), $row[$v]) : '-';
						}
						elseif ($GLOBALS['TL_DCA'][$this->strTable]['fields'][$v]['eval']['rgxp'] == 'time')
						{
							$args[$k] = $row[$v] ? Date::parse(Config::get('timeFormat'), $row[$v]) : '-';
						}
						else
						{
							$args[$k] = $row[$v] ? Date::parse(Config::get('datimFormat'), $row[$v]) : '-';
						}
					}
					elseif ($GLOBALS['TL_DCA'][$this->strTable]['fields'][$v]['eval']['isBoolean'] || ($GLOBALS['TL_DCA'][$this->strTable]['fields'][$v]['inputType'] == 'checkbox' && !$GLOBALS['TL_DCA'][$this->strTable]['fields'][$v]['eval']['multiple']))
					{
						$args[$k] = $row[$v] ? $GLOBALS['TL_LANG']['MSC']['yes'] : $GLOBALS['TL_LANG']['MSC']['no'];
					}
					else
					{
						$row_v = StringUtil::deserialize($row[$v]);

						if (\is_array($row_v))
						{
							$args_k = array();

							foreach ($row_v as $option)
							{
								$args_k[] = $GLOBALS['TL_DCA'][$table]['fields'][$v]['reference'][$option] ?: $option;
							}

							$args[$k] = implode(', ', $args_k);
						}
						elseif (isset($GLOBALS['TL_DCA'][$table]['fields'][$v]['reference'][$row[$v]]))
						{
							$args[$k] = \is_array($GLOBALS['TL_DCA'][$table]['fields'][$v]['reference'][$row[$v]]) ? $GLOBALS['TL_DCA'][$table]['fields'][$v]['reference'][$row[$v]][0] : $GLOBALS['TL_DCA'][$table]['fields'][$v]['reference'][$row[$v]];
						}
						elseif (($GLOBALS['TL_DCA'][$table]['fields'][$v]['eval']['isAssociative'] || array_is_assoc($GLOBALS['TL_DCA'][$table]['fields'][$v]['options'])) && isset($GLOBALS['TL_DCA'][$table]['fields'][$v]['options'][$row[$v]]))
						{
							$args[$k] = $GLOBALS['TL_DCA'][$table]['fields'][$v]['options'][$row[$v]];
						}
						else
						{
							$args[$k] = $row[$v];
						}
					}
				}

				// Shorten the label it if it is too long
				$label = vsprintf($GLOBALS['TL_DCA'][$this->strTable]['list']['label']['format'] ?: '%s', $args);

				if ($GLOBALS['TL_DCA'][$this->strTable]['list']['label']['maxCharacters'] > 0 && $GLOBALS['TL_DCA'][$this->strTable]['list']['label']['maxCharacters'] < \strlen(strip_tags($label)))
				{
					$label = trim(StringUtil::substrHtml($label, $GLOBALS['TL_DCA'][$this->strTable]['list']['label']['maxCharacters'])) . ' …';
				}

				// Remove empty brackets (), [], {}, <> and empty tags from the label
				$label = preg_replace('/\( *\) ?|\[ *\] ?|\{ *\} ?|< *> ?/', '', $label);
				$label = preg_replace('/<[^>]+>\s*<\/[^>]+>/', '', $label);

				// Build the sorting groups
				if ($GLOBALS['TL_DCA'][$this->strTable]['list']['sorting']['mode'] > 0)
				{
					$current = $row[$firstOrderBy];
					$orderBy = $GLOBALS['TL_DCA'][$this->strTable]['list']['sorting']['fields'];
					$sortingMode = (\count($orderBy) == 1 && $firstOrderBy == $orderBy[0] && $GLOBALS['TL_DCA'][$this->strTable]['list']['sorting']['flag'] != '' && $GLOBALS['TL_DCA'][$this->strTable]['fields'][$firstOrderBy]['flag'] == '') ? $GLOBALS['TL_DCA'][$this->strTable]['list']['sorting']['flag'] : $GLOBALS['TL_DCA'][$this->strTable]['fields'][$firstOrderBy]['flag'];
					$remoteNew = $this->formatCurrentValue($firstOrderBy, $current, $sortingMode);

					// Add the group header
					if (!$GLOBALS['TL_DCA'][$this->strTable]['list']['label']['showColumns'] && !$GLOBALS['TL_DCA'][$this->strTable]['list']['sorting']['disableGrouping'] && ($remoteNew != $remoteCur || $remoteCur === false))
					{
						$eoCount = -1;
						$group = $this->formatGroupHeader($firstOrderBy, $remoteNew, $sortingMode, $row);
						$remoteCur = $remoteNew;

						$return .= '
  <tr>
    <td colspan="2" class="'.$groupclass.'">'.$group.'</td>
  </tr>';
						$groupclass = 'tl_folder_list';
					}
				}

				$return .= '
  <tr class="'.((++$eoCount % 2 == 0) ? 'even' : 'odd').' click2edit toggle_select hover-row">
    ';

				$colspan = 1;

				// Call the label_callback ($row, $label, $this)
				if (\is_array($GLOBALS['TL_DCA'][$this->strTable]['list']['label']['label_callback']) || \is_callable($GLOBALS['TL_DCA'][$this->strTable]['list']['label']['label_callback']))
				{
					if (\is_array($GLOBALS['TL_DCA'][$this->strTable]['list']['label']['label_callback']))
					{
						$strClass = $GLOBALS['TL_DCA'][$this->strTable]['list']['label']['label_callback'][0];
						$strMethod = $GLOBALS['TL_DCA'][$this->strTable]['list']['label']['label_callback'][1];

						$this->import($strClass);
						$args = $this->$strClass->$strMethod($row, $label, $this, $args);
					}
					elseif (\is_callable($GLOBALS['TL_DCA'][$this->strTable]['list']['label']['label_callback']))
					{
						$args = $GLOBALS['TL_DCA'][$this->strTable]['list']['label']['label_callback']($row, $label, $this, $args);
					}

					// Handle strings and arrays
					if (!$GLOBALS['TL_DCA'][$this->strTable]['list']['label']['showColumns'])
					{
						$label = \is_array($args) ? implode(' ', $args) : $args;
					}
					elseif (!\is_array($args))
					{
						$args = array($args);
						$colspan = \count($GLOBALS['TL_DCA'][$this->strTable]['list']['label']['fields']);
					}
				}

				// Show columns
				if ($GLOBALS['TL_DCA'][$this->strTable]['list']['label']['showColumns'])
				{
					foreach ($args as $j=>$arg)
					{
						$return .= '<td colspan="' . $colspan . '" class="tl_file_list col_' . $GLOBALS['TL_DCA'][$this->strTable]['list']['label']['fields'][$j] . (($GLOBALS['TL_DCA'][$this->strTable]['list']['label']['fields'][$j] == $firstOrderBy) ? ' ordered_by' : '') . '">' . ($arg ?: '-') . '</td>';
					}
				}
				else
				{
					$return .= '<td class="tl_file_list">' . $label . '</td>';
				}

				// Buttons ($row, $table, $root, $blnCircularReference, $childs, $previous, $next)
				$return .= ((Input::get('act') == 'select') ? '
    <td class="tl_file_list tl_right_nowrap"><input type="checkbox" name="IDS[]" id="ids_'.$row['id'].'" class="tl_tree_checkbox" value="'.$row['id'].'"></td>' : '
    <td class="tl_file_list tl_right_nowrap">'.$this->generateButtons($row, $this->strTable, $this->root).($this->strPickerFieldType ? $this->getPickerInputField($row['id']) : '').'</td>') . '
  </tr>';
			}

			// Close the table
			$return .= '
</table>'.($this->strPickerFieldType == 'radio' ? '
<div class="tl_radio_reset">
<label for="tl_radio_reset" class="tl_radio_label">'.$GLOBALS['TL_LANG']['MSC']['resetSelected'].'</label> <input type="radio" name="picker" id="tl_radio_reset" value="" class="tl_tree_radio">
</div>' : '').'
</div>';

			// Close the form
			if (Input::get('act') == 'select')
			{
				// Submit buttons
				$arrButtons = array();

				if (!$GLOBALS['TL_DCA'][$this->strTable]['config']['notEditable'])
				{
					$arrButtons['edit'] = '<button type="submit" name="edit" id="edit" class="tl_submit" accesskey="s">'.$GLOBALS['TL_LANG']['MSC']['editSelected'].'</button>';
				}

				if (!$GLOBALS['TL_DCA'][$this->strTable]['config']['notDeletable'])
				{
					$arrButtons['delete'] = '<button type="submit" name="delete" id="delete" class="tl_submit" accesskey="d" onclick="return confirm(\''.$GLOBALS['TL_LANG']['MSC']['delAllConfirm'].'\')">'.$GLOBALS['TL_LANG']['MSC']['deleteSelected'].'</button>';
				}

				if (!$GLOBALS['TL_DCA'][$this->strTable]['config']['notCopyable'])
				{
					$arrButtons['copy'] = '<button type="submit" name="copy" id="copy" class="tl_submit" accesskey="c">'.$GLOBALS['TL_LANG']['MSC']['copySelected'].'</button>';
				}

				if (!$GLOBALS['TL_DCA'][$this->strTable]['config']['notEditable'])
				{
					$arrButtons['override'] = '<button type="submit" name="override" id="override" class="tl_submit" accesskey="v">'.$GLOBALS['TL_LANG']['MSC']['overrideSelected'].'</button>';
				}

				// Call the buttons_callback (see #4691)
				if (\is_array($GLOBALS['TL_DCA'][$this->strTable]['select']['buttons_callback']))
				{
					foreach ($GLOBALS['TL_DCA'][$this->strTable]['select']['buttons_callback'] as $callback)
					{
						if (\is_array($callback))
						{
							$this->import($callback[0]);
							$arrButtons = $this->{$callback[0]}->{$callback[1]}($arrButtons, $this);
						}
						elseif (\is_callable($callback))
						{
							$arrButtons = $callback($arrButtons, $this);
						}
					}
				}

				if (\count($arrButtons) < 3)
				{
					$strButtons = implode(' ', $arrButtons);
				}
				else
				{
					$strButtons = array_shift($arrButtons) . ' ';
					$strButtons .= '<div class="split-button">';
					$strButtons .= array_shift($arrButtons) . '<button type="button" id="sbtog">' . Image::getHtml('navcol.svg') . '</button> <ul class="invisible">';

					foreach ($arrButtons as $strButton)
					{
						$strButtons .= '<li>' . $strButton . '</li>';
					}

					$strButtons .= '</ul></div>';
				}

				$return .= '
</div>
<div class="tl_formbody_submit" style="text-align:right">
<div class="tl_submit_container">
  ' . $strButtons . '
</div>
</div>
</form>';
			}
		}

		return $return;
	}

	/**
	 * Return a search form that allows to search results using regular expressions
	 *
	 * @return string
	 */
	protected function searchMenu()
	{
		$searchFields = array();

		/** @var AttributeBagInterface $objSessionBag */
		$objSessionBag = System::getContainer()->get('session')->getBag('contao_backend');

		$session = $objSessionBag->all();

		// Get search fields
		foreach ($GLOBALS['TL_DCA'][$this->strTable]['fields'] as $k=>$v)
		{
			if ($v['search'])
			{
				$searchFields[] = $k;
			}
		}

		// Return if there are no search fields
		if (empty($searchFields))
		{
			return '';
		}

		// Store search value in the current session
		if (Input::post('FORM_SUBMIT') == 'tl_filters')
		{
			$strField = Input::post('tl_field', true);
			$strKeyword = ltrim(Input::postRaw('tl_value'), '*');

			if ($strField && !\in_array($strField, $searchFields, true))
			{
				$strField = '';
				$strKeyword = '';
			}

			// Make sure the regular expression is valid
			if ($strField && $strKeyword)
			{
				try
				{
					$this->Database->prepare("SELECT * FROM " . $this->strTable . " WHERE " . Database::quoteIdentifier($strField) . " REGEXP ?")
								   ->limit(1)
								   ->execute($strKeyword);
				}
				catch (\Exception $e)
				{
					$strKeyword = '';
				}
			}

			$session['search'][$this->strTable]['field'] = $strField;
			$session['search'][$this->strTable]['value'] = $strKeyword;

			$objSessionBag->replace($session);
		}

		// Set the search value from the session
		elseif ($session['search'][$this->strTable]['value'] != '')
		{
			$strPattern = "CAST(%s AS CHAR) REGEXP ?";

			if (substr(Config::get('dbCollation'), -3) == '_ci')
			{
				$strPattern = "LOWER(CAST(%s AS CHAR)) REGEXP LOWER(?)";
			}

			$fld = $session['search'][$this->strTable]['field'];

			if (isset($GLOBALS['TL_DCA'][$this->strTable]['fields'][$fld]['foreignKey']))
			{
				list($t, $f) = explode('.', $GLOBALS['TL_DCA'][$this->strTable]['fields'][$fld]['foreignKey'], 2);
				$this->procedure[] = "(" . sprintf($strPattern, Database::quoteIdentifier($fld)) . " OR " . sprintf($strPattern, "(SELECT " . Database::quoteIdentifier($f) . " FROM $t WHERE $t.id=" . $this->strTable . "." . Database::quoteIdentifier($fld) . ")") . ")";
				$this->values[] = $session['search'][$this->strTable]['value'];
			}
			else
			{
				$this->procedure[] = sprintf($strPattern, Database::quoteIdentifier($fld));
			}

			$this->values[] = $session['search'][$this->strTable]['value'];
		}

		$options_sorter = array();

		foreach ($searchFields as $field)
		{
			$option_label = $field;

			if (isset($GLOBALS['TL_DCA'][$this->strTable]['fields'][$field]['label']))
			{
				$option_label = \is_array($GLOBALS['TL_DCA'][$this->strTable]['fields'][$field]['label']) ? $GLOBALS['TL_DCA'][$this->strTable]['fields'][$field]['label'][0] : $GLOBALS['TL_DCA'][$this->strTable]['fields'][$field]['label'];
			}
			elseif (isset($GLOBALS['TL_LANG']['MSC'][$field]))
			{
				$option_label = \is_array($GLOBALS['TL_LANG']['MSC'][$field]) ? $GLOBALS['TL_LANG']['MSC'][$field][0] : $GLOBALS['TL_LANG']['MSC'][$field];
			}

			$options_sorter[Utf8::toAscii($option_label).'_'.$field] = '  <option value="'.StringUtil::specialchars($field).'"'.(($field == $session['search'][$this->strTable]['field']) ? ' selected="selected"' : '').'>'.$option_label.'</option>';
		}

		// Sort by option values
		$options_sorter = natcaseksort($options_sorter);
		$active = ($session['search'][$this->strTable]['value'] != '') ? true : false;

		return '
<div class="tl_search tl_subpanel">
<strong>' . $GLOBALS['TL_LANG']['MSC']['search'] . ':</strong>
<select name="tl_field" class="tl_select' . ($active ? ' active' : '') . '">
'.implode("\n", $options_sorter).'
</select>
<span>=</span>
<input type="search" name="tl_value" class="tl_text' . ($active ? ' active' : '') . '" value="'.StringUtil::specialchars($session['search'][$this->strTable]['value']).'">
</div>';
	}

	/**
	 * Return a select menu that allows to sort results by a particular field
	 *
	 * @return string
	 */
	protected function sortMenu()
	{
		if ($GLOBALS['TL_DCA'][$this->strTable]['list']['sorting']['mode'] != 2 && $GLOBALS['TL_DCA'][$this->strTable]['list']['sorting']['mode'] != 4)
		{
			return '';
		}

		$sortingFields = array();

		// Get sorting fields
		foreach ($GLOBALS['TL_DCA'][$this->strTable]['fields'] as $k=>$v)
		{
			if ($v['sorting'])
			{
				$sortingFields[] = $k;
			}
		}

		// Return if there are no sorting fields
		if (empty($sortingFields))
		{
			return '';
		}

		/** @var AttributeBagInterface $objSessionBag */
		$objSessionBag = System::getContainer()->get('session')->getBag('contao_backend');

		$session = $objSessionBag->all();
		$orderBy = $GLOBALS['TL_DCA'][$this->strTable]['list']['sorting']['fields'];
		$firstOrderBy = preg_replace('/\s+.*$/', '', $orderBy[0]);

		// Add PID to order fields
		if ($GLOBALS['TL_DCA'][$this->strTable]['list']['sorting']['mode'] == 3 && $this->Database->fieldExists('pid', $this->strTable))
		{
			array_unshift($orderBy, 'pid');
		}

		// Set sorting from user input
		if (Input::post('FORM_SUBMIT') == 'tl_filters')
		{
			$strSort = Input::post('tl_sort');

			// Validate the user input (thanks to aulmn) (see #4971)
			if (\in_array($strSort, $sortingFields, true))
			{
				$session['sorting'][$this->strTable] = \in_array($GLOBALS['TL_DCA'][$this->strTable]['fields'][$strSort]['flag'], array(2, 4, 6, 8, 10, 12)) ? "$strSort DESC" : $strSort;
				$objSessionBag->replace($session);
			}
		}

		// Overwrite the "orderBy" value with the session value
		elseif (\strlen($session['sorting'][$this->strTable]))
		{
			$overwrite = preg_quote(preg_replace('/\s+.*$/', '', $session['sorting'][$this->strTable]), '/');
			$orderBy = array_diff($orderBy, preg_grep('/^'.$overwrite.'/i', $orderBy));

			array_unshift($orderBy, $session['sorting'][$this->strTable]);

			$this->firstOrderBy = $overwrite;
			$this->orderBy = $orderBy;
		}

		$options_sorter = array();

		// Sorting fields
		foreach ($sortingFields as $field)
		{
			$options_label = \strlen(($lbl = \is_array($GLOBALS['TL_DCA'][$this->strTable]['fields'][$field]['label']) ? $GLOBALS['TL_DCA'][$this->strTable]['fields'][$field]['label'][0] : $GLOBALS['TL_DCA'][$this->strTable]['fields'][$field]['label'])) ? $lbl : $GLOBALS['TL_LANG']['MSC'][$field];

			if (\is_array($options_label))
			{
				$options_label = $options_label[0];
			}

			$options_sorter[$options_label] = '  <option value="'.StringUtil::specialchars($field).'"'.(((!\strlen($session['sorting'][$this->strTable]) && $field == $firstOrderBy) || $field == str_replace(' DESC', '', $session['sorting'][$this->strTable])) ? ' selected="selected"' : '').'>'.$options_label.'</option>';
		}

		// Sort by option values
		uksort($options_sorter, 'strcasecmp');

		return '
<div class="tl_sorting tl_subpanel">
<strong>' . $GLOBALS['TL_LANG']['MSC']['sortBy'] . ':</strong>
<select name="tl_sort" id="tl_sort" class="tl_select">
'.implode("\n", $options_sorter).'
</select>
</div>';
	}

	/**
	 * Return a select menu to limit results
	 *
	 * @param boolean $blnOptional
	 *
	 * @return string
	 */
	protected function limitMenu($blnOptional=false)
	{
		/** @var AttributeBagInterface $objSessionBag */
		$objSessionBag = System::getContainer()->get('session')->getBag('contao_backend');

		$session = $objSessionBag->all();
		$filter = ($GLOBALS['TL_DCA'][$this->strTable]['list']['sorting']['mode'] == 4) ? $this->strTable.'_'.CURRENT_ID : $this->strTable;
		$fields = '';

		// Set limit from user input
		if (Input::post('FORM_SUBMIT') == 'tl_filters' || Input::post('FORM_SUBMIT') == 'tl_filters_limit')
		{
			$strLimit = Input::post('tl_limit');

			if ($strLimit == 'tl_limit')
			{
				unset($session['filter'][$filter]['limit']);
			}
			else
			{
				// Validate the user input (thanks to aulmn) (see #4971)
				if ($strLimit == 'all' || preg_match('/^[0-9]+,[0-9]+$/', $strLimit))
				{
					$session['filter'][$filter]['limit'] = $strLimit;
				}
			}

			$objSessionBag->replace($session);

			if (Input::post('FORM_SUBMIT') == 'tl_filters_limit')
			{
				$this->reload();
			}
		}

		// Set limit from table configuration
		else
		{
			$this->limit = ($session['filter'][$filter]['limit'] != '') ? (($session['filter'][$filter]['limit'] == 'all') ? null : $session['filter'][$filter]['limit']) : '0,' . Config::get('resultsPerPage');

			$arrProcedure = $this->procedure;
			$arrValues = $this->values;
			$query = "SELECT COUNT(*) AS count FROM " . $this->strTable;

			if (!empty($this->root) && \is_array($this->root))
			{
				$arrProcedure[] = 'id IN(' . implode(',', $this->root) . ')';
			}

			// Support empty ptable fields
			if ($GLOBALS['TL_DCA'][$this->strTable]['config']['dynamicPtable'])
			{
				$arrProcedure[] = ($this->ptable == 'tl_article') ? "(ptable=? OR ptable='')" : "ptable=?";
				$arrValues[] = $this->ptable;
			}

			if (!empty($arrProcedure))
			{
				$query .= " WHERE " . implode(' AND ', $arrProcedure);
			}

			$objTotal = $this->Database->prepare($query)->execute($arrValues);
			$this->total = $objTotal->count;
			$options_total = 0;
			$blnIsMaxResultsPerPage = false;

			// Overall limit
			if (Config::get('maxResultsPerPage') > 0 && $this->total > Config::get('maxResultsPerPage') && ($this->limit === null || preg_replace('/^.*,/', '', $this->limit) == Config::get('maxResultsPerPage')))
			{
				if ($this->limit === null)
				{
					$this->limit = '0,' . Config::get('maxResultsPerPage');
				}

				$blnIsMaxResultsPerPage = true;
				Config::set('resultsPerPage', Config::get('maxResultsPerPage'));
				$session['filter'][$filter]['limit'] = Config::get('maxResultsPerPage');
			}

			$options = '';

			// Build options
			if ($this->total > 0)
			{
				$options = '';
				$options_total = ceil($this->total / Config::get('resultsPerPage'));

				// Reset limit if other parameters have decreased the number of results
				if ($this->limit !== null && ($this->limit == '' || preg_replace('/,.*$/', '', $this->limit) > $this->total))
				{
					$this->limit = '0,'.Config::get('resultsPerPage');
				}

				// Build options
				for ($i=0; $i<$options_total; $i++)
				{
					$this_limit = ($i*Config::get('resultsPerPage')).','.Config::get('resultsPerPage');
					$upper_limit = ($i*Config::get('resultsPerPage')+Config::get('resultsPerPage'));

					if ($upper_limit > $this->total)
					{
						$upper_limit = $this->total;
					}

					$options .= '
  <option value="'.$this_limit.'"' . Widget::optionSelected($this->limit, $this_limit) . '>'.($i*Config::get('resultsPerPage')+1).' - '.$upper_limit.'</option>';
				}

				if (!$blnIsMaxResultsPerPage)
				{
					$options .= '
  <option value="all"' . Widget::optionSelected($this->limit, null) . '>'.$GLOBALS['TL_LANG']['MSC']['filterAll'].'</option>';
				}
			}

			// Return if there is only one page
			if ($blnOptional && ($this->total < 1 || $options_total < 2))
			{
				return '';
			}

			$fields = '
<select name="tl_limit" class="tl_select' . (($session['filter'][$filter]['limit'] != 'all' && $this->total > Config::get('resultsPerPage')) ? ' active' : '') . '" onchange="this.form.submit()">
  <option value="tl_limit">'.$GLOBALS['TL_LANG']['MSC']['filterRecords'].'</option>'.$options.'
</select> ';
		}

		return '
<div class="tl_limit tl_subpanel">
<strong>' . $GLOBALS['TL_LANG']['MSC']['showOnly'] . ':</strong> '.$fields.'
</div>';
	}

	/**
	 * Generate the filter panel and return it as HTML string
	 *
	 * @param integer $intFilterPanel
	 *
	 * @return string
	 */
	protected function filterMenu($intFilterPanel)
	{
		/** @var AttributeBagInterface $objSessionBag */
		$objSessionBag = System::getContainer()->get('session')->getBag('contao_backend');

		$fields = '';
		$sortingFields = array();
		$session = $objSessionBag->all();
		$filter = ($GLOBALS['TL_DCA'][$this->strTable]['list']['sorting']['mode'] == 4) ? $this->strTable.'_'.CURRENT_ID : $this->strTable;

		// Get the sorting fields
		foreach ($GLOBALS['TL_DCA'][$this->strTable]['fields'] as $k=>$v)
		{
			if ((int) $v['filter'] == $intFilterPanel)
			{
				$sortingFields[] = $k;
			}
		}

		// Return if there are no sorting fields
		if (empty($sortingFields))
		{
			return '';
		}

		// Set filter from user input
		if (Input::post('FORM_SUBMIT') == 'tl_filters')
		{
			foreach ($sortingFields as $field)
			{
				if (Input::post($field, true) != 'tl_'.$field)
				{
					$session['filter'][$filter][$field] = Input::post($field, true);
				}
				else
				{
					unset($session['filter'][$filter][$field]);
				}
			}

			$objSessionBag->replace($session);
		}

		// Set filter from table configuration
		else
		{
			foreach ($sortingFields as $field)
			{
				if (isset($session['filter'][$filter][$field]))
				{
					// Sort by day
					if (\in_array($GLOBALS['TL_DCA'][$this->strTable]['fields'][$field]['flag'], array(5, 6)))
					{
						if ($session['filter'][$filter][$field] == '')
						{
							$this->procedure[] = $field . "=''";
						}
						else
						{
							$objDate = new Date($session['filter'][$filter][$field]);
							$this->procedure[] = $field . ' BETWEEN ? AND ?';
							$this->values[] = $objDate->dayBegin;
							$this->values[] = $objDate->dayEnd;
						}
					}

					// Sort by month
					elseif (\in_array($GLOBALS['TL_DCA'][$this->strTable]['fields'][$field]['flag'], array(7, 8)))
					{
						if ($session['filter'][$filter][$field] == '')
						{
							$this->procedure[] = $field . "=''";
						}
						else
						{
							$objDate = new Date($session['filter'][$filter][$field]);
							$this->procedure[] = $field . ' BETWEEN ? AND ?';
							$this->values[] = $objDate->monthBegin;
							$this->values[] = $objDate->monthEnd;
						}
					}

					// Sort by year
					elseif (\in_array($GLOBALS['TL_DCA'][$this->strTable]['fields'][$field]['flag'], array(9, 10)))
					{
						if ($session['filter'][$filter][$field] == '')
						{
							$this->procedure[] = $field . "=''";
						}
						else
						{
							$objDate = new Date($session['filter'][$filter][$field]);
							$this->procedure[] = $field . ' BETWEEN ? AND ?';
							$this->values[] = $objDate->yearBegin;
							$this->values[] = $objDate->yearEnd;
						}
					}

					// Manual filter
					elseif ($GLOBALS['TL_DCA'][$this->strTable]['fields'][$field]['eval']['multiple'])
					{
						// CSV lists (see #2890)
						if (isset($GLOBALS['TL_DCA'][$this->strTable]['fields'][$field]['eval']['csv']))
						{
							$this->procedure[] = $this->Database->findInSet('?', $field, true);
							$this->values[] = $session['filter'][$filter][$field];
						}
						else
						{
							$this->procedure[] = $field . ' LIKE ?';
							$this->values[] = '%"' . $session['filter'][$filter][$field] . '"%';
						}
					}

					// Other sort algorithm
					else
					{
						$this->procedure[] = $field . '=?';
						$this->values[] = $session['filter'][$filter][$field];
					}
				}
			}
		}

		// Add sorting options
		foreach ($sortingFields as $cnt=>$field)
		{
			$arrValues = array();
			$arrProcedure = array();

			if ($GLOBALS['TL_DCA'][$this->strTable]['list']['sorting']['mode'] == 4)
			{
				$arrProcedure[] = 'pid=?';
				$arrValues[] = CURRENT_ID;
			}

			if (!$this->treeView && !empty($this->root) && \is_array($this->root))
			{
				$arrProcedure[] = "id IN(" . implode(',', array_map('\intval', $this->root)) . ")";
			}

			// Check for a static filter (see #4719)
			if (!empty($GLOBALS['TL_DCA'][$this->strTable]['list']['sorting']['filter']) && \is_array($GLOBALS['TL_DCA'][$this->strTable]['list']['sorting']['filter']))
			{
				foreach ($GLOBALS['TL_DCA'][$this->strTable]['list']['sorting']['filter'] as $fltr)
				{
					$arrProcedure[] = $fltr[0];
					$arrValues[] = $fltr[1];
				}
			}

			// Support empty ptable fields
			if ($GLOBALS['TL_DCA'][$this->strTable]['config']['dynamicPtable'])
			{
				$arrProcedure[] = ($this->ptable == 'tl_article') ? "(ptable=? OR ptable='')" : "ptable=?";
				$arrValues[] = $this->ptable;
			}

			$what = Database::quoteIdentifier($field);

			// Optimize the SQL query (see #8485)
			if (isset($GLOBALS['TL_DCA'][$this->strTable]['fields'][$field]['flag']))
			{
				// Sort by day
				if (\in_array($GLOBALS['TL_DCA'][$this->strTable]['fields'][$field]['flag'], array(5, 6)))
				{
					$what = "UNIX_TIMESTAMP(FROM_UNIXTIME($what , '%%Y-%%m-%%d')) AS $what";
				}

				// Sort by month
				elseif (\in_array($GLOBALS['TL_DCA'][$this->strTable]['fields'][$field]['flag'], array(7, 8)))
				{
					$what = "UNIX_TIMESTAMP(FROM_UNIXTIME($what , '%%Y-%%m-01')) AS $what";
				}

				// Sort by year
				elseif (\in_array($GLOBALS['TL_DCA'][$this->strTable]['fields'][$field]['flag'], array(9, 10)))
				{
					$what = "UNIX_TIMESTAMP(FROM_UNIXTIME($what , '%%Y-01-01')) AS $what";
				}
			}

			$table = ($GLOBALS['TL_DCA'][$this->strTable]['list']['sorting']['mode'] == 6) ? $this->ptable : $this->strTable;

			// Limit the options if there are root records
			if (isset($GLOBALS['TL_DCA'][$table]['list']['sorting']['root']) && $GLOBALS['TL_DCA'][$table]['list']['sorting']['root'] !== false)
			{
				$arrProcedure[] = "id IN(" . implode(',', array_map('\intval', $GLOBALS['TL_DCA'][$table]['list']['sorting']['root'])) . ")";
			}

			$objFields = $this->Database->prepare("SELECT DISTINCT " . $what . " FROM " . $this->strTable . ((\is_array($arrProcedure) && \strlen($arrProcedure[0])) ? ' WHERE ' . implode(' AND ', $arrProcedure) : ''))
										->execute($arrValues);

			// Begin select menu
			$fields .= '
<select name="'.$field.'" id="'.$field.'" class="tl_select' . (isset($session['filter'][$filter][$field]) ? ' active' : '') . '">
  <option value="tl_'.$field.'">'.(\is_array($GLOBALS['TL_DCA'][$this->strTable]['fields'][$field]['label']) ? $GLOBALS['TL_DCA'][$this->strTable]['fields'][$field]['label'][0] : $GLOBALS['TL_DCA'][$this->strTable]['fields'][$field]['label']).'</option>
  <option value="tl_'.$field.'">---</option>';

			if ($objFields->numRows)
			{
				$options = $objFields->fetchEach($field);

				// Sort by day
				if (\in_array($GLOBALS['TL_DCA'][$this->strTable]['fields'][$field]['flag'], array(5, 6)))
				{
					($GLOBALS['TL_DCA'][$this->strTable]['fields'][$field]['flag'] == 6) ? rsort($options) : sort($options);

					foreach ($options as $k=>$v)
					{
						if ($v == '')
						{
							$options[$v] = '-';
						}
						else
						{
							$options[$v] = Date::parse(Config::get('dateFormat'), $v);
						}

						unset($options[$k]);
					}
				}

				// Sort by month
				elseif (\in_array($GLOBALS['TL_DCA'][$this->strTable]['fields'][$field]['flag'], array(7, 8)))
				{
					($GLOBALS['TL_DCA'][$this->strTable]['fields'][$field]['flag'] == 8) ? rsort($options) : sort($options);

					foreach ($options as $k=>$v)
					{
						if ($v == '')
						{
							$options[$v] = '-';
						}
						else
						{
							$options[$v] = date('Y-m', $v);
							$intMonth = (date('m', $v) - 1);

							if (isset($GLOBALS['TL_LANG']['MONTHS'][$intMonth]))
							{
								$options[$v] = $GLOBALS['TL_LANG']['MONTHS'][$intMonth] . ' ' . date('Y', $v);
							}
						}

						unset($options[$k]);
					}
				}

				// Sort by year
				elseif (\in_array($GLOBALS['TL_DCA'][$this->strTable]['fields'][$field]['flag'], array(9, 10)))
				{
					($GLOBALS['TL_DCA'][$this->strTable]['fields'][$field]['flag'] == 10) ? rsort($options) : sort($options);

					foreach ($options as $k=>$v)
					{
						if ($v == '')
						{
							$options[$v] = '-';
						}
						else
						{
							$options[$v] = date('Y', $v);
						}

						unset($options[$k]);
					}
				}

				// Manual filter
				if ($GLOBALS['TL_DCA'][$this->strTable]['fields'][$field]['eval']['multiple'])
				{
					$moptions = array();

					// TODO: find a more effective solution
					foreach($options as $option)
					{
						// CSV lists (see #2890)
						if (isset($GLOBALS['TL_DCA'][$this->strTable]['fields'][$field]['eval']['csv']))
						{
							$doptions = StringUtil::trimsplit($GLOBALS['TL_DCA'][$this->strTable]['fields'][$field]['eval']['csv'], $option);
						}
						else
						{
							$doptions = StringUtil::deserialize($option);
						}

						if (\is_array($doptions))
						{
							$moptions = array_merge($moptions, $doptions);
						}
					}

					$options = $moptions;
				}

				$options = array_unique($options);
				$options_callback = array();

				// Call the options_callback
				if ((\is_array($GLOBALS['TL_DCA'][$this->strTable]['fields'][$field]['options_callback']) || \is_callable($GLOBALS['TL_DCA'][$this->strTable]['fields'][$field]['options_callback'])) && !$GLOBALS['TL_DCA'][$this->strTable]['fields'][$field]['reference'])
				{
					if (\is_array($GLOBALS['TL_DCA'][$this->strTable]['fields'][$field]['options_callback']))
					{
						$strClass = $GLOBALS['TL_DCA'][$this->strTable]['fields'][$field]['options_callback'][0];
						$strMethod = $GLOBALS['TL_DCA'][$this->strTable]['fields'][$field]['options_callback'][1];

						$this->import($strClass);
						$options_callback = $this->$strClass->$strMethod($this);
					}
					elseif (\is_callable($GLOBALS['TL_DCA'][$this->strTable]['fields'][$field]['options_callback']))
					{
						$options_callback = $GLOBALS['TL_DCA'][$this->strTable]['fields'][$field]['options_callback']($this);
					}

					// Sort options according to the keys of the callback array
					$options = array_intersect(array_keys($options_callback), $options);
				}

				$options_sorter = array();
				$blnDate = \in_array($GLOBALS['TL_DCA'][$this->strTable]['fields'][$field]['flag'], array(5, 6, 7, 8, 9, 10));

				// Options
				foreach ($options as $kk=>$vv)
				{
					$value = $blnDate ? $kk : $vv;

					// Options callback
					if (!empty($options_callback) && \is_array($options_callback))
					{
						$vv = $options_callback[$vv];
					}

					// Replace the ID with the foreign key
					elseif (isset($GLOBALS['TL_DCA'][$this->strTable]['fields'][$field]['foreignKey']))
					{
						$key = explode('.', $GLOBALS['TL_DCA'][$this->strTable]['fields'][$field]['foreignKey'], 2);

						$objParent = $this->Database->prepare("SELECT " . Database::quoteIdentifier($key[1]) . " AS value FROM " . $key[0] . " WHERE id=?")
													->limit(1)
													->execute($vv);

						if ($objParent->numRows)
						{
							$vv = $objParent->value;
						}
					}

					// Replace boolean checkbox value with "yes" and "no"
					elseif ($GLOBALS['TL_DCA'][$this->strTable]['fields'][$field]['eval']['isBoolean'] || ($GLOBALS['TL_DCA'][$this->strTable]['fields'][$field]['inputType'] == 'checkbox' && !$GLOBALS['TL_DCA'][$this->strTable]['fields'][$field]['eval']['multiple']))
					{
						$vv = $vv ? $GLOBALS['TL_LANG']['MSC']['yes'] : $GLOBALS['TL_LANG']['MSC']['no'];
					}

					// Get the name of the parent record (see #2703)
					elseif ($field == 'pid')
					{
						$this->loadDataContainer($this->ptable);
						$showFields = $GLOBALS['TL_DCA'][$this->ptable]['list']['label']['fields'];

						if (!$showFields[0])
						{
							$showFields[0] = 'id';
						}

						$objShowFields = $this->Database->prepare("SELECT " . Database::quoteIdentifier($showFields[0]) . " FROM ". $this->ptable . " WHERE id=?")
														->limit(1)
														->execute($vv);

						if ($objShowFields->numRows)
						{
							$vv = $objShowFields->{$showFields[0]};
						}
					}

					$option_label = '';

					// Use reference array
					if (isset($GLOBALS['TL_DCA'][$this->strTable]['fields'][$field]['reference']))
					{
						$option_label = \is_array($GLOBALS['TL_DCA'][$this->strTable]['fields'][$field]['reference'][$vv]) ? $GLOBALS['TL_DCA'][$this->strTable]['fields'][$field]['reference'][$vv][0] : $GLOBALS['TL_DCA'][$this->strTable]['fields'][$field]['reference'][$vv];
					}

					// Associative array
					elseif ($GLOBALS['TL_DCA'][$this->strTable]['fields'][$field]['eval']['isAssociative'] || array_is_assoc($GLOBALS['TL_DCA'][$this->strTable]['fields'][$field]['options']))
					{
						$option_label = $GLOBALS['TL_DCA'][$this->strTable]['fields'][$field]['options'][$vv];
					}

					// No empty options allowed
					if (!\strlen($option_label))
					{
						$option_label = $vv ?: '-';
					}

					$options_sorter['  <option value="' . StringUtil::specialchars($value) . '"' . ((isset($session['filter'][$filter][$field]) && $value == $session['filter'][$filter][$field]) ? ' selected="selected"' : '').'>'.$option_label.'</option>'] = Utf8::toAscii($option_label);
				}

				// Sort by option values
				if (!$blnDate)
				{
					natcasesort($options_sorter);

					if (\in_array($GLOBALS['TL_DCA'][$this->strTable]['fields'][$field]['flag'], array(2, 4, 12)))
					{
						$options_sorter = array_reverse($options_sorter, true);
					}
				}

				$fields .= "\n" . implode("\n", array_keys($options_sorter));
			}

			// End select menu
			$fields .= '
</select> ';

			// Force a line-break after six elements (see #3777)
			if ((($cnt + 1) % 6) == 0)
			{
				$fields .= '<br>';
			}
		}

		return '
<div class="tl_filter tl_subpanel">
<strong>' . $GLOBALS['TL_LANG']['MSC']['filter'] . ':</strong> ' . $fields . '
</div>';
	}

	/**
	 * Return a pagination menu to browse results
	 *
	 * @return string
	 */
	protected function paginationMenu()
	{
		/** @var AttributeBagInterface $objSessionBag */
		$objSessionBag = System::getContainer()->get('session')->getBag('contao_backend');

		$session = $objSessionBag->all();
		$filter = ($GLOBALS['TL_DCA'][$this->strTable]['list']['sorting']['mode'] == 4) ? $this->strTable.'_'.CURRENT_ID : $this->strTable;

		list($offset, $limit) = explode(',', $this->limit);

		// Set the limit filter based on the page number
		if (isset($_GET['lp']))
		{
			$lp = (int) Input::get('lp') - 1;

			if ($lp >= 0 && $lp < ceil($this->total / $limit))
			{
				$session['filter'][$filter]['limit'] = ($lp * $limit) . ',' . $limit;
				$objSessionBag->replace($session);
			}

			$this->redirect(preg_replace('/&(amp;)?lp=[^&]+/i', '', Environment::get('request')));
		}

		if ($limit) // see #6923
		{
			Input::setGet('lp', $offset / $limit + 1);
		}

		$objPagination = new Pagination($this->total, $limit, 7, 'lp', new BackendTemplate('be_pagination'), true);

		return $objPagination->generate();
	}

	/**
	 * Return the formatted group header as string
	 *
	 * @param string  $field
	 * @param mixed   $value
	 * @param integer $mode
	 *
	 * @return string
	 */
	protected function formatCurrentValue($field, $value, $mode)
	{
		$remoteNew = $value; // see #3861

		if ($GLOBALS['TL_DCA'][$this->strTable]['fields'][$field]['eval']['isBoolean'] || ($GLOBALS['TL_DCA'][$this->strTable]['fields'][$field]['inputType'] == 'checkbox' && !$GLOBALS['TL_DCA'][$this->strTable]['fields'][$field]['eval']['multiple']))
		{
			$remoteNew = $value ? ucfirst($GLOBALS['TL_LANG']['MSC']['yes']) : ucfirst($GLOBALS['TL_LANG']['MSC']['no']);
		}
		elseif (isset($GLOBALS['TL_DCA'][$this->strTable]['fields'][$field]['foreignKey']))
		{
			$key = explode('.', $GLOBALS['TL_DCA'][$this->strTable]['fields'][$field]['foreignKey'], 2);

			$objParent = $this->Database->prepare("SELECT " . Database::quoteIdentifier($key[1]) . " AS value FROM " . $key[0] . " WHERE id=?")
										->limit(1)
										->execute($value);

			if ($objParent->numRows)
			{
				$remoteNew = $objParent->value;
			}
		}
		elseif (\in_array($mode, array(1, 2)))
		{
			$remoteNew = ($value != '') ? ucfirst(Utf8::substr($value, 0, 1)) : '-';
		}
		elseif (\in_array($mode, array(3, 4)))
		{
			if (!isset($GLOBALS['TL_DCA'][$this->strTable]['fields'][$field]['length']))
			{
				$GLOBALS['TL_DCA'][$this->strTable]['fields'][$field]['length'] = 2;
			}

			$remoteNew = ($value != '') ? ucfirst(Utf8::substr($value, 0, $GLOBALS['TL_DCA'][$this->strTable]['fields'][$field]['length'])) : '-';
		}
		elseif (\in_array($mode, array(5, 6)))
		{
			$remoteNew = ($value != '') ? Date::parse(Config::get('dateFormat'), $value) : '-';
		}
		elseif (\in_array($mode, array(7, 8)))
		{
			$remoteNew = ($value != '') ? date('Y-m', $value) : '-';
			$intMonth = ($value != '') ? (date('m', $value) - 1) : '-';

			if (isset($GLOBALS['TL_LANG']['MONTHS'][$intMonth]))
			{
				$remoteNew = ($value != '') ? $GLOBALS['TL_LANG']['MONTHS'][$intMonth] . ' ' . date('Y', $value) : '-';
			}
		}
		elseif (\in_array($mode, array(9, 10)))
		{
			$remoteNew = ($value != '') ? date('Y', $value) : '-';
		}
		else
		{
			if ($GLOBALS['TL_DCA'][$this->strTable]['fields'][$field]['inputType'] == 'checkbox' && !$GLOBALS['TL_DCA'][$this->strTable]['fields'][$field]['eval']['multiple'])
			{
				$remoteNew = ($value != '') ? $field : '';
			}
			elseif (\is_array($GLOBALS['TL_DCA'][$this->strTable]['fields'][$field]['reference']))
			{
				$remoteNew = $GLOBALS['TL_DCA'][$this->strTable]['fields'][$field]['reference'][$value];
			}
			elseif ($GLOBALS['TL_DCA'][$this->strTable]['fields'][$field]['eval']['isAssociative'] || array_is_assoc($GLOBALS['TL_DCA'][$this->strTable]['fields'][$field]['options']))
			{
				$remoteNew = $GLOBALS['TL_DCA'][$this->strTable]['fields'][$field]['options'][$value];
			}
			else
			{
				$remoteNew = $value;
			}

			if (\is_array($remoteNew))
			{
				$remoteNew = $remoteNew[0];
			}

			if (empty($remoteNew))
			{
				$remoteNew = '-';
			}
		}

		return $remoteNew;
	}

	/**
	 * Return the formatted group header as string
	 *
	 * @param string  $field
	 * @param mixed   $value
	 * @param integer $mode
	 * @param array   $row
	 *
	 * @return string
	 */
	protected function formatGroupHeader($field, $value, $mode, $row)
	{
		static $lookup = array();

		if ($GLOBALS['TL_DCA'][$this->strTable]['fields'][$field]['eval']['isAssociative'] || array_is_assoc($GLOBALS['TL_DCA'][$this->strTable]['fields'][$field]['options']))
		{
			$group = $GLOBALS['TL_DCA'][$this->strTable]['fields'][$field]['options'][$value];
		}
		elseif (\is_array($GLOBALS['TL_DCA'][$this->strTable]['fields'][$field]['options_callback']))
		{
			if (!isset($lookup[$field]))
			{
				$strClass = $GLOBALS['TL_DCA'][$this->strTable]['fields'][$field]['options_callback'][0];
				$strMethod = $GLOBALS['TL_DCA'][$this->strTable]['fields'][$field]['options_callback'][1];

				$this->import($strClass);
				$lookup[$field] = $this->$strClass->$strMethod($this);
			}

			$group = $lookup[$field][$value];
		}
		else
		{
			$group = \is_array($GLOBALS['TL_DCA'][$this->strTable]['fields'][$field]['reference'][$value]) ? $GLOBALS['TL_DCA'][$this->strTable]['fields'][$field]['reference'][$value][0] : $GLOBALS['TL_DCA'][$this->strTable]['fields'][$field]['reference'][$value];
		}

		if (empty($group))
		{
			$group = \is_array($GLOBALS['TL_LANG'][$this->strTable][$value]) ? $GLOBALS['TL_LANG'][$this->strTable][$value][0] : $GLOBALS['TL_LANG'][$this->strTable][$value];
		}

		if (empty($group))
		{
			$group = $value;

			if ($GLOBALS['TL_DCA'][$this->strTable]['fields'][$field]['eval']['isBoolean'] && $value != '-')
			{
				$group = \is_array($GLOBALS['TL_DCA'][$this->strTable]['fields'][$field]['label']) ? $GLOBALS['TL_DCA'][$this->strTable]['fields'][$field]['label'][0] : $GLOBALS['TL_DCA'][$this->strTable]['fields'][$field]['label'];
			}
		}

		// Call the group callback ($group, $sortingMode, $firstOrderBy, $row, $this)
		if (\is_array($GLOBALS['TL_DCA'][$this->strTable]['list']['label']['group_callback']))
		{
			$strClass = $GLOBALS['TL_DCA'][$this->strTable]['list']['label']['group_callback'][0];
			$strMethod = $GLOBALS['TL_DCA'][$this->strTable]['list']['label']['group_callback'][1];

			$this->import($strClass);
			$group = $this->$strClass->$strMethod($group, $mode, $field, $row, $this);
		}
		elseif (\is_callable($GLOBALS['TL_DCA'][$this->strTable]['list']['label']['group_callback']))
		{
			$group = $GLOBALS['TL_DCA'][$this->strTable]['list']['label']['group_callback']($group, $mode, $field, $row, $this);
		}

		return $group;
	}

	/**
	 * {@inheritdoc}
	 */
	public function initPicker(PickerInterface $picker)
	{
		$attributes = parent::initPicker($picker);

		if (null === $attributes)
		{
			return null;
		}

		// Predefined node set (see #3563)
		if (isset($attributes['rootNodes']))
		{
			$blnHasSorting = $this->Database->fieldExists('sorting', $this->strTable);
			$arrRoot = $this->eliminateNestedPages((array) $attributes['rootNodes'], $this->strTable, $blnHasSorting);

			// Calculate the intersection of the root nodes with the mounted nodes (see #1001)
			if (!empty($this->root) && $arrRoot != $this->root)
			{
				$arrRoot = $this->eliminateNestedPages(
					array_intersect(
						array_merge($arrRoot, $this->Database->getChildRecords($arrRoot, $this->strTable)),
						array_merge($this->root, $this->Database->getChildRecords($this->root, $this->strTable))
					),
					$this->strTable,
					$blnHasSorting
				);
			}

			$this->root = $arrRoot;
		}

		if (isset($attributes['preserveRecord']))
		{
			list($table, $id) = explode('.', $attributes['preserveRecord']);

			if ($table == $this->strTable)
			{
				$this->intPreserveRecord = $id;
			}
		}

		return $attributes;
	}
}

class_alias(DC_Table::class, 'DC_Table');<|MERGE_RESOLUTION|>--- conflicted
+++ resolved
@@ -3526,11 +3526,7 @@
 		{
 			$fld = ($GLOBALS['TL_DCA'][$this->strTable]['list']['sorting']['mode'] == 6) ? 'pid' : 'id';
 
-<<<<<<< HEAD
-			$objRoot = $this->Database->prepare("SELECT DISTINCT " . Database::quoteIdentifier($fld) . " FROM " . $this->strTable . " WHERE " . implode(' AND ', $this->procedure))
-=======
-			$objRoot = $this->Database->prepare("SELECT DISTINCT " . \Database::quoteIdentifier($fld) . " FROM " . $this->strTable . " WHERE " . implode(' AND ', $this->procedure) . ($blnHasSorting ? " ORDER BY sorting" : ""))
->>>>>>> 193bb324
+			$objRoot = $this->Database->prepare("SELECT DISTINCT " . Database::quoteIdentifier($fld) . " FROM " . $this->strTable . " WHERE " . implode(' AND ', $this->procedure) . ($blnHasSorting ? " ORDER BY sorting" : ""))
 									  ->execute($this->values);
 
 			if ($objRoot->numRows < 1)
