<?php

/*
 * This file is part of Contao.
 *
 * (c) Leo Feyer
 *
 * @license LGPL-3.0-or-later
 */

namespace Contao;

use Contao\CoreBundle\Exception\AccessDeniedException;
use Contao\CoreBundle\Exception\InternalServerErrorException;
use Contao\CoreBundle\Exception\ResponseException;
use Contao\CoreBundle\Picker\PickerInterface;
use Doctrine\DBAL\Exception\DriverException;
use Patchwork\Utf8;
use Symfony\Component\HttpFoundation\Session\Attribute\AttributeBagInterface;
use Symfony\Component\HttpFoundation\Session\Session;

/**
 * Provide methods to modify the database.
 *
 * @property integer $id
 * @property string  $parentTable
 * @property array   $childTable
 * @property boolean $createNewVersion
 *
 * @author Leo Feyer <https://github.com/leofeyer>
 * @author Andreas Schempp <https://github.com/aschempp>
 */
class DC_Table extends DataContainer implements \listable, \editable
{
	/**
	 * Name of the parent table
	 * @var string
	 */
	protected $ptable;

	/**
	 * Names of the child tables
	 * @var array
	 */
	protected $ctable;

	/**
	 * Limit (database query)
	 * @var string
	 */
	protected $limit;

	/**
	 * Total (database query)
	 * @var string
	 */
	protected $total;

	/**
	 * First sorting field
	 * @var string
	 */
	protected $firstOrderBy;

	/**
	 * Order by (database query)
	 * @var array
	 */
	protected $orderBy = array();

	/**
	 * Fields of a new or duplicated record
	 * @var array
	 */
	protected $set = array();

	/**
	 * IDs of all records that are currently displayed
	 * @var array
	 */
	protected $current = array();

	/**
	 * Show the current table as tree
	 * @var boolean
	 */
	protected $treeView = false;

	/**
	 * The current back end module
	 * @var array
	 */
	protected $arrModule = array();

	/**
	 * Preserve this record when revising tables
	 * @var int
	 */
	protected $intPreserveRecord;

	/**
	 * Initialize the object
	 *
	 * @param string $strTable
	 * @param array  $arrModule
	 */
	public function __construct($strTable, $arrModule=array())
	{
		parent::__construct();

		/** @var Session $objSession */
		$objSession = System::getContainer()->get('session');

		// Check the request token (see #4007)
		if (isset($_GET['act']))
		{
			if (!isset($_GET['rt']) || !RequestToken::validate(Input::get('rt')))
			{
				$objSession->set('INVALID_TOKEN_URL', Environment::get('request'));
				$this->redirect('contao/confirm.php');
			}
		}

		$this->intId = Input::get('id');

		// Clear the clipboard
		if (isset($_GET['clipboard']))
		{
			$objSession->set('CLIPBOARD', array());
			$this->redirect($this->getReferer());
		}

		// Check whether the table is defined
		if (!$strTable || !isset($GLOBALS['TL_DCA'][$strTable]))
		{
			$this->log('Could not load the data container configuration for "' . $strTable . '"', __METHOD__, TL_ERROR);
			trigger_error('Could not load the data container configuration', E_USER_ERROR);
		}

		// Set IDs and redirect
		if (Input::post('FORM_SUBMIT') == 'tl_select')
		{
			$ids = Input::post('IDS');

			if (empty($ids) || !\is_array($ids))
			{
				$this->reload();
			}

			$session = $objSession->all();
			$session['CURRENT']['IDS'] = $ids;
			$objSession->replace($session);

			if (isset($_POST['edit']))
			{
				$this->redirect(str_replace('act=select', 'act=editAll', Environment::get('request')));
			}
			elseif (isset($_POST['delete']))
			{
				$this->redirect(str_replace('act=select', 'act=deleteAll', Environment::get('request')));
			}
			elseif (isset($_POST['override']))
			{
				$this->redirect(str_replace('act=select', 'act=overrideAll', Environment::get('request')));
			}
			elseif (isset($_POST['cut']) || isset($_POST['copy']))
			{
				$arrClipboard = $objSession->get('CLIPBOARD');

				$arrClipboard[$strTable] = array
				(
					'id' => $ids,
					'mode' => (isset($_POST['cut']) ? 'cutAll' : 'copyAll')
				);

				$objSession->set('CLIPBOARD', $arrClipboard);

				// Support copyAll in the list view (see #7499)
				if (isset($_POST['copy']) && ($GLOBALS['TL_DCA'][$strTable]['list']['sorting']['mode'] ?? 0) < 4)
				{
					$this->redirect(str_replace('act=select', 'act=copyAll', Environment::get('request')));
				}

				$this->redirect($this->getReferer());
			}
		}

		$this->strTable = $strTable;
		$this->ptable = $GLOBALS['TL_DCA'][$this->strTable]['config']['ptable'] ?? null;
		$this->ctable = $GLOBALS['TL_DCA'][$this->strTable]['config']['ctable'] ?? null;
		$this->treeView = \in_array($GLOBALS['TL_DCA'][$this->strTable]['list']['sorting']['mode'] ?? null, array(5, 6));
		$this->root = null;
		$this->arrModule = $arrModule;

		// Call onload_callback (e.g. to check permissions)
		if (\is_array($GLOBALS['TL_DCA'][$this->strTable]['config']['onload_callback'] ?? null))
		{
			foreach ($GLOBALS['TL_DCA'][$this->strTable]['config']['onload_callback'] as $callback)
			{
				if (\is_array($callback))
				{
					$this->import($callback[0]);
					$this->{$callback[0]}->{$callback[1]}($this);
				}
				elseif (\is_callable($callback))
				{
					$callback($this);
				}
			}
		}

		// Get the IDs of all root records (tree view)
		if ($this->treeView)
		{
			$table = ($GLOBALS['TL_DCA'][$this->strTable]['list']['sorting']['mode'] ?? null) == 6 ? $this->ptable : $this->strTable;

			// Unless there are any root records specified, use all records with parent ID 0
			if (!isset($GLOBALS['TL_DCA'][$table]['list']['sorting']['root']) || $GLOBALS['TL_DCA'][$table]['list']['sorting']['root'] === false)
			{
				$objIds = $this->Database->prepare("SELECT id FROM " . $table . " WHERE pid=?" . ($this->Database->fieldExists('sorting', $table) ? ' ORDER BY sorting' : ''))
										 ->execute(0);

				if ($objIds->numRows > 0)
				{
					$this->root = $objIds->fetchEach('id');
				}
			}

			// Get root records from global configuration file
			elseif (\is_array($GLOBALS['TL_DCA'][$table]['list']['sorting']['root'] ?? null))
			{
				if ($GLOBALS['TL_DCA'][$table]['list']['sorting']['root'] == array(0))
				{
					$this->root = array(0);
				}
				else
				{
					$this->root = $this->eliminateNestedPages($GLOBALS['TL_DCA'][$table]['list']['sorting']['root'], $table, $this->Database->fieldExists('sorting', $table));
				}
			}
		}

		// Get the IDs of all root records (list view or parent view)
		elseif (\is_array($GLOBALS['TL_DCA'][$this->strTable]['list']['sorting']['root'] ?? null))
		{
			$this->root = array_unique($GLOBALS['TL_DCA'][$this->strTable]['list']['sorting']['root']);
		}

		$request = System::getContainer()->get('request_stack')->getCurrentRequest();
		$route = $request->attributes->get('_route');

		// Store the current referer
		if (!empty($this->ctable) && $route == 'contao_backend' && !Input::get('act') && !Input::get('key') && !Input::get('token') && !Environment::get('isAjaxRequest'))
		{
			$strKey = Input::get('popup') ? 'popupReferer' : 'referer';
			$strRefererId = System::getContainer()->get('request_stack')->getCurrentRequest()->attributes->get('_contao_referer_id');

			$session = $objSession->get($strKey);
			$session[$strRefererId][$this->strTable] = substr(Environment::get('requestUri'), \strlen(Environment::get('path')) + 1);
			$objSession->set($strKey, $session);
		}
	}

	/**
	 * Return an object property
	 *
	 * @param string $strKey
	 *
	 * @return mixed
	 */
	public function __get($strKey)
	{
		switch ($strKey)
		{
			case 'parentTable':
				return $this->ptable;

			case 'childTable':
				return $this->ctable;

			case 'rootIds':
				return $this->root;
		}

		return parent::__get($strKey);
	}

	/**
	 * List all records of a particular table
	 *
	 * @return string
	 */
	public function showAll()
	{
		$return = '';
		$this->limit = '';

		/** @var Session $objSession */
		$objSession = System::getContainer()->get('session');

		$undoPeriod = (int) Config::get('undoPeriod');
		$logPeriod = (int) Config::get('logPeriod');

		// Clean up old tl_undo and tl_log entries
		if ($this->strTable == 'tl_undo' && $undoPeriod > 0)
		{
			$this->Database->prepare("DELETE FROM tl_undo WHERE tstamp<?")
						   ->execute(time() - $undoPeriod);
		}
		elseif ($this->strTable == 'tl_log' && $logPeriod > 0)
		{
			$this->Database->prepare("DELETE FROM tl_log WHERE tstamp<?")
						   ->execute(time() - $logPeriod);
		}

		$this->reviseTable();

		// Add to clipboard
		if (Input::get('act') == 'paste')
		{
			$arrClipboard = $objSession->get('CLIPBOARD');

			$arrClipboard[$this->strTable] = array
			(
				'id' => Input::get('id'),
				'childs' => Input::get('childs'),
				'mode' => Input::get('mode')
			);

			$objSession->set('CLIPBOARD', $arrClipboard);
		}

		// Custom filter
		if (!empty($GLOBALS['TL_DCA'][$this->strTable]['list']['sorting']['filter']) && \is_array($GLOBALS['TL_DCA'][$this->strTable]['list']['sorting']['filter']))
		{
			foreach ($GLOBALS['TL_DCA'][$this->strTable]['list']['sorting']['filter'] as $filter)
			{
				if (\is_string($filter))
				{
					$this->procedure[] = $filter;
				}
				else
				{
					$this->procedure[] = $filter[0];
					$this->values[] = $filter[1];
				}
			}
		}

		// Render view
		if ($this->treeView)
		{
			$return .= $this->panel();
			$return .= $this->treeView();
		}
		else
		{
			if ($this->ptable && Input::get('table') && $this->Database->fieldExists('pid', $this->strTable))
			{
				$this->procedure[] = 'pid=?';
				$this->values[] = CURRENT_ID;
			}

			$return .= $this->panel();
			$return .= ($GLOBALS['TL_DCA'][$this->strTable]['list']['sorting']['mode'] ?? null) == 4 ? $this->parentView() : $this->listView();

			// Add another panel at the end of the page
			if (strpos($GLOBALS['TL_DCA'][$this->strTable]['list']['sorting']['panelLayout'] ?? '', 'limit') !== false)
			{
				$return .= $this->paginationMenu();
			}
		}

		return $return;
	}

	/**
	 * Return all non-excluded fields of a record as HTML table
	 *
	 * @return string
	 */
	public function show()
	{
		if (!$this->intId)
		{
			return '';
		}

		$objRow = $this->Database->prepare("SELECT * FROM " . $this->strTable . " WHERE id=?")
								 ->limit(1)
								 ->execute($this->intId);

		if ($objRow->numRows < 1)
		{
			return '';
		}

		$data = array();
		$row = $objRow->row();

		// Get the order fields
		$objDcaExtractor = DcaExtractor::getInstance($this->strTable);
		$arrOrder = $objDcaExtractor->getOrderFields();

		// Get all fields
		$fields = array_keys($row);
		$allowedFields = array('id', 'pid', 'sorting', 'tstamp');

		if (\is_array($GLOBALS['TL_DCA'][$this->strTable]['fields'] ?? null))
		{
			$allowedFields = array_unique(array_merge($allowedFields, array_keys($GLOBALS['TL_DCA'][$this->strTable]['fields'])));
		}

		// Use the field order of the DCA file
		$fields = array_intersect($allowedFields, $fields);

		// Show all allowed fields
		foreach ($fields as $i)
		{
			if (($GLOBALS['TL_DCA'][$this->strTable]['fields'][$i]['inputType'] ?? null) == 'password' || ($GLOBALS['TL_DCA'][$this->strTable]['fields'][$i]['eval']['doNotShow'] ?? null) || ($GLOBALS['TL_DCA'][$this->strTable]['fields'][$i]['eval']['hideInput'] ?? null) || !\in_array($i, $allowedFields))
			{
				continue;
			}

			// Special treatment for table tl_undo
			if ($this->strTable == 'tl_undo' && $i == 'data')
			{
				continue;
			}

			$value = StringUtil::deserialize($row[$i]);

			// Decrypt the value
			if ($GLOBALS['TL_DCA'][$this->strTable]['fields'][$i]['eval']['encrypt'] ?? null)
			{
				$value = Encryption::decrypt($value);
			}

			// Get the field value
			if (isset($GLOBALS['TL_DCA'][$this->strTable]['fields'][$i]['foreignKey']))
			{
				$temp = array();
				$chunks = explode('.', $GLOBALS['TL_DCA'][$this->strTable]['fields'][$i]['foreignKey'], 2);

				foreach ((array) $value as $v)
				{
					$objKey = $this->Database->prepare("SELECT " . Database::quoteIdentifier($chunks[1]) . " AS value FROM " . $chunks[0] . " WHERE id=?")
											 ->limit(1)
											 ->execute($v);

					if ($objKey->numRows)
					{
						$temp[] = $objKey->value;
					}
				}

				$row[$i] = implode(', ', $temp);
			}
			elseif (($GLOBALS['TL_DCA'][$this->strTable]['fields'][$i]['inputType'] ?? null) == 'fileTree' || \in_array($i, $arrOrder))
			{
				if (\is_array($value))
				{
					foreach ($value as $kk=>$vv)
					{
						if (($objFile = FilesModel::findByUuid($vv)) instanceof FilesModel)
						{
							$value[$kk] = $objFile->path . ' (' . StringUtil::binToUuid($vv) . ')';
						}
						else
						{
							$value[$kk] = '';
						}
					}

					$row[$i] = implode(', ', $value);
				}
				elseif (($objFile = FilesModel::findByUuid($value)) instanceof FilesModel)
				{
					$row[$i] = $objFile->path . ' (' . StringUtil::binToUuid($value) . ')';
				}
				else
				{
					$row[$i] = '';
				}
			}
			elseif (\is_array($value))
			{
				if (isset($value['value'], $value['unit']) && \count($value) == 2)
				{
					$row[$i] = trim($value['value'] . ', ' . $value['unit']);
				}
				else
				{
					foreach ($value as $kk=>$vv)
					{
						if (\is_array($vv))
						{
							$vals = array_values($vv);
							$value[$kk] = array_shift($vals) . ' (' . implode(', ', array_filter($vals)) . ')';
						}
					}

					if (ArrayUtil::isAssoc($value))
					{
						foreach ($value as $kk=>$vv)
						{
							$value[$kk] = $kk . ': ' . $vv;
						}
					}

					$row[$i] = implode(', ', $value);
				}
			}
			elseif (($GLOBALS['TL_DCA'][$this->strTable]['fields'][$i]['eval']['rgxp'] ?? null) == 'date')
			{
				$row[$i] = $value ? Date::parse(Config::get('dateFormat'), $value) : '-';
			}
			elseif (($GLOBALS['TL_DCA'][$this->strTable]['fields'][$i]['eval']['rgxp'] ?? null) == 'time')
			{
				$row[$i] = $value ? Date::parse(Config::get('timeFormat'), $value) : '-';
			}
			elseif ($i == 'tstamp' || ($GLOBALS['TL_DCA'][$this->strTable]['fields'][$i]['eval']['rgxp'] ?? null) == 'datim' || \in_array($GLOBALS['TL_DCA'][$this->strTable]['fields'][$i]['flag'] ?? null, array(5, 6, 7, 8, 9, 10)))
			{
				$row[$i] = $value ? Date::parse(Config::get('datimFormat'), $value) : '-';
			}
			elseif (($GLOBALS['TL_DCA'][$this->strTable]['fields'][$i]['eval']['isBoolean'] ?? null) || (($GLOBALS['TL_DCA'][$this->strTable]['fields'][$i]['inputType'] ?? null) == 'checkbox' && !($GLOBALS['TL_DCA'][$this->strTable]['fields'][$i]['eval']['multiple'] ?? null)))
			{
				$row[$i] = $value ? $GLOBALS['TL_LANG']['MSC']['yes'] : $GLOBALS['TL_LANG']['MSC']['no'];
			}
			elseif (($GLOBALS['TL_DCA'][$this->strTable]['fields'][$i]['eval']['rgxp'] ?? null) == 'email')
			{
				$row[$i] = Idna::decodeEmail($value);
			}
			elseif (($GLOBALS['TL_DCA'][$this->strTable]['fields'][$i]['inputType'] ?? null) == 'textarea' && (($GLOBALS['TL_DCA'][$this->strTable]['fields'][$i]['eval']['allowHtml'] ?? null) || ($GLOBALS['TL_DCA'][$this->strTable]['fields'][$i]['eval']['preserveTags'] ?? null)))
			{
				$row[$i] = StringUtil::specialchars($value);
			}
			elseif (\is_array($GLOBALS['TL_DCA'][$this->strTable]['fields'][$i]['reference'] ?? null))
			{
				$row[$i] = isset($GLOBALS['TL_DCA'][$this->strTable]['fields'][$i]['reference'][$row[$i]]) ? (\is_array($GLOBALS['TL_DCA'][$this->strTable]['fields'][$i]['reference'][$row[$i]]) ? $GLOBALS['TL_DCA'][$this->strTable]['fields'][$i]['reference'][$row[$i]][0] : $GLOBALS['TL_DCA'][$this->strTable]['fields'][$i]['reference'][$row[$i]]) : $row[$i];
			}
			elseif (($GLOBALS['TL_DCA'][$this->strTable]['fields'][$i]['eval']['isAssociative'] ?? null) || ArrayUtil::isAssoc($GLOBALS['TL_DCA'][$this->strTable]['fields'][$i]['options'] ?? null))
			{
				$row[$i] = $GLOBALS['TL_DCA'][$this->strTable]['fields'][$i]['options'][$row[$i]] ?? null;
			}
			else
			{
				$row[$i] = $value;
			}

			$label = null;

			// Label
			if (isset($GLOBALS['TL_DCA'][$this->strTable]['fields'][$i]['label']))
			{
				$label = \is_array($GLOBALS['TL_DCA'][$this->strTable]['fields'][$i]['label']) ? $GLOBALS['TL_DCA'][$this->strTable]['fields'][$i]['label'][0] : $GLOBALS['TL_DCA'][$this->strTable]['fields'][$i]['label'];
			}
			elseif (isset($GLOBALS['TL_LANG']['MSC'][$i]))
			{
				$label = \is_array($GLOBALS['TL_LANG']['MSC'][$i]) ? $GLOBALS['TL_LANG']['MSC'][$i][0] : $GLOBALS['TL_LANG']['MSC'][$i];
			}

			if (!$label)
			{
				$label = '-';
			}

			$label .= ' <small>' . $i . '</small>';

			$data[$this->strTable][0][$label] = $row[$i];
		}

		// Call onshow_callback
		if (\is_array($GLOBALS['TL_DCA'][$this->strTable]['config']['onshow_callback'] ?? null))
		{
			foreach ($GLOBALS['TL_DCA'][$this->strTable]['config']['onshow_callback'] as $callback)
			{
				if (\is_array($callback))
				{
					$this->import($callback[0]);
					$data = $this->{$callback[0]}->{$callback[1]}($data, $objRow->row(), $this);
				}
				elseif (\is_callable($callback))
				{
					$data = $callback($data, $objRow->row(), $this);
				}
			}
		}

		$separate = false;
		$return = '<table class="tl_show">';

		// Generate table
		foreach ($data as $table=>$rows)
		{
			foreach ($rows as $entries)
			{
				// Separate multiple rows
				if ($separate)
				{
					$return .= '
  <tr>
    <td colspan="2" style="height:1em"></td>
   </tr>';
				}

				$separate = true;

				// Add the table name
				$return .= '
  <tr>
    <td class="tl_folder_top tl_label">' . $GLOBALS['TL_LANG']['MSC']['table'] . '</td>
    <td class="tl_folder_top">' . $table . '</td>
  </tr>
';

				foreach ($entries as $lbl=>$val)
				{
					// Always encode special characters (thanks to Oliver Klee)
					$return .= '
	  <tr>
		<td class="tl_label">' . $lbl . '</td>
		<td>' . StringUtil::specialchars($val) . '</td>
	  </tr>';
				}
			}
		}

		// Return table
		return $return . '</table>';
	}

	/**
	 * Insert a new row into a database table
	 *
	 * @param array $set
	 *
	 * @throws InternalServerErrorException
	 */
	public function create($set=array())
	{
		if ($GLOBALS['TL_DCA'][$this->strTable]['config']['notCreatable'] ?? null)
		{
			throw new InternalServerErrorException('Table "' . $this->strTable . '" is not creatable.');
		}

		// Get all default values for the new entry
		foreach ($GLOBALS['TL_DCA'][$this->strTable]['fields'] as $k=>$v)
		{
			// Use array_key_exists here (see #5252)
			if (\array_key_exists('default', $v))
			{
				$this->set[$k] = \is_array($v['default']) ? serialize($v['default']) : $v['default'];

				// Encrypt the default value (see #3740)
				if ($GLOBALS['TL_DCA'][$this->strTable]['fields'][$k]['eval']['encrypt'] ?? null)
				{
					$this->set[$k] = Encryption::encrypt($this->set[$k]);
				}
			}
		}

		// Set passed values
		if (!empty($set) && \is_array($set))
		{
			$this->set = array_merge($this->set, $set);
		}

		// Get the new position
		$this->getNewPosition('new', Input::get('pid'), Input::get('mode') == '2');

		// Dynamically set the parent table
		if ($GLOBALS['TL_DCA'][$this->strTable]['config']['dynamicPtable'] ?? null)
		{
			$this->set['ptable'] = $this->ptable;
		}

		/** @var Session $objSession */
		$objSession = System::getContainer()->get('session');

		// Empty the clipboard
		$arrClipboard = $objSession->get('CLIPBOARD');
		$arrClipboard[$this->strTable] = array();
		$objSession->set('CLIPBOARD', $arrClipboard);

		// Insert the record if the table is not closed and switch to edit mode
		if (!($GLOBALS['TL_DCA'][$this->strTable]['config']['closed'] ?? null))
		{
			$this->set['tstamp'] = 0;

			$objInsertStmt = $this->Database->prepare("INSERT INTO " . $this->strTable . " %s")
											->set($this->set)
											->execute();

			if ($objInsertStmt->affectedRows)
			{
				$s2e = ($GLOBALS['TL_DCA'][$this->strTable]['config']['switchToEdit'] ?? null) ? '&s2e=1' : '';
				$insertID = $objInsertStmt->insertId;

				/** @var AttributeBagInterface $objSessionBag */
				$objSessionBag = $objSession->getBag('contao_backend');

				// Save new record in the session
				$new_records = $objSessionBag->get('new_records');
				$new_records[$this->strTable][] = $insertID;
				$objSessionBag->set('new_records', $new_records);

				// Call the oncreate_callback
				if (\is_array($GLOBALS['TL_DCA'][$this->strTable]['config']['oncreate_callback'] ?? null))
				{
					foreach ($GLOBALS['TL_DCA'][$this->strTable]['config']['oncreate_callback'] as $callback)
					{
						if (\is_array($callback))
						{
							$this->import($callback[0]);
							$this->{$callback[0]}->{$callback[1]}($this->strTable, $insertID, $this->set, $this);
						}
						elseif (\is_callable($callback))
						{
							$callback($this->strTable, $insertID, $this->set, $this);
						}
					}
				}

				// Add a log entry
				$this->log('A new entry "' . $this->strTable . '.id=' . $insertID . '" has been created' . $this->getParentEntries($this->strTable, $insertID), __METHOD__, TL_GENERAL);
				$this->redirect($this->switchToEdit($insertID) . $s2e);
			}
		}

		$this->redirect($this->getReferer());
	}

	/**
	 * Assign a new position to an existing record
	 *
	 * @param boolean $blnDoNotRedirect
	 *
	 * @throws InternalServerErrorException
	 */
	public function cut($blnDoNotRedirect=false)
	{
		if ($GLOBALS['TL_DCA'][$this->strTable]['config']['notSortable'] ?? null)
		{
			throw new InternalServerErrorException('Table "' . $this->strTable . '" is not sortable.');
		}

		$cr = array();

		// ID and PID are mandatory (PID can be 0!)
		if (!$this->intId || !isset($_GET['pid']))
		{
			$this->redirect($this->getReferer());
		}

		// Get the new position
		$this->getNewPosition('cut', Input::get('pid'), Input::get('mode') == '2');

		// Avoid circular references when there is no parent table
		if (!$this->ptable && $this->Database->fieldExists('pid', $this->strTable))
		{
			$cr = $this->Database->getChildRecords($this->intId, $this->strTable);
			$cr[] = $this->intId;
		}

		/** @var Session $objSession */
		$objSession = System::getContainer()->get('session');

		// Empty clipboard
		$arrClipboard = $objSession->get('CLIPBOARD');
		$arrClipboard[$this->strTable] = array();
		$objSession->set('CLIPBOARD', $arrClipboard);

		// Check for circular references
		if (\in_array($this->set['pid'], $cr))
		{
			throw new InternalServerErrorException('Attempt to relate record ' . $this->intId . ' of table "' . $this->strTable . '" to its child record ' . Input::get('pid') . ' (circular reference).');
		}

		$this->set['tstamp'] = time();

		// HOOK: style sheet category
		if ($this->strTable == 'tl_style')
		{
			/** @var AttributeBagInterface $objSessionBag */
			$objSessionBag = $objSession->getBag('contao_backend');

			$filter = $objSessionBag->get('filter');
			$category = $filter['tl_style_' . CURRENT_ID]['category'];

			if ($category)
			{
				$this->set['category'] = $category;
			}
		}

		// Dynamically set the parent table of tl_content
		if ($GLOBALS['TL_DCA'][$this->strTable]['config']['dynamicPtable'] ?? null)
		{
			$this->set['ptable'] = $this->ptable;
		}

		$this->Database->prepare("UPDATE " . $this->strTable . " %s WHERE id=?")
					   ->set($this->set)
					   ->execute($this->intId);

		// Call the oncut_callback
		if (\is_array($GLOBALS['TL_DCA'][$this->strTable]['config']['oncut_callback'] ?? null))
		{
			foreach ($GLOBALS['TL_DCA'][$this->strTable]['config']['oncut_callback'] as $callback)
			{
				if (\is_array($callback))
				{
					$this->import($callback[0]);
					$this->{$callback[0]}->{$callback[1]}($this);
				}
				elseif (\is_callable($callback))
				{
					$callback($this);
				}
			}
		}

		if (!$blnDoNotRedirect)
		{
			$this->redirect($this->getReferer());
		}
	}

	/**
	 * Move all selected records
	 *
	 * @throws InternalServerErrorException
	 */
	public function cutAll()
	{
		if ($GLOBALS['TL_DCA'][$this->strTable]['config']['notSortable'] ?? null)
		{
			throw new InternalServerErrorException('Table "' . $this->strTable . '" is not sortable.');
		}

		/** @var Session $objSession */
		$objSession = System::getContainer()->get('session');

		$arrClipboard = $objSession->get('CLIPBOARD');

		if (isset($arrClipboard[$this->strTable]) && \is_array($arrClipboard[$this->strTable]['id']))
		{
			foreach ($arrClipboard[$this->strTable]['id'] as $id)
			{
				$this->intId = $id;
				$this->cut(true);
				Input::setGet('pid', $id);
				Input::setGet('mode', 1);
			}
		}

		$this->redirect($this->getReferer());
	}

	/**
	 * Duplicate a particular record of the current table
	 *
	 * @param boolean $blnDoNotRedirect
	 *
	 * @return integer|boolean
	 *
	 * @throws InternalServerErrorException
	 */
	public function copy($blnDoNotRedirect=false)
	{
		if ($GLOBALS['TL_DCA'][$this->strTable]['config']['notCopyable'] ?? null)
		{
			throw new InternalServerErrorException('Table "' . $this->strTable . '" is not copyable.');
		}

		if (!$this->intId)
		{
			$this->redirect($this->getReferer());
		}

		/** @var Session $objSession */
		$objSession = System::getContainer()->get('session');

		/** @var AttributeBagInterface $objSessionBag */
		$objSessionBag = $objSession->getBag('contao_backend');

		$objRow = $this->Database->prepare("SELECT * FROM " . $this->strTable . " WHERE id=?")
								 ->limit(1)
								 ->execute($this->intId);

		// Copy the values if the record contains data
		if ($objRow->numRows)
		{
			foreach ($objRow->row() as $k=>$v)
			{
				if (\array_key_exists($k, $GLOBALS['TL_DCA'][$this->strTable]['fields'] ?? array()))
				{
					// Never copy passwords
					if (($GLOBALS['TL_DCA'][$this->strTable]['fields'][$k]['inputType'] ?? null) == 'password')
					{
						$v = Widget::getEmptyValueByFieldType($GLOBALS['TL_DCA'][$this->strTable]['fields'][$k]['sql'] ?? array());
					}

					// Empty unique fields or add a unique identifier in copyAll mode
					elseif ($GLOBALS['TL_DCA'][$this->strTable]['fields'][$k]['eval']['unique'] ?? null)
					{
						$v = (Input::get('act') == 'copyAll' && !($GLOBALS['TL_DCA'][$this->strTable]['fields'][$k]['eval']['doNotCopy'] ?? null)) ? $v . '-' . substr(md5(uniqid(mt_rand(), true)), 0, 8) : Widget::getEmptyValueByFieldType($GLOBALS['TL_DCA'][$this->strTable]['fields'][$k]['sql'] ?? array());
					}

					// Reset doNotCopy and fallback fields to their default value
					elseif (($GLOBALS['TL_DCA'][$this->strTable]['fields'][$k]['eval']['doNotCopy'] ?? null) || ($GLOBALS['TL_DCA'][$this->strTable]['fields'][$k]['eval']['fallback'] ?? null))
					{
						$v = Widget::getEmptyValueByFieldType($GLOBALS['TL_DCA'][$this->strTable]['fields'][$k]['sql'] ?? array());

						// Use array_key_exists to allow NULL (see #5252)
						if (\array_key_exists('default', $GLOBALS['TL_DCA'][$this->strTable]['fields'][$k] ?? array()))
						{
							$v = \is_array($GLOBALS['TL_DCA'][$this->strTable]['fields'][$k]['default']) ? serialize($GLOBALS['TL_DCA'][$this->strTable]['fields'][$k]['default']) : $GLOBALS['TL_DCA'][$this->strTable]['fields'][$k]['default'];
						}

						// Encrypt the default value (see #3740)
						if ($GLOBALS['TL_DCA'][$this->strTable]['fields'][$k]['eval']['encrypt'] ?? null)
						{
							$v = Encryption::encrypt($v);
						}
					}

					$this->set[$k] = $v;
				}
			}

			// HOOK: style sheet category
			if ($this->strTable == 'tl_style')
			{
				$filter = $objSessionBag->get('filter');
				$category = $filter['tl_style_' . CURRENT_ID]['category'];

				if ($category)
				{
					$this->set['category'] = $category;
				}
			}
		}

		// Get the new position
		$this->getNewPosition('copy', Input::get('pid'), Input::get('mode') == '2');

		// Dynamically set the parent table of tl_content
		if ($GLOBALS['TL_DCA'][$this->strTable]['config']['dynamicPtable'] ?? null)
		{
			$this->set['ptable'] = $this->ptable;
		}

		// Empty clipboard
		$arrClipboard = $objSession->get('CLIPBOARD');
		$arrClipboard[$this->strTable] = array();
		$objSession->set('CLIPBOARD', $arrClipboard);

		// Insert the record if the table is not closed and switch to edit mode
		if (!($GLOBALS['TL_DCA'][$this->strTable]['config']['closed'] ?? null))
		{
			$this->set['tstamp'] = ($blnDoNotRedirect ? time() : 0);

			// Mark the new record with "copy of" (see #586)
			if (isset($GLOBALS['TL_DCA'][$this->strTable]['config']['markAsCopy']))
			{
				$strKey = $GLOBALS['TL_DCA'][$this->strTable]['config']['markAsCopy'];

				if (($GLOBALS['TL_DCA'][$this->strTable]['fields'][$strKey]['inputType'] ?? null) == 'inputUnit')
				{
					$value = StringUtil::deserialize($this->set[$strKey]);

					if (!empty($value['value']))
					{
						$value['value'] = sprintf($GLOBALS['TL_LANG']['MSC']['copyOf'], $value['value']);
						$this->set[$strKey] = serialize($value);
					}
				}
				elseif (!empty($this->set[$strKey]))
				{
					$this->set[$strKey] = sprintf($GLOBALS['TL_LANG']['MSC']['copyOf'], $this->set[$strKey]);
				}
			}

			// Remove the ID field from the data array
			unset($this->set['id']);

			$objInsertStmt = $this->Database->prepare("INSERT INTO " . $this->strTable . " %s")
											->set($this->set)
											->execute();

			if ($objInsertStmt->affectedRows)
			{
				$insertID = $objInsertStmt->insertId;

				// Save the new record in the session
				$new_records = $objSessionBag->get('new_records');
				$new_records[$this->strTable][] = $insertID;
				$objSessionBag->set('new_records', $new_records);

				// Duplicate the records of the child table
				$this->copyChilds($this->strTable, $insertID, $this->intId, $insertID);

				// Call the oncopy_callback after all new records have been created
				if (\is_array($GLOBALS['TL_DCA'][$this->strTable]['config']['oncopy_callback'] ?? null))
				{
					foreach ($GLOBALS['TL_DCA'][$this->strTable]['config']['oncopy_callback'] as $callback)
					{
						if (\is_array($callback))
						{
							$this->import($callback[0]);
							$this->{$callback[0]}->{$callback[1]}($insertID, $this);
						}
						elseif (\is_callable($callback))
						{
							$callback($insertID, $this);
						}
					}
				}

				// Add a log entry
				$this->log('A new entry "' . $this->strTable . '.id=' . $insertID . '" has been created by duplicating record "' . $this->strTable . '.id=' . $this->intId . '"' . $this->getParentEntries($this->strTable, $insertID), __METHOD__, TL_GENERAL);

				// Switch to edit mode
				if (!$blnDoNotRedirect)
				{
					$this->redirect($this->switchToEdit($insertID));
				}

				return $insertID;
			}
		}

		if (!$blnDoNotRedirect)
		{
			$this->redirect($this->getReferer());
		}

		return false;
	}

	/**
	 * Duplicate all child records of a duplicated record
	 *
	 * @param string  $table
	 * @param integer $insertID
	 * @param integer $id
	 * @param integer $parentId
	 */
	protected function copyChilds($table, $insertID, $id, $parentId)
	{
		$time = time();
		$copy = array();
		$cctable = array();
		$ctable = $GLOBALS['TL_DCA'][$table]['config']['ctable'] ?? array();

		if (!($GLOBALS['TL_DCA'][$table]['config']['ptable'] ?? null) && Input::get('childs') && $this->Database->fieldExists('pid', $table) && $this->Database->fieldExists('sorting', $table))
		{
			$ctable[] = $table;
		}

		if (empty($ctable) || !\is_array($ctable))
		{
			return;
		}

		// Walk through each child table
		foreach ($ctable as $v)
		{
			$this->loadDataContainer($v);
			$cctable[$v] = $GLOBALS['TL_DCA'][$v]['config']['ctable'] ?? null;

			if (!($GLOBALS['TL_DCA'][$v]['config']['doNotCopyRecords'] ?? null) && \strlen($v))
			{
				// Consider the dynamic parent table (see #4867)
				if ($GLOBALS['TL_DCA'][$v]['config']['dynamicPtable'] ?? null)
				{
					$ptable = $GLOBALS['TL_DCA'][$v]['config']['ptable'];
					$cond = ($ptable == 'tl_article') ? "(ptable=? OR ptable='')" : "ptable=?";

					$objCTable = $this->Database->prepare("SELECT * FROM $v WHERE pid=? AND $cond" . ($this->Database->fieldExists('sorting', $v) ? " ORDER BY sorting" : ""))
												->execute($id, $ptable);
				}
				else
				{
					$objCTable = $this->Database->prepare("SELECT * FROM $v WHERE pid=?" . ($this->Database->fieldExists('sorting', $v) ? " ORDER BY sorting" : ""))
												->execute($id);
				}

				while ($objCTable->next())
				{
					// Exclude the duplicated record itself
					if ($v == $table && $objCTable->id == $parentId)
					{
						continue;
					}

					foreach ($objCTable->row() as $kk=>$vv)
					{
						if ($kk == 'id')
						{
							continue;
						}

						// Never copy passwords
						if (($GLOBALS['TL_DCA'][$v]['fields'][$kk]['inputType'] ?? null) == 'password')
						{
							$vv = Widget::getEmptyValueByFieldType($GLOBALS['TL_DCA'][$v]['fields'][$kk]['sql'] ?? array());
						}

						// Empty unique fields or add a unique identifier in copyAll mode
						elseif ($GLOBALS['TL_DCA'][$v]['fields'][$kk]['eval']['unique'] ?? null)
						{
							$vv = (Input::get('act') == 'copyAll') ? $vv . '-' . substr(md5(uniqid(mt_rand(), true)), 0, 8) : Widget::getEmptyValueByFieldType($GLOBALS['TL_DCA'][$v]['fields'][$kk]['sql'] ?? array());
						}

						// Reset doNotCopy and fallback fields to their default value
						elseif (($GLOBALS['TL_DCA'][$v]['fields'][$kk]['eval']['doNotCopy'] ?? null) || ($GLOBALS['TL_DCA'][$v]['fields'][$kk]['eval']['fallback'] ?? null))
						{
							$vv = Widget::getEmptyValueByFieldType($GLOBALS['TL_DCA'][$v]['fields'][$kk]['sql'] ?? array());

							// Use array_key_exists to allow NULL (see #5252)
							if (\array_key_exists('default', $GLOBALS['TL_DCA'][$v]['fields'][$kk] ?? array()))
							{
								$vv = \is_array($GLOBALS['TL_DCA'][$v]['fields'][$kk]['default']) ? serialize($GLOBALS['TL_DCA'][$v]['fields'][$kk]['default']) : $GLOBALS['TL_DCA'][$v]['fields'][$kk]['default'];
							}

							// Encrypt the default value (see #3740)
							if ($GLOBALS['TL_DCA'][$v]['fields'][$kk]['eval']['encrypt'] ?? null)
							{
								$vv = Encryption::encrypt($vv);
							}
						}

						$copy[$v][$objCTable->id][$kk] = $vv;
					}

					$copy[$v][$objCTable->id]['pid'] = $insertID;
					$copy[$v][$objCTable->id]['tstamp'] = $time;
				}
			}
		}

		// Duplicate the child records
		foreach ($copy as $k=>$v)
		{
			if (!empty($v))
			{
				foreach ($v as $kk=>$vv)
				{
					$objInsertStmt = $this->Database->prepare("INSERT INTO " . $k . " %s")
													->set($vv)
													->execute();

					if ($objInsertStmt->affectedRows)
					{
						$insertID = $objInsertStmt->insertId;

						if ($kk != $parentId && (!empty($cctable[$k]) || ($GLOBALS['TL_DCA'][$k]['list']['sorting']['mode'] ?? null) == 5))
						{
							$this->copyChilds($k, $insertID, $kk, $parentId);
						}
					}
				}
			}
		}
	}

	/**
	 * Move all selected records
	 *
	 * @throws InternalServerErrorException
	 */
	public function copyAll()
	{
		if ($GLOBALS['TL_DCA'][$this->strTable]['config']['notCopyable'] ?? null)
		{
			throw new InternalServerErrorException('Table "' . $this->strTable . '" is not copyable.');
		}

		/** @var Session $objSession */
		$objSession = System::getContainer()->get('session');

		$arrClipboard = $objSession->get('CLIPBOARD');

		if (isset($arrClipboard[$this->strTable]) && \is_array($arrClipboard[$this->strTable]['id']))
		{
			foreach ($arrClipboard[$this->strTable]['id'] as $id)
			{
				$this->intId = $id;
				$id = $this->copy(true);
				Input::setGet('pid', $id);
				Input::setGet('mode', 1);
			}
		}

		$this->redirect($this->getReferer());
	}

	/**
	 * Calculate the new position of a moved or inserted record
	 *
	 * @param string  $mode
	 * @param integer $pid
	 * @param boolean $insertInto
	 */
	protected function getNewPosition($mode, $pid=null, $insertInto=false)
	{
		// If there is pid and sorting
		if ($this->Database->fieldExists('pid', $this->strTable) && $this->Database->fieldExists('sorting', $this->strTable))
		{
			// PID is not set - only valid for duplicated records, as they get the same parent ID as the original record!
			if ($pid === null && $this->intId && $mode == 'copy')
			{
				$pid = $this->intId;
			}

			// PID is set (insert after or into the parent record)
			if (is_numeric($pid))
			{
				$newPID = null;
				$newSorting = null;
				$filter = ($GLOBALS['TL_DCA'][$this->strTable]['list']['sorting']['mode'] ?? null) == 4 ? $this->strTable . '_' . CURRENT_ID : $this->strTable;

				/** @var Session $objSession */
				$objSession = System::getContainer()->get('session');
				$session = $objSession->all();

				// Consider the pagination menu when inserting at the top (see #7895)
				if ($insertInto && isset($session['filter'][$filter]['limit']))
				{
					$limit = substr($session['filter'][$filter]['limit'], 0, strpos($session['filter'][$filter]['limit'], ','));

					if ($limit > 0)
					{
						$objInsertAfter = $this->Database->prepare("SELECT id FROM " . $this->strTable . " WHERE pid=? ORDER BY sorting")
														 ->limit(1, $limit - 1)
														 ->execute($pid);

						if ($objInsertAfter->numRows)
						{
							$insertInto = false;
							$pid = $objInsertAfter->id;
						}
					}
				}

				// Insert the current record at the beginning when inserting into the parent record
				if ($insertInto)
				{
					$newPID = $pid;

					$objSorting = $this->Database->prepare("SELECT MIN(sorting) AS sorting FROM " . $this->strTable . " WHERE pid=?")
												 ->execute($pid);

					// Select sorting value of the first record
					if ($objSorting->numRows)
					{
						$curSorting = $objSorting->sorting;

						// Resort if the new sorting value is not an integer or smaller than 1
						if (($curSorting % 2) != 0 || $curSorting < 1)
						{
							$objNewSorting = $this->Database->prepare("SELECT id FROM " . $this->strTable . " WHERE pid=? ORDER BY sorting")
															->execute($pid);

							$count = 2;
							$newSorting = 128;

							while ($objNewSorting->next())
							{
								$this->Database->prepare("UPDATE " . $this->strTable . " SET sorting=? WHERE id=?")
											   ->limit(1)
											   ->execute(($count++ * 128), $objNewSorting->id);
							}
						}

						// Else new sorting = (current sorting / 2)
						else
						{
							$newSorting = ($curSorting / 2);
						}
					}

					// Else new sorting = 128
					else
					{
						$newSorting = 128;
					}
				}

				// Else insert the current record after the parent record
				elseif ($pid > 0)
				{
					$objSorting = $this->Database->prepare("SELECT pid, sorting FROM " . $this->strTable . " WHERE id=?")
												 ->limit(1)
												 ->execute($pid);

					// Set parent ID of the current record as new parent ID
					if ($objSorting->numRows)
					{
						$newPID = $objSorting->pid;
						$curSorting = $objSorting->sorting;

						// Do not proceed without a parent ID
						if (is_numeric($newPID))
						{
							$objNextSorting = $this->Database->prepare("SELECT MIN(sorting) AS sorting FROM " . $this->strTable . " WHERE pid=? AND sorting>?")
															 ->execute($newPID, $curSorting);

							// Select sorting value of the next record
							if ($objNextSorting->sorting !== null)
							{
								$nxtSorting = $objNextSorting->sorting;

								// Resort if the new sorting value is no integer or bigger than a MySQL integer
								if ((($curSorting + $nxtSorting) % 2) != 0 || $nxtSorting >= 4294967295)
								{
									$count = 1;

									$objNewSorting = $this->Database->prepare("SELECT id, sorting FROM " . $this->strTable . " WHERE pid=? ORDER BY sorting")
																	->execute($newPID);

									while ($objNewSorting->next())
									{
										$this->Database->prepare("UPDATE " . $this->strTable . " SET sorting=? WHERE id=?")
													   ->execute(($count++ * 128), $objNewSorting->id);

										if ($objNewSorting->sorting == $curSorting)
										{
											$newSorting = ($count++ * 128);
										}
									}
								}

								// Else new sorting = (current sorting + next sorting) / 2
								else
								{
									$newSorting = (($curSorting + $nxtSorting) / 2);
								}
							}

							// Else new sorting = (current sorting + 128)
							else
							{
								$newSorting = ($curSorting + 128);
							}
						}
					}

					// Use the given parent ID as parent ID
					else
					{
						$newPID = $pid;
						$newSorting = 128;
					}
				}

				// Set new sorting and new parent ID
				$this->set['pid'] = (int) $newPID;
				$this->set['sorting'] = (int) $newSorting;
			}
		}

		// If there is only pid
		elseif ($this->Database->fieldExists('pid', $this->strTable))
		{
			// PID is not set - only valid for duplicated records, as they get the same parent ID as the original record!
			if ($pid === null && $this->intId && $mode == 'copy')
			{
				$pid = $this->intId;
			}

			// PID is set (insert after or into the parent record)
			if (is_numeric($pid))
			{
				// Insert the current record into the parent record
				if ($insertInto)
				{
					$this->set['pid'] = $pid;
				}

				// Else insert the current record after the parent record
				elseif ($pid > 0)
				{
					$objParentRecord = $this->Database->prepare("SELECT pid FROM " . $this->strTable . " WHERE id=?")
													  ->limit(1)
													  ->execute($pid);

					if ($objParentRecord->numRows)
					{
						$this->set['pid'] = $objParentRecord->pid;
					}
				}
			}
		}

		// If there is only sorting
		elseif ($this->Database->fieldExists('sorting', $this->strTable))
		{
			// ID is set (insert after the current record)
			if ($this->intId)
			{
				$objCurrentRecord = $this->Database->prepare("SELECT * FROM " . $this->strTable . " WHERE id=?")
												   ->limit(1)
												   ->execute($this->intId);

				// Select current record
				if ($objCurrentRecord->numRows)
				{
					$newSorting = null;
					$curSorting = $objCurrentRecord->sorting;

					$objNextSorting = $this->Database->prepare("SELECT MIN(sorting) AS sorting FROM " . $this->strTable . " WHERE sorting>?")
													 ->execute($curSorting);

					// Select sorting value of the next record
					if ($objNextSorting->numRows)
					{
						$nxtSorting = $objNextSorting->sorting;

						// Resort if the new sorting value is no integer or bigger than a MySQL integer field
						if ((($curSorting + $nxtSorting) % 2) != 0 || $nxtSorting >= 4294967295)
						{
							$count = 1;

							$objNewSorting = $this->Database->execute("SELECT id, sorting FROM " . $this->strTable . " ORDER BY sorting");

							while ($objNewSorting->next())
							{
								$this->Database->prepare("UPDATE " . $this->strTable . " SET sorting=? WHERE id=?")
											   ->execute(($count++ * 128), $objNewSorting->id);

								if ($objNewSorting->sorting == $curSorting)
								{
									$newSorting = ($count++ * 128);
								}
							}
						}

						// Else new sorting = (current sorting + next sorting) / 2
						else
						{
							$newSorting = (($curSorting + $nxtSorting) / 2);
						}
					}

					// Else new sorting = (current sorting + 128)
					else
					{
						$newSorting = ($curSorting + 128);
					}

					// Set new sorting
					$this->set['sorting'] = (int) $newSorting;

					return;
				}
			}

			// ID is not set or not found (insert at the end)
			$objNextSorting = $this->Database->execute("SELECT MAX(sorting) AS sorting FROM " . $this->strTable);
			$this->set['sorting'] = ((int) $objNextSorting->sorting + 128);
		}
	}

	/**
	 * Delete a record of the current table table and save it to tl_undo
	 *
	 * @param boolean $blnDoNotRedirect
	 *
	 * @throws InternalServerErrorException
	 */
	public function delete($blnDoNotRedirect=false)
	{
		if ($GLOBALS['TL_DCA'][$this->strTable]['config']['notDeletable'] ?? null)
		{
			throw new InternalServerErrorException('Table "' . $this->strTable . '" is not deletable.');
		}

		if (!$this->intId)
		{
			$this->redirect($this->getReferer());
		}

		$delete = array();

		// Do not save records from tl_undo itself
		if ($this->strTable == 'tl_undo')
		{
			$this->Database->prepare("DELETE FROM " . $this->strTable . " WHERE id=?")
						   ->limit(1)
						   ->execute($this->intId);

			$this->redirect($this->getReferer());
		}

		// If there is a PID field but no parent table
		if (!$this->ptable && $this->Database->fieldExists('pid', $this->strTable))
		{
			$delete[$this->strTable] = $this->Database->getChildRecords($this->intId, $this->strTable);
			array_unshift($delete[$this->strTable], $this->intId);
		}
		else
		{
			$delete[$this->strTable] = array($this->intId);
		}

		// Delete all child records if there is a child table
		if (!empty($this->ctable))
		{
			foreach ($delete[$this->strTable] as $id)
			{
				$this->deleteChilds($this->strTable, $id, $delete);
			}
		}

		$affected = 0;
		$data = array();

		// Save each record of each table
		foreach ($delete as $table=>$fields)
		{
			foreach ($fields as $k=>$v)
			{
				$objSave = $this->Database->prepare("SELECT * FROM " . $table . " WHERE id=?")
										  ->limit(1)
										  ->execute($v);

				if ($objSave->numRows)
				{
					$data[$table][$k] = $objSave->row();

					// Store the active record
					if ($table == $this->strTable && $v == $this->intId)
					{
						$this->objActiveRecord = $objSave;
					}
				}

				$affected++;
			}
		}

		$this->import(BackendUser::class, 'User');

		$objUndoStmt = $this->Database->prepare("INSERT INTO tl_undo (pid, tstamp, fromTable, query, affectedRows, data) VALUES (?, ?, ?, ?, ?, ?)")
									  ->execute($this->User->id, time(), $this->strTable, 'DELETE FROM ' . $this->strTable . ' WHERE id=' . $this->intId, $affected, serialize($data));

		// Delete the records
		if ($objUndoStmt->affectedRows)
		{
			$undoId = $objUndoStmt->insertId;

			// Call ondelete_callback
			if (\is_array($GLOBALS['TL_DCA'][$this->strTable]['config']['ondelete_callback'] ?? null))
			{
				foreach ($GLOBALS['TL_DCA'][$this->strTable]['config']['ondelete_callback'] as $callback)
				{
					if (\is_array($callback))
					{
						$this->import($callback[0]);
						$this->{$callback[0]}->{$callback[1]}($this, $undoId);
					}
					elseif (\is_callable($callback))
					{
						$callback($this, $undoId);
					}
				}
			}

			// Invalidate cache tags (no need to invalidate the parent)
			$this->invalidateCacheTags();

			// Delete the records
			foreach ($delete as $table=>$fields)
			{
				foreach ($fields as $v)
				{
					$this->Database->prepare("DELETE FROM " . $table . " WHERE id=?")
								   ->limit(1)
								   ->execute($v);
				}
			}

			// Add a log entry unless we are deleting from tl_log itself
			if ($this->strTable != 'tl_log')
			{
				$this->log('DELETE FROM ' . $this->strTable . ' WHERE id=' . $data[$this->strTable][0]['id'], __METHOD__, TL_GENERAL);
			}
		}

		if (!$blnDoNotRedirect)
		{
			$this->redirect($this->getReferer());
		}
	}

	/**
	 * Delete all selected records
	 *
	 * @throws InternalServerErrorException
	 */
	public function deleteAll()
	{
		if ($GLOBALS['TL_DCA'][$this->strTable]['config']['notDeletable'] ?? null)
		{
			throw new InternalServerErrorException('Table "' . $this->strTable . '" is not deletable.');
		}

		/** @var Session $objSession */
		$objSession = System::getContainer()->get('session');

		$session = $objSession->all();
		$ids = $session['CURRENT']['IDS'] ?? array();

		if (\is_array($ids) && \strlen($ids[0]))
		{
			foreach ($ids as $id)
			{
				$this->intId = $id;
				$this->delete(true);
			}
		}

		$this->redirect($this->getReferer());
	}

	/**
	 * Recursively get all related table names and records
	 *
	 * @param string  $table
	 * @param integer $id
	 * @param array   $delete
	 */
	public function deleteChilds($table, $id, &$delete)
	{
		$cctable = array();
		$ctable = $GLOBALS['TL_DCA'][$table]['config']['ctable'] ?? array();

		if (empty($ctable) || !\is_array($ctable))
		{
			return;
		}

		// Walk through each child table
		foreach ($ctable as $v)
		{
			$this->loadDataContainer($v);
			$cctable[$v] = $GLOBALS['TL_DCA'][$v]['config']['ctable'] ?? null;

			// Consider the dynamic parent table (see #4867)
			if ($GLOBALS['TL_DCA'][$v]['config']['dynamicPtable'] ?? null)
			{
				$ptable = $GLOBALS['TL_DCA'][$v]['config']['ptable'];
				$cond = ($ptable == 'tl_article') ? "(ptable=? OR ptable='')" : "ptable=?";

				$objDelete = $this->Database->prepare("SELECT id FROM $v WHERE pid=? AND $cond")
											->execute($id, $ptable);
			}
			else
			{
				$objDelete = $this->Database->prepare("SELECT id FROM $v WHERE pid=?")
											->execute($id);
			}

			if ($objDelete->numRows && !($GLOBALS['TL_DCA'][$v]['config']['doNotDeleteRecords'] ?? null) && \strlen($v))
			{
				foreach ($objDelete->fetchAllAssoc() as $row)
				{
					$delete[$v][] = $row['id'];

					if (!empty($cctable[$v]))
					{
						$this->deleteChilds($v, $row['id'], $delete);
					}
				}
			}
		}
	}

	/**
	 * Restore one or more deleted records
	 */
	public function undo()
	{
		$objRecords = $this->Database->prepare("SELECT * FROM " . $this->strTable . " WHERE id=?")
									 ->limit(1)
									 ->execute($this->intId);

		// Check whether there is a record
		if ($objRecords->numRows < 1)
		{
			$this->redirect($this->getReferer());
		}

		$error = false;
		$query = $objRecords->query;
		$data = StringUtil::deserialize($objRecords->data);

		if (!\is_array($data))
		{
			$this->redirect($this->getReferer());
		}

		$arrFields = array();

		// Restore the data
		foreach ($data as $table=>$fields)
		{
			$this->loadDataContainer($table);

			// Get the currently available fields
			if (!isset($arrFields[$table]))
			{
				$arrFields[$table] = array_flip($this->Database->getFieldNames($table));
			}

			foreach ($fields as $row)
			{
				// Unset fields that no longer exist in the database
				$row = array_intersect_key($row, $arrFields[$table]);

				// Re-insert the data
				$objInsertStmt = $this->Database->prepare("INSERT INTO " . $table . " %s")
												->set($row)
												->execute();

				// Do not delete record from tl_undo if there is an error
				if ($objInsertStmt->affectedRows < 1)
				{
					$error = true;
				}

				// Trigger the undo_callback
				if (\is_array($GLOBALS['TL_DCA'][$table]['config']['onundo_callback'] ?? null))
				{
					foreach ($GLOBALS['TL_DCA'][$table]['config']['onundo_callback'] as $callback)
					{
						if (\is_array($callback))
						{
							$this->import($callback[0]);
							$this->{$callback[0]}->{$callback[1]}($table, $row, $this);
						}
						elseif (\is_callable($callback))
						{
							$callback($table, $row, $this);
						}
					}
				}
			}
		}

		// Add log entry and delete record from tl_undo if there was no error
		if (!$error)
		{
			$this->log('Undone ' . $query, __METHOD__, TL_GENERAL);

			$this->Database->prepare("DELETE FROM " . $this->strTable . " WHERE id=?")
						   ->limit(1)
						   ->execute($this->intId);
		}

		$this->invalidateCacheTags();

		$this->redirect($this->getReferer());
	}

	/**
	 * Change the order of two neighbour database records
	 */
	public function move()
	{
		// Proceed only if all mandatory variables are set
		if ($this->intId && Input::get('sid') && (!($GLOBALS['TL_DCA'][$this->strTable]['list']['sorting']['root'] ?? null) || !\in_array($this->intId, $this->root)))
		{
			$objRow = $this->Database->prepare("SELECT * FROM " . $this->strTable . " WHERE id=? OR id=?")
									 ->limit(2)
									 ->execute($this->intId, Input::get('sid'));

			$row = $objRow->fetchAllAssoc();

			if ($row[0]['pid'] == $row[1]['pid'])
			{
				$this->Database->prepare("UPDATE " . $this->strTable . " SET sorting=? WHERE id=?")
							   ->execute($row[0]['sorting'], $row[1]['id']);

				$this->Database->prepare("UPDATE " . $this->strTable . " SET sorting=? WHERE id=?")
							   ->execute($row[1]['sorting'], $row[0]['id']);

				$this->invalidateCacheTags();
			}
		}

		$this->redirect($this->getReferer());
	}

	/**
	 * Auto-generate a form to edit the current database record
	 *
	 * @param integer $intId
	 * @param integer $ajaxId
	 *
	 * @return string
	 *
	 * @throws AccessDeniedException
	 * @throws InternalServerErrorException
	 */
	public function edit($intId=null, $ajaxId=null)
	{
		if ($GLOBALS['TL_DCA'][$this->strTable]['config']['notEditable'] ?? null)
		{
			throw new InternalServerErrorException('Table "' . $this->strTable . '" is not editable.');
		}

		if ($intId)
		{
			$this->intId = $intId;
		}

		// Get the current record
		$objRow = $this->Database->prepare("SELECT * FROM " . $this->strTable . " WHERE id=?")
								 ->limit(1)
								 ->execute($this->intId);

		// Redirect if there is no record with the given ID
		if ($objRow->numRows < 1)
		{
			throw new AccessDeniedException('Cannot load record "' . $this->strTable . '.id=' . $this->intId . '".');
		}

		$this->objActiveRecord = $objRow;

		$return = '';
		$this->values[] = $this->intId;
		$this->procedure[] = 'id=?';

		$this->blnCreateNewVersion = false;
		$objVersions = new Versions($this->strTable, $this->intId);

		if (!($GLOBALS['TL_DCA'][$this->strTable]['config']['hideVersionMenu'] ?? null))
		{
			// Compare versions
			if (Input::get('versions'))
			{
				$objVersions->compare();
			}

			// Restore a version
			if (Input::post('FORM_SUBMIT') == 'tl_version' && Input::post('version'))
			{
				$objVersions->restore(Input::post('version'));

				$this->invalidateCacheTags();

				$this->reload();
			}
		}

		$objVersions->initialize();

		// Build an array from boxes and rows
		$this->strPalette = $this->getPalette();
		$boxes = StringUtil::trimsplit(';', $this->strPalette);
		$legends = array();

		if (!empty($boxes))
		{
			foreach ($boxes as $k=>$v)
			{
				$eCount = 1;
				$boxes[$k] = StringUtil::trimsplit(',', $v);

				foreach ($boxes[$k] as $kk=>$vv)
				{
					if (preg_match('/^\[.*]$/', $vv))
					{
						++$eCount;
						continue;
					}

					if (preg_match('/^{.*}$/', $vv))
					{
						$legends[$k] = substr($vv, 1, -1);
						unset($boxes[$k][$kk]);
					}
					elseif (!\is_array($GLOBALS['TL_DCA'][$this->strTable]['fields'][$vv] ?? null) || ($GLOBALS['TL_DCA'][$this->strTable]['fields'][$vv]['exclude'] ?? null))
					{
						unset($boxes[$k][$kk]);
					}
				}

				// Unset a box if it does not contain any fields
				if (\count($boxes[$k]) < $eCount)
				{
					unset($boxes[$k]);
				}
			}

			/** @var Session $objSessionBag */
			$objSessionBag = System::getContainer()->get('session')->getBag('contao_backend');

			$class = 'tl_tbox';
			$fs = $objSessionBag->get('fieldset_states');

			// Render boxes
			foreach ($boxes as $k=>$v)
			{
				$arrAjax = array();
				$blnAjax = false;
				$key = '';
				$cls = '';
				$legend = '';

				if (isset($legends[$k]))
				{
					$chunks = explode(':', $legends[$k]);
					$key = $chunks[0] ?? null;
					$cls = $chunks[1] ?? null;

					$legend = "\n" . '<legend onclick="AjaxRequest.toggleFieldset(this,\'' . $key . '\',\'' . $this->strTable . '\')">' . ($GLOBALS['TL_LANG'][$this->strTable][$key] ?? $key) . '</legend>';
				}

				if (isset($fs[$this->strTable][$key]))
				{
					$class .= ($fs[$this->strTable][$key] ? '' : ' collapsed');
				}
				else
				{
					$class .= (($cls && $legend) ? ' ' . $cls : '');
				}

				$return .= "\n\n" . '<fieldset' . ($key ? ' id="pal_' . $key . '"' : '') . ' class="' . $class . ($legend ? '' : ' nolegend') . '">' . $legend;
				$thisId = '';

				// Build rows of the current box
				foreach ($v as $vv)
				{
					if ($vv == '[EOF]')
					{
						if ($blnAjax && Environment::get('isAjaxRequest'))
						{
							if ($ajaxId == $thisId)
							{
								return $arrAjax[$thisId] . '<input type="hidden" name="FORM_FIELDS[]" value="' . StringUtil::specialchars($this->strPalette) . '">';
							}

							if (\count($arrAjax) > 1)
							{
								$current = "\n" . '<div id="' . $thisId . '" class="subpal cf">' . $arrAjax[$thisId] . '</div>';
								unset($arrAjax[$thisId]);
								end($arrAjax);
								$thisId = key($arrAjax);
								$arrAjax[$thisId] .= $current;
							}
						}

						$return .= "\n" . '</div>';

						continue;
					}

					if (preg_match('/^\[.*]$/', $vv))
					{
						$thisId = 'sub_' . substr($vv, 1, -1);
						$arrAjax[$thisId] = '';
						$blnAjax = ($ajaxId == $thisId && Environment::get('isAjaxRequest')) ? true : $blnAjax;
						$return .= "\n" . '<div id="' . $thisId . '" class="subpal cf">';

						continue;
					}

					$this->strField = $vv;
					$this->strInputName = $vv;
					$this->varValue = $objRow->$vv;

					// Convert CSV fields (see #2890)
					if (($GLOBALS['TL_DCA'][$this->strTable]['fields'][$this->strField]['eval']['multiple'] ?? null) && isset($GLOBALS['TL_DCA'][$this->strTable]['fields'][$this->strField]['eval']['csv']))
					{
						$this->varValue = StringUtil::trimsplit($GLOBALS['TL_DCA'][$this->strTable]['fields'][$this->strField]['eval']['csv'], $this->varValue);
					}

					// Call load_callback
					if (\is_array($GLOBALS['TL_DCA'][$this->strTable]['fields'][$this->strField]['load_callback'] ?? null))
					{
						foreach ($GLOBALS['TL_DCA'][$this->strTable]['fields'][$this->strField]['load_callback'] as $callback)
						{
							if (\is_array($callback))
							{
								$this->import($callback[0]);
								$this->varValue = $this->{$callback[0]}->{$callback[1]}($this->varValue, $this);
							}
							elseif (\is_callable($callback))
							{
								$this->varValue = $callback($this->varValue, $this);
							}
						}
					}

					// Re-set the current value
					$this->objActiveRecord->{$this->strField} = $this->varValue;

					// Build the row and pass the current palette string (thanks to Tristan Lins)
					$blnAjax ? $arrAjax[$thisId] .= $this->row($this->strPalette) : $return .= $this->row($this->strPalette);
				}

				$class = 'tl_box';
				$return .= "\n" . '</fieldset>';
			}
		}

		// Versions overview
		if (($GLOBALS['TL_DCA'][$this->strTable]['config']['enableVersioning'] ?? null) && !($GLOBALS['TL_DCA'][$this->strTable]['config']['hideVersionMenu'] ?? null))
		{
			$version = $objVersions->renderDropdown();
		}
		else
		{
			$version = '';
		}

		// Submit buttons
		$arrButtons = array();
		$arrButtons['save'] = '<button type="submit" name="save" id="save" class="tl_submit" accesskey="s">' . $GLOBALS['TL_LANG']['MSC']['save'] . '</button>';

		if (!Input::get('nb'))
		{
			$arrButtons['saveNclose'] = '<button type="submit" name="saveNclose" id="saveNclose" class="tl_submit" accesskey="c">' . $GLOBALS['TL_LANG']['MSC']['saveNclose'] . '</button>';

			if (!Input::get('nc'))
			{
				if (!($GLOBALS['TL_DCA'][$this->strTable]['config']['closed'] ?? null) && !($GLOBALS['TL_DCA'][$this->strTable]['config']['notCreatable'] ?? null))
				{
					$arrButtons['saveNcreate'] = '<button type="submit" name="saveNcreate" id="saveNcreate" class="tl_submit" accesskey="n">' . $GLOBALS['TL_LANG']['MSC']['saveNcreate'] . '</button>';

					if (!($GLOBALS['TL_DCA'][$this->strTable]['config']['notCopyable'] ?? null))
					{
						$arrButtons['saveNduplicate'] = '<button type="submit" name="saveNduplicate" id="saveNduplicate" class="tl_submit" accesskey="d">' . $GLOBALS['TL_LANG']['MSC']['saveNduplicate'] . '</button>';
					}
				}

				if ($GLOBALS['TL_DCA'][$this->strTable]['config']['switchToEdit'] ?? null)
				{
					$arrButtons['saveNedit'] = '<button type="submit" name="saveNedit" id="saveNedit" class="tl_submit" accesskey="e">' . $GLOBALS['TL_LANG']['MSC']['saveNedit'] . '</button>';
				}

				if ($this->ptable || ($GLOBALS['TL_DCA'][$this->strTable]['config']['switchToEdit'] ?? null) || ($GLOBALS['TL_DCA'][$this->strTable]['list']['sorting']['mode'] ?? null) == 4)
				{
					$arrButtons['saveNback'] = '<button type="submit" name="saveNback" id="saveNback" class="tl_submit" accesskey="g">' . $GLOBALS['TL_LANG']['MSC']['saveNback'] . '</button>';
				}
			}
		}

		// Call the buttons_callback (see #4691)
		if (\is_array($GLOBALS['TL_DCA'][$this->strTable]['edit']['buttons_callback'] ?? null))
		{
			foreach ($GLOBALS['TL_DCA'][$this->strTable]['edit']['buttons_callback'] as $callback)
			{
				if (\is_array($callback))
				{
					$this->import($callback[0]);
					$arrButtons = $this->{$callback[0]}->{$callback[1]}($arrButtons, $this);
				}
				elseif (\is_callable($callback))
				{
					$arrButtons = $callback($arrButtons, $this);
				}
			}
		}

		if (\count($arrButtons) < 3)
		{
			$strButtons = implode(' ', $arrButtons);
		}
		else
		{
			$strButtons = array_shift($arrButtons) . ' ';
			$strButtons .= '<div class="split-button">';
			$strButtons .= array_shift($arrButtons) . '<button type="button" id="sbtog">' . Image::getHtml('navcol.svg') . '</button> <ul class="invisible">';

			foreach ($arrButtons as $strButton)
			{
				$strButtons .= '<li>' . $strButton . '</li>';
			}

			$strButtons .= '</ul></div>';
		}

		// Add the buttons and end the form
		$return .= '
</div>
<div class="tl_formbody_submit">
<div class="tl_submit_container">
  ' . $strButtons . '
</div>
</div>
</form>';

		// Always create a new version if something has changed, even if the form has errors (see #237)
		if ($this->noReload && $this->blnCreateNewVersion && Input::post('FORM_SUBMIT') == $this->strTable)
		{
			$objVersions->create();
		}

		$strVersionField = '';

		// Store the current version number (see #8412)
		if (($intLatestVersion = $objVersions->getLatestVersion()) !== null)
		{
			$strVersionField = '
<input type="hidden" name="VERSION_NUMBER" value="' . $intLatestVersion . '">';
		}

		// Begin the form (-> DO NOT CHANGE THIS ORDER -> this way the onsubmit attribute of the form can be changed by a field)
		$return = $version . Message::generate() . ($this->noReload ? '
<p class="tl_error">' . $GLOBALS['TL_LANG']['ERR']['general'] . '</p>' : '') . '
<div id="tl_buttons">' . (Input::get('nb') ? '&nbsp;' : '
<a href="' . $this->getReferer(true) . '" class="header_back" title="' . StringUtil::specialchars($GLOBALS['TL_LANG']['MSC']['backBTTitle']) . '" accesskey="b" onclick="Backend.getScrollOffset()">' . $GLOBALS['TL_LANG']['MSC']['backBT'] . '</a>') . '
</div>
<form id="' . $this->strTable . '" class="tl_form tl_edit_form" method="post" enctype="' . ($this->blnUploadable ? 'multipart/form-data' : 'application/x-www-form-urlencoded') . '"' . (!empty($this->onsubmit) ? ' onsubmit="' . implode(' ', $this->onsubmit) . '"' : '') . '>
<div class="tl_formbody_edit">
<input type="hidden" name="FORM_SUBMIT" value="' . $this->strTable . '">
<input type="hidden" name="REQUEST_TOKEN" value="' . REQUEST_TOKEN . '">' . $strVersionField . '
<input type="hidden" name="FORM_FIELDS[]" value="' . StringUtil::specialchars($this->strPalette) . '">' . $return;

		// Reload the page to prevent _POST variables from being sent twice
		if (!$this->noReload && Input::post('FORM_SUBMIT') == $this->strTable)
		{
			$arrValues = $this->values;
			array_unshift($arrValues, time());

			// Trigger the onsubmit_callback
			if (\is_array($GLOBALS['TL_DCA'][$this->strTable]['config']['onsubmit_callback'] ?? null))
			{
				foreach ($GLOBALS['TL_DCA'][$this->strTable]['config']['onsubmit_callback'] as $callback)
				{
					if (\is_array($callback))
					{
						$this->import($callback[0]);
						$this->{$callback[0]}->{$callback[1]}($this);
					}
					elseif (\is_callable($callback))
					{
						$callback($this);
					}
				}
			}

			// Set the current timestamp before adding a new version
			if ($GLOBALS['TL_DCA'][$this->strTable]['config']['dynamicPtable'] ?? null)
			{
				$this->Database->prepare("UPDATE " . $this->strTable . " SET ptable=?, tstamp=? WHERE id=?")
							   ->execute($this->ptable, time(), $this->intId);
			}
			else
			{
				$this->Database->prepare("UPDATE " . $this->strTable . " SET tstamp=? WHERE id=?")
							   ->execute(time(), $this->intId);
			}

			// Save the current version
			if ($this->blnCreateNewVersion)
			{
				$objVersions->create();

				// Call the onversion_callback
				if (\is_array($GLOBALS['TL_DCA'][$this->strTable]['config']['onversion_callback'] ?? null))
				{
					trigger_deprecation('contao/core-bundle', '4.0', 'Using the "onversion_callback" has been deprecated and will no longer work in Contao 5.0. Use the "oncreate_version_callback" instead.');

					foreach ($GLOBALS['TL_DCA'][$this->strTable]['config']['onversion_callback'] as $callback)
					{
						if (\is_array($callback))
						{
							$this->import($callback[0]);
							$this->{$callback[0]}->{$callback[1]}($this->strTable, $this->intId, $this);
						}
						elseif (\is_callable($callback))
						{
							$callback($this->strTable, $this->intId, $this);
						}
					}
				}
			}

			// Show a warning if the record has been saved by another user (see #8412)
			if ($intLatestVersion !== null && isset($_POST['VERSION_NUMBER']) && $intLatestVersion > Input::post('VERSION_NUMBER'))
			{
				$objTemplate = new BackendTemplate('be_conflict');
				$objTemplate->language = $GLOBALS['TL_LANGUAGE'];
				$objTemplate->title = StringUtil::specialchars($GLOBALS['TL_LANG']['MSC']['versionConflict']);
				$objTemplate->theme = Backend::getTheme();
				$objTemplate->charset = Config::get('characterSet');
				$objTemplate->base = Environment::get('base');
				$objTemplate->h1 = $GLOBALS['TL_LANG']['MSC']['versionConflict'];
				$objTemplate->explain1 = sprintf($GLOBALS['TL_LANG']['MSC']['versionConflict1'], $intLatestVersion, Input::post('VERSION_NUMBER'));
				$objTemplate->explain2 = sprintf($GLOBALS['TL_LANG']['MSC']['versionConflict2'], $intLatestVersion + 1, $intLatestVersion);
				$objTemplate->diff = $objVersions->compare(true);
				$objTemplate->href = Environment::get('request');
				$objTemplate->button = $GLOBALS['TL_LANG']['MSC']['continue'];

				throw new ResponseException($objTemplate->getResponse());
			}

			$this->invalidateCacheTags();

			// Redirect
			if (isset($_POST['saveNclose']))
			{
				Message::reset();

				$this->redirect($this->getReferer());
			}
			elseif (isset($_POST['saveNedit']))
			{
				Message::reset();

				$this->redirect($this->addToUrl($GLOBALS['TL_DCA'][$this->strTable]['list']['operations']['edit']['href'] ?? '', false, array('s2e', 'act', 'mode', 'pid')));
			}
			elseif (isset($_POST['saveNback']))
			{
				Message::reset();

				if (!$this->ptable)
				{
					$this->redirect(TL_SCRIPT . '?do=' . Input::get('do'));
				}
				// TODO: try to abstract this
				elseif (($this->ptable == 'tl_theme' && $this->strTable == 'tl_style_sheet') || ($this->ptable == 'tl_page' && $this->strTable == 'tl_article'))
				{
					$this->redirect($this->getReferer(false, $this->strTable));
				}
				else
				{
					$this->redirect($this->getReferer(false, $this->ptable));
				}
			}
			elseif (isset($_POST['saveNcreate']))
			{
				Message::reset();

				$strUrl = TL_SCRIPT . '?do=' . Input::get('do');

				if (isset($_GET['table']))
				{
					$strUrl .= '&amp;table=' . Input::get('table');
				}

				// Tree view
				if ($this->treeView)
				{
					$strUrl .= '&amp;act=create&amp;mode=1&amp;pid=' . $this->intId;
				}

				// Parent view
				elseif (($GLOBALS['TL_DCA'][$this->strTable]['list']['sorting']['mode'] ?? null) == 4)
				{
					$strUrl .= $this->Database->fieldExists('sorting', $this->strTable) ? '&amp;act=create&amp;mode=1&amp;pid=' . $this->intId : '&amp;act=create&amp;mode=2&amp;pid=' . $this->activeRecord->pid;
				}

				// List view
				else
				{
					$strUrl .= $this->ptable ? '&amp;act=create&amp;mode=2&amp;pid=' . CURRENT_ID : '&amp;act=create';
				}

				$this->redirect($strUrl . '&amp;rt=' . REQUEST_TOKEN);
			}
			elseif (isset($_POST['saveNduplicate']))
			{
				Message::reset();

				$strUrl = TL_SCRIPT . '?do=' . Input::get('do');

				if (isset($_GET['table']))
				{
					$strUrl .= '&amp;table=' . Input::get('table');
				}

				// Tree view
				if ($this->treeView)
				{
					$strUrl .= '&amp;act=copy&amp;mode=1&amp;id=' . $this->intId . '&amp;pid=' . $this->intId;
				}

				// Parent view
				elseif (($GLOBALS['TL_DCA'][$this->strTable]['list']['sorting']['mode'] ?? null) == 4)
				{
					$strUrl .= $this->Database->fieldExists('sorting', $this->strTable) ? '&amp;act=copy&amp;mode=1&amp;pid=' . $this->intId . '&amp;id=' . $this->intId : '&amp;act=copy&amp;mode=2&amp;pid=' . CURRENT_ID . '&amp;id=' . $this->intId;
				}

				// List view
				else
				{
					$strUrl .= $this->ptable ? '&amp;act=copy&amp;mode=2&amp;pid=' . CURRENT_ID . '&amp;id=' . CURRENT_ID : '&amp;act=copy&amp;id=' . CURRENT_ID;
				}

				$this->redirect($strUrl . '&amp;rt=' . REQUEST_TOKEN);
			}

			$this->reload();
		}

		// Set the focus if there is an error
		if ($this->noReload)
		{
			$return .= '
<script>
  window.addEvent(\'domready\', function() {
    Backend.vScrollTo(($(\'' . $this->strTable . '\').getElement(\'label.error\').getPosition().y - 20));
  });
</script>';
		}

		return $return;
	}

	/**
	 * Auto-generate a form to edit all records that are currently shown
	 *
	 * @param integer $intId
	 * @param integer $ajaxId
	 *
	 * @return string
	 *
	 * @throws InternalServerErrorException
	 */
	public function editAll($intId=null, $ajaxId=null)
	{
		if ($GLOBALS['TL_DCA'][$this->strTable]['config']['notEditable'] ?? null)
		{
			throw new InternalServerErrorException('Table "' . $this->strTable . '" is not editable.');
		}

		$return = '';
		$this->import(BackendUser::class, 'User');

		/** @var Session $objSession */
		$objSession = System::getContainer()->get('session');

		// Get current IDs from session
		$session = $objSession->all();
		$ids = $session['CURRENT']['IDS'] ?? array();

		if ($intId && Environment::get('isAjaxRequest'))
		{
			$ids = array($intId);
		}

		// Save field selection in session
		if (Input::post('FORM_SUBMIT') == $this->strTable . '_all' && Input::get('fields'))
		{
			$session['CURRENT'][$this->strTable] = Input::post('all_fields');
			$objSession->replace($session);
		}

		// Add fields
		$fields = $session['CURRENT'][$this->strTable] ?? array();

		if (!empty($fields) && \is_array($fields) && Input::get('fields'))
		{
			$class = 'tl_tbox';

			// Walk through each record
			foreach ($ids as $id)
			{
				$this->intId = $id;
				$this->procedure = array('id=?');
				$this->values = array($this->intId);
				$this->blnCreateNewVersion = false;
				$this->strPalette = StringUtil::trimsplit('[;,]', $this->getPalette());

				$objVersions = new Versions($this->strTable, $this->intId);
				$objVersions->initialize();

				// Add meta fields if the current user is an administrator
				if ($this->User->isAdmin)
				{
					if ($this->Database->fieldExists('sorting', $this->strTable))
					{
						array_unshift($this->strPalette, 'sorting');
					}

					if ($this->Database->fieldExists('pid', $this->strTable))
					{
						array_unshift($this->strPalette, 'pid');
					}

					// Ensure a minimum configuration
					foreach (array('pid', 'sorting') as $f)
					{
						if (!isset($GLOBALS['TL_DCA'][$this->strTable]['fields'][$f]['label']))
						{
							$GLOBALS['TL_DCA'][$this->strTable]['fields'][$f]['label'] = &$GLOBALS['TL_LANG']['MSC'][$f];
						}

						if (!isset($GLOBALS['TL_DCA'][$this->strTable]['fields'][$f]['inputType']))
						{
							$GLOBALS['TL_DCA'][$this->strTable]['fields'][$f]['inputType'] = 'text';
						}

						if (!isset($GLOBALS['TL_DCA'][$this->strTable]['fields'][$f]['eval']['tl_class']))
						{
							$GLOBALS['TL_DCA'][$this->strTable]['fields'][$f]['eval']['tl_class'] = 'w50';
						}

						if (!isset($GLOBALS['TL_DCA'][$this->strTable]['fields'][$f]['eval']['rgxp']))
						{
							$GLOBALS['TL_DCA'][$this->strTable]['fields'][$f]['eval']['rgxp'] = 'natural';
						}
					}
				}

				// Begin current row
				$strAjax = '';
				$blnAjax = false;
				$return .= '
<div class="' . $class . ' cf">';

				$class = 'tl_box';
				$formFields = array();

				// Get the field values
				$objRow = $this->Database->prepare("SELECT * FROM " . $this->strTable . " WHERE id=?")
										 ->limit(1)
										 ->execute($this->intId);

				// Store the active record
				$this->objActiveRecord = $objRow;

				foreach ($this->strPalette as $v)
				{
					// Check whether field is excluded
					if ($GLOBALS['TL_DCA'][$this->strTable]['fields'][$v]['exclude'] ?? null)
					{
						continue;
					}

					if ($v == '[EOF]')
					{
						if ($blnAjax && Environment::get('isAjaxRequest'))
						{
							return $strAjax . '<input type="hidden" name="FORM_FIELDS_' . $id . '[]" value="' . StringUtil::specialchars(implode(',', $formFields)) . '">';
						}

						$blnAjax = false;
						$return .= "\n  " . '</div>';

						continue;
					}

					if (preg_match('/^\[.*]$/', $v))
					{
						$thisId = 'sub_' . substr($v, 1, -1) . '_' . $id;
						$blnAjax = ($ajaxId == $thisId && Environment::get('isAjaxRequest'));
						$return .= "\n  " . '<div id="' . $thisId . '" class="subpal cf">';

						continue;
					}

					if (!\in_array($v, $fields))
					{
						continue;
					}

					$this->strField = $v;
					$this->strInputName = $v . '_' . $this->intId;
					$formFields[] = $v . '_' . $this->intId;

					// Set the default value and try to load the current value from DB (see #5252)
					if (\array_key_exists('default', $GLOBALS['TL_DCA'][$this->strTable]['fields'][$this->strField] ?? array()))
					{
						$this->varValue = \is_array($GLOBALS['TL_DCA'][$this->strTable]['fields'][$this->strField]['default']) ? serialize($GLOBALS['TL_DCA'][$this->strTable]['fields'][$this->strField]['default']) : $GLOBALS['TL_DCA'][$this->strTable]['fields'][$this->strField]['default'];
					}

					if ($objRow->$v !== false)
					{
						$this->varValue = $objRow->$v;
					}

					// Convert CSV fields (see #2890)
					if (($GLOBALS['TL_DCA'][$this->strTable]['fields'][$this->strField]['eval']['multiple'] ?? null) && isset($GLOBALS['TL_DCA'][$this->strTable]['fields'][$this->strField]['eval']['csv']))
					{
						$this->varValue = StringUtil::trimsplit($GLOBALS['TL_DCA'][$this->strTable]['fields'][$this->strField]['eval']['csv'], $this->varValue);
					}

					// Call load_callback
					if (\is_array($GLOBALS['TL_DCA'][$this->strTable]['fields'][$this->strField]['load_callback'] ?? null))
					{
						foreach ($GLOBALS['TL_DCA'][$this->strTable]['fields'][$this->strField]['load_callback'] as $callback)
						{
							if (\is_array($callback))
							{
								$this->import($callback[0]);
								$this->varValue = $this->{$callback[0]}->{$callback[1]}($this->varValue, $this);
							}
							elseif (\is_callable($callback))
							{
								$this->varValue = $callback($this->varValue, $this);
							}
						}
					}

					// Re-set the current value
					$this->objActiveRecord->{$this->strField} = $this->varValue;

					// Build the row and pass the current palette string (thanks to Tristan Lins)
					$blnAjax ? $strAjax .= $this->row($this->strPalette) : $return .= $this->row($this->strPalette);
				}

				// Close box
				$return .= '
  <input type="hidden" name="FORM_FIELDS_' . $this->intId . '[]" value="' . StringUtil::specialchars(implode(',', $formFields)) . '">
</div>';

				// Always create a new version if something has changed, even if the form has errors (see #237)
				if ($this->noReload && $this->blnCreateNewVersion && Input::post('FORM_SUBMIT') == $this->strTable)
				{
					$objVersions->create();
				}

				// Save record
				if (!$this->noReload && Input::post('FORM_SUBMIT') == $this->strTable)
				{
					// Call the onsubmit_callback
					if (\is_array($GLOBALS['TL_DCA'][$this->strTable]['config']['onsubmit_callback'] ?? null))
					{
						foreach ($GLOBALS['TL_DCA'][$this->strTable]['config']['onsubmit_callback'] as $callback)
						{
							if (\is_array($callback))
							{
								$this->import($callback[0]);
								$this->{$callback[0]}->{$callback[1]}($this);
							}
							elseif (\is_callable($callback))
							{
								$callback($this);
							}
						}
					}

					// Set the current timestamp before adding a new version
					if ($GLOBALS['TL_DCA'][$this->strTable]['config']['dynamicPtable'] ?? null)
					{
						$this->Database->prepare("UPDATE " . $this->strTable . " SET ptable=?, tstamp=? WHERE id=?")
									   ->execute($this->ptable, time(), $this->intId);
					}
					else
					{
						$this->Database->prepare("UPDATE " . $this->strTable . " SET tstamp=? WHERE id=?")
									   ->execute(time(), $this->intId);
					}

					// Create a new version
					if ($this->blnCreateNewVersion)
					{
						$objVersions->create();

						// Call the onversion_callback
						if (\is_array($GLOBALS['TL_DCA'][$this->strTable]['config']['onversion_callback'] ?? null))
						{
							trigger_deprecation('contao/core-bundle', '4.0', 'Using the "onversion_callback" has been deprecated and will no longer work in Contao 5.0. Use the "oncreate_version_callback" instead.');

							foreach ($GLOBALS['TL_DCA'][$this->strTable]['config']['onversion_callback'] as $callback)
							{
								if (\is_array($callback))
								{
									$this->import($callback[0]);
									$this->{$callback[0]}->{$callback[1]}($this->strTable, $this->intId, $this);
								}
								elseif (\is_callable($callback))
								{
									$callback($this->strTable, $this->intId, $this);
								}
							}
						}
					}

					$this->invalidateCacheTags();
				}
			}

			// Submit buttons
			$arrButtons = array();
			$arrButtons['save'] = '<button type="submit" name="save" id="save" class="tl_submit" accesskey="s">' . $GLOBALS['TL_LANG']['MSC']['save'] . '</button>';
			$arrButtons['saveNclose'] = '<button type="submit" name="saveNclose" id="saveNclose" class="tl_submit" accesskey="c">' . $GLOBALS['TL_LANG']['MSC']['saveNclose'] . '</button>';

			// Call the buttons_callback (see #4691)
			if (\is_array($GLOBALS['TL_DCA'][$this->strTable]['edit']['buttons_callback'] ?? null))
			{
				foreach ($GLOBALS['TL_DCA'][$this->strTable]['edit']['buttons_callback'] as $callback)
				{
					if (\is_array($callback))
					{
						$this->import($callback[0]);
						$arrButtons = $this->{$callback[0]}->{$callback[1]}($arrButtons, $this);
					}
					elseif (\is_callable($callback))
					{
						$arrButtons = $callback($arrButtons, $this);
					}
				}
			}

			if (\count($arrButtons) < 3)
			{
				$strButtons = implode(' ', $arrButtons);
			}
			else
			{
				$strButtons = array_shift($arrButtons) . ' ';
				$strButtons .= '<div class="split-button">';
				$strButtons .= array_shift($arrButtons) . '<button type="button" id="sbtog">' . Image::getHtml('navcol.svg') . '</button> <ul class="invisible">';

				foreach ($arrButtons as $strButton)
				{
					$strButtons .= '<li>' . $strButton . '</li>';
				}

				$strButtons .= '</ul></div>';
			}

			// Add the form
			$return = '

<form id="' . $this->strTable . '" class="tl_form tl_edit_form" method="post" enctype="' . ($this->blnUploadable ? 'multipart/form-data' : 'application/x-www-form-urlencoded') . '">
<div class="tl_formbody_edit nogrid">
<input type="hidden" name="FORM_SUBMIT" value="' . $this->strTable . '">
<input type="hidden" name="REQUEST_TOKEN" value="' . REQUEST_TOKEN . '">' . ($this->noReload ? '
<p class="tl_error">' . $GLOBALS['TL_LANG']['ERR']['general'] . '</p>' : '') . $return . '
</div>
<div class="tl_formbody_submit">
<div class="tl_submit_container">
  ' . $strButtons . '
</div>
</div>
</form>';

			// Set the focus if there is an error
			if ($this->noReload)
			{
				$return .= '
<script>
  window.addEvent(\'domready\', function() {
    Backend.vScrollTo(($(\'' . $this->strTable . '\').getElement(\'label.error\').getPosition().y - 20));
  });
</script>';
			}

			// Reload the page to prevent _POST variables from being sent twice
			if (!$this->noReload && Input::post('FORM_SUBMIT') == $this->strTable)
			{
				if (isset($_POST['saveNclose']))
				{
					$this->redirect($this->getReferer());
				}

				$this->reload();
			}
		}

		// Else show a form to select the fields
		else
		{
			$options = '';
			$fields = array();

			// Add fields of the current table
			$fields = array_merge($fields, array_keys($GLOBALS['TL_DCA'][$this->strTable]['fields'] ?? array()));

			// Add meta fields if the current user is an administrator
			if ($this->User->isAdmin)
			{
				if ($this->Database->fieldExists('sorting', $this->strTable) && !\in_array('sorting', $fields))
				{
					array_unshift($fields, 'sorting');
				}

				if ($this->Database->fieldExists('pid', $this->strTable) && !\in_array('pid', $fields))
				{
					array_unshift($fields, 'pid');
				}
			}

			// Show all non-excluded fields
			foreach ($fields as $field)
			{
				if ($field == 'pid' || $field == 'sorting' || (!($GLOBALS['TL_DCA'][$this->strTable]['fields'][$field]['exclude'] ?? null) && !($GLOBALS['TL_DCA'][$this->strTable]['fields'][$field]['eval']['doNotShow'] ?? null) && (isset($GLOBALS['TL_DCA'][$this->strTable]['fields'][$field]['inputType']) || \is_array($GLOBALS['TL_DCA'][$this->strTable]['fields'][$field]['input_field_callback'] ?? null) || \is_callable($GLOBALS['TL_DCA'][$this->strTable]['fields'][$field]['input_field_callback'] ?? null))))
				{
					$options .= '
  <input type="checkbox" name="all_fields[]" id="all_' . $field . '" class="tl_checkbox" value="' . StringUtil::specialchars($field) . '"> <label for="all_' . $field . '" class="tl_checkbox_label">' . (($GLOBALS['TL_DCA'][$this->strTable]['fields'][$field]['label'][0] ?? (\is_array($GLOBALS['TL_LANG']['MSC'][$field] ?? null) ? $GLOBALS['TL_LANG']['MSC'][$field][0] : ($GLOBALS['TL_LANG']['MSC'][$field] ?? null)) ?? $field) . ' <span style="color:#999;padding-left:3px">[' . $field . ']</span>') . '</label><br>';
				}
			}

			$blnIsError = ($_POST && empty($_POST['all_fields']));

			// Return the select menu
			$return .= '

<form action="' . StringUtil::ampersand(Environment::get('request')) . '&amp;fields=1" id="' . $this->strTable . '_all" class="tl_form tl_edit_form" method="post">
<div class="tl_formbody_edit">
<input type="hidden" name="FORM_SUBMIT" value="' . $this->strTable . '_all">
<input type="hidden" name="REQUEST_TOKEN" value="' . REQUEST_TOKEN . '">' . ($blnIsError ? '
<p class="tl_error">' . $GLOBALS['TL_LANG']['ERR']['general'] . '</p>' : '') . '
<div class="tl_tbox">
<div class="widget">
<fieldset class="tl_checkbox_container">
  <legend' . ($blnIsError ? ' class="error"' : '') . '>' . $GLOBALS['TL_LANG']['MSC']['all_fields'][0] . '<span class="mandatory">*</span></legend>
  <input type="checkbox" id="check_all" class="tl_checkbox" onclick="Backend.toggleCheckboxes(this)"> <label for="check_all" style="color:#a6a6a6"><em>' . $GLOBALS['TL_LANG']['MSC']['selectAll'] . '</em></label><br>' . $options . '
</fieldset>' . ($blnIsError ? '
<p class="tl_error">' . $GLOBALS['TL_LANG']['ERR']['all_fields'] . '</p>' : ((Config::get('showHelp') && isset($GLOBALS['TL_LANG']['MSC']['all_fields'][1])) ? '
<p class="tl_help tl_tip">' . $GLOBALS['TL_LANG']['MSC']['all_fields'][1] . '</p>' : '')) . '
</div>
</div>
</div>
<div class="tl_formbody_submit">
<div class="tl_submit_container">
  <button type="submit" name="save" id="save" class="tl_submit" accesskey="s">' . $GLOBALS['TL_LANG']['MSC']['continue'] . '</button>
</div>
</div>
</form>';
		}

		// Return
		return '
<div id="tl_buttons">
<a href="' . $this->getReferer(true) . '" class="header_back" title="' . StringUtil::specialchars($GLOBALS['TL_LANG']['MSC']['backBTTitle']) . '" accesskey="b" onclick="Backend.getScrollOffset()">' . $GLOBALS['TL_LANG']['MSC']['backBT'] . '</a>
</div>' . $return;
	}

	/**
	 * Auto-generate a form to override all records that are currently shown
	 *
	 * @return string
	 *
	 * @throws InternalServerErrorException
	 */
	public function overrideAll()
	{
		if ($GLOBALS['TL_DCA'][$this->strTable]['config']['notEditable'] ?? null)
		{
			throw new InternalServerErrorException('Table "' . $this->strTable . '" is not editable.');
		}

		$return = '';
		$this->import(BackendUser::class, 'User');

		/** @var Session $objSession */
		$objSession = System::getContainer()->get('session');

		// Get current IDs from session
		$session = $objSession->all();
		$ids = $session['CURRENT']['IDS'] ?? array();

		// Save field selection in session
		if (Input::post('FORM_SUBMIT') == $this->strTable . '_all' && Input::get('fields'))
		{
			$session['CURRENT'][$this->strTable] = Input::post('all_fields');
			$objSession->replace($session);
		}

		// Add fields
		$fields = $session['CURRENT'][$this->strTable] ?? array();

		if (!empty($fields) && \is_array($fields) && Input::get('fields'))
		{
			$class = 'tl_tbox';
			$formFields = array();

			// Save record
			if (Input::post('FORM_SUBMIT') == $this->strTable)
			{
				foreach ($ids as $id)
				{
					$this->intId = $id;
					$this->procedure = array('id=?');
					$this->values = array($this->intId);
					$this->blnCreateNewVersion = false;

					// Get the field values
					$objRow = $this->Database->prepare("SELECT * FROM " . $this->strTable . " WHERE id=?")
											 ->limit(1)
											 ->execute($this->intId);

					// Store the active record
					$this->objActiveRecord = $objRow;

					$objVersions = new Versions($this->strTable, $this->intId);
					$objVersions->initialize();

					// Store all fields
					foreach ($fields as $v)
					{
						// Check whether field is excluded
						if ($GLOBALS['TL_DCA'][$this->strTable]['fields'][$v]['exclude'] ?? null)
						{
							continue;
						}

						$this->strField = $v;
						$this->strInputName = $v;
						$this->varValue = '';

						// Make sure the new value is applied
						$GLOBALS['TL_DCA'][$this->strTable]['fields'][$v]['eval']['alwaysSave'] = true;

						// Store value
						$this->row();
					}

					// Always create a new version if something has changed, even if the form has errors (see #237)
					if ($this->noReload && $this->blnCreateNewVersion)
					{
						$objVersions->create();
					}

					// Post processing
					if (!$this->noReload)
					{
						// Call the onsubmit_callback
						if (\is_array($GLOBALS['TL_DCA'][$this->strTable]['config']['onsubmit_callback'] ?? null))
						{
							foreach ($GLOBALS['TL_DCA'][$this->strTable]['config']['onsubmit_callback'] as $callback)
							{
								if (\is_array($callback))
								{
									$this->import($callback[0]);
									$this->{$callback[0]}->{$callback[1]}($this);
								}
								elseif (\is_callable($callback))
								{
									$callback($this);
								}
							}
						}

						$this->invalidateCacheTags();

						// Set the current timestamp before adding a new version
						if ($GLOBALS['TL_DCA'][$this->strTable]['config']['dynamicPtable'] ?? null)
						{
							$this->Database->prepare("UPDATE " . $this->strTable . " SET ptable=?, tstamp=? WHERE id=?")
										   ->execute($this->ptable, time(), $this->intId);
						}
						else
						{
							$this->Database->prepare("UPDATE " . $this->strTable . " SET tstamp=? WHERE id=?")
										   ->execute(time(), $this->intId);
						}

						// Create a new version
						if ($this->blnCreateNewVersion)
						{
							$objVersions->create();

							// Call the onversion_callback
							if (\is_array($GLOBALS['TL_DCA'][$this->strTable]['config']['onversion_callback'] ?? null))
							{
								trigger_deprecation('contao/core-bundle', '4.0', 'Using the "onversion_callback" has been deprecated and will no longer work in Contao 5.0. Use the "oncreate_version_callback" instead.');

								foreach ($GLOBALS['TL_DCA'][$this->strTable]['config']['onversion_callback'] as $callback)
								{
									if (\is_array($callback))
									{
										$this->import($callback[0]);
										$this->{$callback[0]}->{$callback[1]}($this->strTable, $this->intId, $this);
									}
									elseif (\is_callable($callback))
									{
										$callback($this->strTable, $this->intId, $this);
									}
								}
							}
						}
					}
				}
			}

			// Begin current row
			$return .= '
<div class="' . $class . '">';

			foreach ($fields as $v)
			{
				// Check whether field is excluded
				if ($GLOBALS['TL_DCA'][$this->strTable]['fields'][$v]['exclude'] ?? null)
				{
					continue;
				}

				$formFields[] = $v;

				$this->intId = 0;
				$this->procedure = array('id=?');
				$this->values = array($this->intId);
				$this->strField = $v;
				$this->strInputName = $v;
				$this->varValue = '';

				// Disable auto-submit
				$GLOBALS['TL_DCA'][$this->strTable]['fields'][$this->strField]['eval']['submitOnChange'] = false;
				$return .= $this->row();
			}

			// Close box
			$return .= '
<input type="hidden" name="FORM_FIELDS[]" value="' . StringUtil::specialchars(implode(',', $formFields)) . '">
</div>';

			// Submit buttons
			$arrButtons = array();
			$arrButtons['save'] = '<button type="submit" name="save" id="save" class="tl_submit" accesskey="s">' . $GLOBALS['TL_LANG']['MSC']['save'] . '</button>';
			$arrButtons['saveNclose'] = '<button type="submit" name="saveNclose" id="saveNclose" class="tl_submit" accesskey="c">' . $GLOBALS['TL_LANG']['MSC']['saveNclose'] . '</button>';

			// Call the buttons_callback (see #4691)
			if (\is_array($GLOBALS['TL_DCA'][$this->strTable]['edit']['buttons_callback'] ?? null))
			{
				foreach ($GLOBALS['TL_DCA'][$this->strTable]['edit']['buttons_callback'] as $callback)
				{
					if (\is_array($callback))
					{
						$this->import($callback[0]);
						$arrButtons = $this->{$callback[0]}->{$callback[1]}($arrButtons, $this);
					}
					elseif (\is_callable($callback))
					{
						$arrButtons = $callback($arrButtons, $this);
					}
				}
			}

			if (\count($arrButtons) < 3)
			{
				$strButtons = implode(' ', $arrButtons);
			}
			else
			{
				$strButtons = array_shift($arrButtons) . ' ';
				$strButtons .= '<div class="split-button">';
				$strButtons .= array_shift($arrButtons) . '<button type="button" id="sbtog">' . Image::getHtml('navcol.svg') . '</button> <ul class="invisible">';

				foreach ($arrButtons as $strButton)
				{
					$strButtons .= '<li>' . $strButton . '</li>';
				}

				$strButtons .= '</ul></div>';
			}

			// Add the form
			$return = '
<form id="' . $this->strTable . '" class="tl_form tl_edit_form" method="post" enctype="' . ($this->blnUploadable ? 'multipart/form-data' : 'application/x-www-form-urlencoded') . '">
<div class="tl_formbody_edit nogrid">
<input type="hidden" name="FORM_SUBMIT" value="' . $this->strTable . '">
<input type="hidden" name="REQUEST_TOKEN" value="' . REQUEST_TOKEN . '">' . ($this->noReload ? '
<p class="tl_error">' . $GLOBALS['TL_LANG']['ERR']['general'] . '</p>' : '') . $return . '
</div>
<div class="tl_formbody_submit">
<div class="tl_submit_container">
  ' . $strButtons . '
</div>
</div>
</form>';

			// Set the focus if there is an error
			if ($this->noReload)
			{
				$return .= '
<script>
  window.addEvent(\'domready\', function() {
    Backend.vScrollTo(($(\'' . $this->strTable . '\').getElement(\'label.error\').getPosition().y - 20));
  });
</script>';
			}

			// Reload the page to prevent _POST variables from being sent twice
			if (!$this->noReload && Input::post('FORM_SUBMIT') == $this->strTable)
			{
				if (isset($_POST['saveNclose']))
				{
					$this->redirect($this->getReferer());
				}

				$this->reload();
			}
		}

		// Else show a form to select the fields
		else
		{
			$options = '';
			$fields = array();

			// Add fields of the current table
			$fields = array_merge($fields, array_keys($GLOBALS['TL_DCA'][$this->strTable]['fields'] ?? array()));

			// Add meta fields if the current user is an administrator
			if ($this->User->isAdmin)
			{
				if ($this->Database->fieldExists('sorting', $this->strTable) && !\in_array('sorting', $fields))
				{
					array_unshift($fields, 'sorting');
				}

				if ($this->Database->fieldExists('pid', $this->strTable) && !\in_array('pid', $fields))
				{
					array_unshift($fields, 'pid');
				}
			}

			// Show all non-excluded fields
			foreach ($fields as $field)
			{
				if ($field == 'pid' || $field == 'sorting' || (!($GLOBALS['TL_DCA'][$this->strTable]['fields'][$field]['exclude'] ?? null) && !($GLOBALS['TL_DCA'][$this->strTable]['fields'][$field]['eval']['doNotShow'] ?? null) && (isset($GLOBALS['TL_DCA'][$this->strTable]['fields'][$field]['inputType']) || \is_array($GLOBALS['TL_DCA'][$this->strTable]['fields'][$field]['input_field_callback'] ?? null) || \is_callable($GLOBALS['TL_DCA'][$this->strTable]['fields'][$field]['input_field_callback'] ?? null))))
				{
					$options .= '
  <input type="checkbox" name="all_fields[]" id="all_' . $field . '" class="tl_checkbox" value="' . StringUtil::specialchars($field) . '"> <label for="all_' . $field . '" class="tl_checkbox_label">' . (($GLOBALS['TL_DCA'][$this->strTable]['fields'][$field]['label'][0] ?? (\is_array($GLOBALS['TL_LANG']['MSC'][$field] ?? null) ? $GLOBALS['TL_LANG']['MSC'][$field][0] : ($GLOBALS['TL_LANG']['MSC'][$field] ?? null)) ?? $field) . ' <span style="color:#999;padding-left:3px">[' . $field . ']</span>') . '</label><br>';
				}
			}

			$blnIsError = ($_POST && empty($_POST['all_fields']));

			// Return the select menu
			$return .= '
<form action="' . StringUtil::ampersand(Environment::get('request')) . '&amp;fields=1" id="' . $this->strTable . '_all" class="tl_form tl_edit_form" method="post">
<div class="tl_formbody_edit">
<input type="hidden" name="FORM_SUBMIT" value="' . $this->strTable . '_all">
<input type="hidden" name="REQUEST_TOKEN" value="' . REQUEST_TOKEN . '">' . ($blnIsError ? '
<p class="tl_error">' . $GLOBALS['TL_LANG']['ERR']['general'] . '</p>' : '') . '
<div class="tl_tbox">
<div class="widget">
<fieldset class="tl_checkbox_container">
  <legend' . ($blnIsError ? ' class="error"' : '') . '>' . $GLOBALS['TL_LANG']['MSC']['all_fields'][0] . '<span class="mandatory">*</span></legend>
  <input type="checkbox" id="check_all" class="tl_checkbox" onclick="Backend.toggleCheckboxes(this)"> <label for="check_all" style="color:#a6a6a6"><em>' . $GLOBALS['TL_LANG']['MSC']['selectAll'] . '</em></label><br>' . $options . '
</fieldset>' . ($blnIsError ? '
<p class="tl_error">' . $GLOBALS['TL_LANG']['ERR']['all_fields'] . '</p>' : ((Config::get('showHelp') && isset($GLOBALS['TL_LANG']['MSC']['all_fields'][1])) ? '
<p class="tl_help tl_tip">' . $GLOBALS['TL_LANG']['MSC']['all_fields'][1] . '</p>' : '')) . '
</div>
</div>
</div>
<div class="tl_formbody_submit">
<div class="tl_submit_container">
  <button type="submit" name="save" id="save" class="tl_submit" accesskey="s">' . $GLOBALS['TL_LANG']['MSC']['continue'] . '</button>
</div>
</div>
</form>';
		}

		// Return
		return '
<div id="tl_buttons">
<a href="' . $this->getReferer(true) . '" class="header_back" title="' . StringUtil::specialchars($GLOBALS['TL_LANG']['MSC']['backBTTitle']) . '" accesskey="b" onclick="Backend.getScrollOffset()">' . $GLOBALS['TL_LANG']['MSC']['backBT'] . '</a>
</div>' . $return;
	}

	/**
	 * Save the current value
	 *
	 * @param mixed $varValue
	 *
	 * @throws \Exception
	 */
	protected function save($varValue)
	{
		if (Input::post('FORM_SUBMIT') != $this->strTable)
		{
			return;
		}

		$arrData = $GLOBALS['TL_DCA'][$this->strTable]['fields'][$this->strField] ?? array();

		// Convert date formats into timestamps
		if ($varValue !== null && $varValue !== '' && \in_array($arrData['eval']['rgxp'] ?? null, array('date', 'time', 'datim')))
		{
			$objDate = new Date($varValue, Date::getFormatFromRgxp($arrData['eval']['rgxp']));
			$varValue = $objDate->tstamp;
		}

		// Make sure unique fields are unique
		if ((string) $varValue !== '' && ($arrData['eval']['unique'] ?? null) && !$this->Database->isUniqueValue($this->strTable, $this->strField, $varValue, $this->objActiveRecord->id))
		{
			throw new \Exception(sprintf($GLOBALS['TL_LANG']['ERR']['unique'], $arrData['label'][0] ?: $this->strField));
		}

		// Handle multi-select fields in "override all" mode
		if ($this->objActiveRecord !== null && (($arrData['inputType'] ?? null) == 'checkbox' || ($arrData['inputType'] ?? null) == 'checkboxWizard') && ($arrData['eval']['multiple'] ?? null) && Input::get('act') == 'overrideAll')
		{
			$new = StringUtil::deserialize($varValue, true);
			$old = StringUtil::deserialize($this->objActiveRecord->{$this->strField}, true);

			// Call load_callback
			if (\is_array($GLOBALS['TL_DCA'][$this->strTable]['fields'][$this->strField]['load_callback'] ?? null))
			{
				foreach ($GLOBALS['TL_DCA'][$this->strTable]['fields'][$this->strField]['load_callback'] as $callback)
				{
					if (\is_array($callback))
					{
						$this->import($callback[0]);
						$old = $this->{$callback[0]}->{$callback[1]}($old, $this);
					}
					elseif (\is_callable($callback))
					{
						$old = $callback($old, $this);
					}
				}
			}

			switch (Input::post($this->strInputName . '_update'))
			{
				case 'add':
					$varValue = array_values(array_unique(array_merge($old, $new)));
					break;

				case 'remove':
					$varValue = array_values(array_diff($old, $new));
					break;

				case 'replace':
					$varValue = $new;
					break;
			}

			if (empty($varValue) || !\is_array($varValue))
			{
				$varValue = Widget::getEmptyStringOrNullByFieldType($arrData['sql'] ?? array());
			}
			elseif (isset($arrData['eval']['csv']))
			{
				$varValue = implode($arrData['eval']['csv'], $varValue); // see #2890
			}
			else
			{
				$varValue = serialize($varValue);
			}
		}

		// Convert arrays (see #2890)
		if (($arrData['eval']['multiple'] ?? null) && isset($arrData['eval']['csv']))
		{
			$varValue = implode($arrData['eval']['csv'], StringUtil::deserialize($varValue, true));
		}

		// Trigger the save_callback
		if (\is_array($arrData['save_callback'] ?? null))
		{
			foreach ($arrData['save_callback'] as $callback)
			{
				if (\is_array($callback))
				{
					$this->import($callback[0]);
					$varValue = $this->{$callback[0]}->{$callback[1]}($varValue, $this);
				}
				elseif (\is_callable($callback))
				{
					$varValue = $callback($varValue, $this);
				}
			}
		}

		// Save the value if there was no error
		if (((string) $varValue !== '' || !($arrData['eval']['doNotSaveEmpty'] ?? null)) && ($this->varValue !== $varValue || ($arrData['eval']['alwaysSave'] ?? null)))
		{
			// If the field is a fallback field, empty all other columns (see #6498)
			if ($varValue && ($arrData['eval']['fallback'] ?? null))
			{
				if (($GLOBALS['TL_DCA'][$this->strTable]['list']['sorting']['mode'] ?? null) == 4)
				{
					$this->Database->prepare("UPDATE " . $this->strTable . " SET " . Database::quoteIdentifier($this->strField) . "='' WHERE pid=?")
								   ->execute($this->activeRecord->pid);
				}
				else
				{
					$this->Database->execute("UPDATE " . $this->strTable . " SET " . Database::quoteIdentifier($this->strField) . "=''");
				}
			}

			// Set the correct empty value (see #6284, #6373)
			if ((string) $varValue === '')
			{
				$varValue = Widget::getEmptyValueByFieldType($GLOBALS['TL_DCA'][$this->strTable]['fields'][$this->strField]['sql'] ?? array());
			}

			$arrValues = $this->values;
			array_unshift($arrValues, $varValue);

			$objUpdateStmt = $this->Database->prepare("UPDATE " . $this->strTable . " SET " . Database::quoteIdentifier($this->strField) . "=? WHERE " . implode(' AND ', $this->procedure))
											->execute($arrValues);

			if ($objUpdateStmt->affectedRows)
			{
				if (!isset($arrData['eval']['versionize']) || $arrData['eval']['versionize'] !== false)
				{
					$this->blnCreateNewVersion = true;
				}

				$this->varValue = StringUtil::deserialize($varValue);

				if (\is_object($this->objActiveRecord))
				{
					$this->objActiveRecord->{$this->strField} = $this->varValue;
				}
			}
		}
	}

	/**
	 * Return the name of the current palette
	 *
	 * @return string
	 */
	public function getPalette()
	{
		$palette = 'default';
		$strPalette = $GLOBALS['TL_DCA'][$this->strTable]['palettes'][$palette];

		// Check whether there are selector fields
		if (!empty($GLOBALS['TL_DCA'][$this->strTable]['palettes']['__selector__']))
		{
			$sValues = array();
			$subpalettes = array();

			$objFields = $this->Database->prepare("SELECT * FROM " . $this->strTable . " WHERE id=?")
										->limit(1)
										->execute($this->intId);

			// Get selector values from DB
			if ($objFields->numRows > 0)
			{
				foreach ($GLOBALS['TL_DCA'][$this->strTable]['palettes']['__selector__'] as $name)
				{
					$trigger = $objFields->$name;

					// Overwrite the trigger
					if (Input::post('FORM_SUBMIT') == $this->strTable)
					{
						$key = (Input::get('act') == 'editAll') ? $name . '_' . $this->intId : $name;

						if (isset($_POST[$key]))
						{
							$trigger = Input::post($key);
						}
					}

					if ($trigger)
					{
						if (($GLOBALS['TL_DCA'][$this->strTable]['fields'][$name]['inputType'] ?? null) == 'checkbox' && !($GLOBALS['TL_DCA'][$this->strTable]['fields'][$name]['eval']['multiple'] ?? null))
						{
							$sValues[] = $name;

							// Look for a subpalette
							if (isset($GLOBALS['TL_DCA'][$this->strTable]['subpalettes'][$name]))
							{
								$subpalettes[$name] = $GLOBALS['TL_DCA'][$this->strTable]['subpalettes'][$name];
							}
						}
						else
						{
							$sValues[] = $trigger;
							$key = $name . '_' . $trigger;

							// Look for a subpalette
							if (isset($GLOBALS['TL_DCA'][$this->strTable]['subpalettes'][$key]))
							{
								$subpalettes[$name] = $GLOBALS['TL_DCA'][$this->strTable]['subpalettes'][$key];
							}
						}
					}
				}
			}

			// Build possible palette names from the selector values
			if (empty($sValues))
			{
				$names = array('default');
			}
			elseif (\count($sValues) > 1)
			{
				foreach ($sValues as $k=>$v)
				{
					// Unset selectors that just trigger subpalettes (see #3738)
					if (isset($GLOBALS['TL_DCA'][$this->strTable]['subpalettes'][$v]))
					{
						unset($sValues[$k]);
					}
				}

				$names = $this->combiner($sValues);
			}
			else
			{
				$names = array($sValues[0]);
			}

			// Get an existing palette
			foreach ($names as $paletteName)
			{
				if (isset($GLOBALS['TL_DCA'][$this->strTable]['palettes'][$paletteName]))
				{
					$strPalette = $GLOBALS['TL_DCA'][$this->strTable]['palettes'][$paletteName];
					break;
				}
			}

			// Include subpalettes
			foreach ($subpalettes as $k=>$v)
			{
				$strPalette = preg_replace('/\b' . preg_quote($k, '/') . '\b/i', $k . ',[' . $k . '],' . $v . ',[EOF]', $strPalette);
			}
		}

		return $strPalette;
	}

	/**
	 * Delete all incomplete and unrelated records
	 */
	protected function reviseTable()
	{
		$reload = false;
		$ptable = $GLOBALS['TL_DCA'][$this->strTable]['config']['ptable'] ?? null;
		$ctable = $GLOBALS['TL_DCA'][$this->strTable]['config']['ctable'] ?? null;

		/** @var AttributeBagInterface $objSessionBag */
		$objSessionBag = System::getContainer()->get('session')->getBag('contao_backend');

		$new_records = $objSessionBag->get('new_records');

		// HOOK: add custom logic
		if (isset($GLOBALS['TL_HOOKS']['reviseTable']) && \is_array($GLOBALS['TL_HOOKS']['reviseTable']))
		{
			foreach ($GLOBALS['TL_HOOKS']['reviseTable'] as $callback)
			{
				$status = null;

				if (\is_array($callback))
				{
					$this->import($callback[0]);
					$status = $this->{$callback[0]}->{$callback[1]}($this->strTable, $new_records[$this->strTable] ?? null, $ptable, $ctable);
				}
				elseif (\is_callable($callback))
				{
					$status = $callback($this->strTable, $new_records[$this->strTable] ?? null, $ptable, $ctable);
				}

				if ($status === true)
				{
					$reload = true;
				}
			}
		}

		// Delete all new but incomplete records (tstamp=0)
		if (!empty($new_records[$this->strTable]) && \is_array($new_records[$this->strTable]))
		{
			$intPreserved = null;

			// Unset the preserved record (see #1129)
			if ($this->intPreserveRecord && ($index = array_search($this->intPreserveRecord, $new_records[$this->strTable])) !== false)
			{
				$intPreserved = $new_records[$this->strTable][$index];
				unset($new_records[$this->strTable][$index]);
			}

			// Remove the entries from the database
			if (!empty($new_records[$this->strTable]))
			{
				$origId = $this->id;
				$origActiveRecord = $this->activeRecord;
				$ids = array_map('\intval', $new_records[$this->strTable]);

				foreach ($ids as $id)
				{
					// Get the current record
					$objRow = $this->Database->prepare("SELECT * FROM " . $this->strTable . " WHERE id=?")
											 ->limit(1)
											 ->execute($id);

					$this->id = $id;
					$this->activeRecord = $objRow;

					// Invalidate cache tags (no need to invalidate the parent)
					$this->invalidateCacheTags();
				}

				$this->id = $origId;
				$this->activeRecord = $origActiveRecord;

				$objStmt = $this->Database->execute("DELETE FROM " . $this->strTable . " WHERE id IN(" . implode(',', $ids) . ") AND tstamp=0");

				if ($objStmt->affectedRows > 0)
				{
					$reload = true;
				}
			}

			// Remove the entries from the session
			if ($intPreserved !== null)
			{
				$new_records[$this->strTable] = array($intPreserved);
			}
			else
			{
				unset($new_records[$this->strTable]);
			}

			$objSessionBag->set('new_records', $new_records);
		}

		// Delete all records of the current table that are not related to the parent table
		if ($ptable)
		{
			if ($GLOBALS['TL_DCA'][$this->strTable]['config']['dynamicPtable'] ?? null)
			{
				$objIds = $this->Database->execute("SELECT c.id FROM " . $this->strTable . " c LEFT JOIN " . $ptable . " p ON c.pid=p.id WHERE c.ptable='" . $ptable . "' AND p.id IS NULL");
			}
			else
			{
				$objIds = $this->Database->execute("SELECT c.id FROM " . $this->strTable . " c LEFT JOIN " . $ptable . " p ON c.pid=p.id WHERE p.id IS NULL");
			}

			if ($objIds->numRows)
			{
				$objStmt = $this->Database->execute("DELETE FROM " . $this->strTable . " WHERE id IN(" . implode(',', array_map('\intval', $objIds->fetchEach('id'))) . ")");

				if ($objStmt->affectedRows > 0)
				{
					$reload = true;
				}
			}
		}

		// Delete all records of the child table that are not related to the current table
		if (!empty($ctable) && \is_array($ctable))
		{
			foreach ($ctable as $v)
			{
				if ($v)
				{
					// Load the DCA configuration so we can check for "dynamicPtable"
					$this->loadDataContainer($v);

					if ($GLOBALS['TL_DCA'][$v]['config']['dynamicPtable'] ?? null)
					{
						$objIds = $this->Database->execute("SELECT c.id FROM " . $v . " c LEFT JOIN " . $this->strTable . " p ON c.pid=p.id WHERE c.ptable='" . $this->strTable . "' AND p.id IS NULL");
					}
					else
					{
						$objIds = $this->Database->execute("SELECT c.id FROM " . $v . " c LEFT JOIN " . $this->strTable . " p ON c.pid=p.id WHERE p.id IS NULL");
					}

					if ($objIds->numRows)
					{
						$objStmt = $this->Database->execute("DELETE FROM " . $v . " WHERE id IN(" . implode(',', array_map('\intval', $objIds->fetchEach('id'))) . ")");

						if ($objStmt->affectedRows > 0)
						{
							$reload = true;
						}
					}
				}
			}
		}

		// Reload the page
		if ($reload)
		{
			$this->reload();
		}
	}

	/**
	 * List all records of the current table as tree and return them as HTML string
	 *
	 * @return string
	 */
	protected function treeView()
	{
		$table = $this->strTable;
		$treeClass = 'tl_tree';

		if (($GLOBALS['TL_DCA'][$this->strTable]['list']['sorting']['mode'] ?? null) == 6)
		{
			$table = $this->ptable;
			$treeClass = 'tl_tree_xtnd';

			System::loadLanguageFile($table);
			$this->loadDataContainer($table);
		}

		/** @var Session $objSession */
		$objSession = System::getContainer()->get('session');

		/** @var AttributeBagInterface $objSessionBag */
		$objSessionBag = $objSession->getBag('contao_backend');

		$session = $objSessionBag->all();

		// Toggle the nodes
		if (Input::get('ptg') == 'all')
		{
			$node = ($GLOBALS['TL_DCA'][$this->strTable]['list']['sorting']['mode'] ?? null) == 6 ? $this->strTable . '_' . $table . '_tree' : $this->strTable . '_tree';

			// Expand tree
			if (empty($session[$node]) || !\is_array($session[$node]) || current($session[$node]) != 1)
			{
				$session[$node] = array();
				$objNodes = $this->Database->execute("SELECT DISTINCT pid FROM " . $table . " WHERE pid>0");

				while ($objNodes->next())
				{
					$session[$node][$objNodes->pid] = 1;
				}
			}

			// Collapse tree
			else
			{
				$session[$node] = array();
			}

			$objSessionBag->replace($session);
			$this->redirect(preg_replace('/(&(amp;)?|\?)ptg=[^& ]*/i', '', Environment::get('request')));
		}

		// Return if a mandatory field (id, pid, sorting) is missing
		if (($GLOBALS['TL_DCA'][$this->strTable]['list']['sorting']['mode'] ?? null) == 5 && (!$this->Database->fieldExists('id', $table) || !$this->Database->fieldExists('pid', $table) || !$this->Database->fieldExists('sorting', $table)))
		{
			return '
<p class="tl_empty">Table "' . $table . '" can not be shown as tree, because the "id", "pid" or "sorting" field is missing!</p>';
		}

		// Return if there is no parent table
		if (!$this->ptable && ($GLOBALS['TL_DCA'][$this->strTable]['list']['sorting']['mode'] ?? null) == 6)
		{
			return '
<p class="tl_empty">Table "' . $table . '" can not be shown as extended tree, because there is no parent table!</p>';
		}

		$blnClipboard = false;
		$arrClipboard = $objSession->get('CLIPBOARD');

		// Check the clipboard
		if (!empty($arrClipboard[$this->strTable]))
		{
			$blnClipboard = true;
			$arrClipboard = $arrClipboard[$this->strTable];
		}

		if (isset($GLOBALS['TL_DCA'][$table]['config']['label']))
		{
			$label = $GLOBALS['TL_DCA'][$table]['config']['label'];
		}
		elseif (($do = Input::get('do')) && isset($GLOBALS['TL_LANG']['MOD'][$do]))
		{
			$label = $GLOBALS['TL_LANG']['MOD'][$do][0];
		}
		else
		{
			$label = $GLOBALS['TL_LANG']['MOD']['page'][0];
		}

		$icon = !empty($GLOBALS['TL_DCA'][$table]['list']['sorting']['icon']) ? $GLOBALS['TL_DCA'][$table]['list']['sorting']['icon'] : 'pagemounts.svg';
		$label = Image::getHtml($icon) . ' <label>' . $label . '</label>';

		// Check the default labels (see #509)
		$labelNew = $GLOBALS['TL_LANG'][$this->strTable]['new'] ?? $GLOBALS['TL_LANG']['DCA']['new'];

		// Begin buttons container
		$return = Message::generate() . '
<div id="tl_buttons">' . ((Input::get('act') == 'select') ? '
<a href="' . $this->getReferer(true) . '" class="header_back" title="' . StringUtil::specialchars($GLOBALS['TL_LANG']['MSC']['backBTTitle']) . '" accesskey="b" onclick="Backend.getScrollOffset()">' . $GLOBALS['TL_LANG']['MSC']['backBT'] . '</a> ' : (isset($GLOBALS['TL_DCA'][$this->strTable]['config']['backlink']) ? '
<a href="contao/main.php?' . $GLOBALS['TL_DCA'][$this->strTable]['config']['backlink'] . '" class="header_back" title="' . StringUtil::specialchars($GLOBALS['TL_LANG']['MSC']['backBTTitle']) . '" accesskey="b" onclick="Backend.getScrollOffset()">' . $GLOBALS['TL_LANG']['MSC']['backBT'] . '</a> ' : '')) . ((Input::get('act') != 'select' && !$blnClipboard && !($GLOBALS['TL_DCA'][$this->strTable]['config']['closed'] ?? null) && !($GLOBALS['TL_DCA'][$this->strTable]['config']['notCreatable'] ?? null)) ? '
<a href="' . $this->addToUrl('act=paste&amp;mode=create') . '" class="header_new" title="' . StringUtil::specialchars($labelNew[1]) . '" accesskey="n" onclick="Backend.getScrollOffset()">' . $labelNew[0] . '</a> ' : '') . ($blnClipboard ? '
<a href="' . $this->addToUrl('clipboard=1') . '" class="header_clipboard" title="' . StringUtil::specialchars($GLOBALS['TL_LANG']['MSC']['clearClipboard']) . '" accesskey="x">' . $GLOBALS['TL_LANG']['MSC']['clearClipboard'] . '</a> ' : $this->generateGlobalButtons()) . '
</div>';

		$tree = '';
		$blnHasSorting = $this->Database->fieldExists('sorting', $table);
		$arrFound = array();

		if (!empty($this->procedure))
		{
			$fld = ($GLOBALS['TL_DCA'][$this->strTable]['list']['sorting']['mode'] ?? null) == 6 ? 'pid' : 'id';

			if ($fld == 'id')
			{
				$objRoot = $this->Database->prepare("SELECT id FROM " . $this->strTable . " WHERE " . implode(' AND ', $this->procedure) . ($blnHasSorting ? " ORDER BY sorting" : ""))
										  ->execute($this->values);
			}
			elseif ($blnHasSorting)
			{
				$objRoot = $this->Database->prepare("SELECT pid, (SELECT sorting FROM " . $table . " WHERE " . $this->strTable . ".pid=" . $table . ".id) AS psort FROM " . $this->strTable . " WHERE " . implode(' AND ', $this->procedure) . " GROUP BY pid ORDER BY psort")
										  ->execute($this->values);
			}
			else
			{
				$objRoot = $this->Database->prepare("SELECT pid FROM " . $this->strTable . " WHERE " . implode(' AND ', $this->procedure) . " GROUP BY pid")
										  ->execute($this->values);
			}

			if ($objRoot->numRows < 1)
			{
				$this->root = array();
			}
			// Respect existing limitations (root IDs)
			elseif (!empty($this->root))
			{
				$arrRoot = array();

				while ($objRoot->next())
				{
					if (\count(array_intersect($this->root, $this->Database->getParentRecords($objRoot->$fld, $table))) > 0)
					{
						$arrRoot[] = $objRoot->$fld;
					}
				}

				$arrFound = $arrRoot;
				$this->root = $this->eliminateNestedPages($arrFound, $table, $blnHasSorting);
			}
			else
			{
				$arrFound = $objRoot->fetchEach($fld);
				$this->root = $this->eliminateNestedPages($arrFound, $table, $blnHasSorting);
			}
		}

		// Call a recursive function that builds the tree
		if (\is_array($this->root))
		{
			for ($i=0, $c=\count($this->root); $i<$c; $i++)
			{
				$tree .= $this->generateTree($table, $this->root[$i], array('p'=>($this->root[($i-1)] ?? null), 'n'=>($this->root[($i+1)] ?? null)), $blnHasSorting, -20, ($blnClipboard ? $arrClipboard : false), (($GLOBALS['TL_DCA'][$this->strTable]['list']['sorting']['mode'] ?? null) == 5 && $blnClipboard && $this->root[$i] == $arrClipboard['id']), false, false, $arrFound);
			}
		}

		$breadcrumb = $GLOBALS['TL_DCA'][$table]['list']['sorting']['breadcrumb'] ?? '';

		// Return if there are no records
		if (!$tree && Input::get('act') != 'paste')
		{
			if ($breadcrumb)
			{
				$return .= '<div class="tl_listing_container">' . $breadcrumb . '</div>';
			}

			return $return . '
<p class="tl_empty">' . $GLOBALS['TL_LANG']['MSC']['noResult'] . '</p>';
		}

		$return .= ((Input::get('act') == 'select') ? '
<form id="tl_select" class="tl_form' . ((Input::get('act') == 'select') ? ' unselectable' : '') . '" method="post" novalidate>
<div class="tl_formbody_edit">
<input type="hidden" name="FORM_SUBMIT" value="tl_select">
<input type="hidden" name="REQUEST_TOKEN" value="' . REQUEST_TOKEN . '">' : '') . ($blnClipboard ? '
<div id="paste_hint" data-add-to-scroll-offset="20">
  <p>' . $GLOBALS['TL_LANG']['MSC']['selectNewPosition'] . '</p>
</div>' : '') . '
<div class="tl_listing_container tree_view" id="tl_listing"' . $this->getPickerValueAttribute() . '>' . $breadcrumb . ((Input::get('act') == 'select' || ($this->strPickerFieldType == 'checkbox')) ? '
<div class="tl_select_trigger">
<label for="tl_select_trigger" class="tl_select_label">' . $GLOBALS['TL_LANG']['MSC']['selectAll'] . '</label> <input type="checkbox" id="tl_select_trigger" onclick="Backend.toggleCheckboxes(this)" class="tl_tree_checkbox">
</div>' : '') . '
<ul class="tl_listing ' . $treeClass . ($this->strPickerFieldType ? ' picker unselectable' : '') . '">
  <li class="tl_folder_top cf"><div class="tl_left">' . $label . '</div> <div class="tl_right">';

		$_buttons = '&nbsp;';

		// Show paste button only if there are no root records specified
		if ($blnClipboard && ($GLOBALS['TL_DCA'][$this->strTable]['list']['sorting']['mode'] ?? null) == 5 && ((empty($GLOBALS['TL_DCA'][$table]['list']['sorting']['root']) && $GLOBALS['TL_DCA'][$table]['list']['sorting']['root'] !== false) || ($GLOBALS['TL_DCA'][$table]['list']['sorting']['rootPaste'] ?? null)) && Input::get('act') != 'select')
		{
			// Call paste_button_callback (&$dc, $row, $table, $cr, $childs, $previous, $next)
			if (\is_array($GLOBALS['TL_DCA'][$this->strTable]['list']['sorting']['paste_button_callback'] ?? null))
			{
				$strClass = $GLOBALS['TL_DCA'][$this->strTable]['list']['sorting']['paste_button_callback'][0];
				$strMethod = $GLOBALS['TL_DCA'][$this->strTable]['list']['sorting']['paste_button_callback'][1];

				$this->import($strClass);
				$_buttons = $this->$strClass->$strMethod($this, array('id'=>0), $table, false, $arrClipboard);
			}
			elseif (\is_callable($GLOBALS['TL_DCA'][$this->strTable]['list']['sorting']['paste_button_callback'] ?? null))
			{
				$_buttons = $GLOBALS['TL_DCA'][$this->strTable]['list']['sorting']['paste_button_callback']($this, array('id'=>0), $table, false, $arrClipboard);
			}
			else
			{
				$labelPasteInto = $GLOBALS['TL_LANG'][$this->strTable]['pasteinto'] ?? $GLOBALS['TL_LANG']['DCA']['pasteinto'];
				$imagePasteInto = Image::getHtml('pasteinto.svg', $labelPasteInto[0]);
				$_buttons = '<a href="' . $this->addToUrl('act=' . $arrClipboard['mode'] . '&amp;mode=2&amp;pid=0' . (!\is_array($arrClipboard['id']) ? '&amp;id=' . $arrClipboard['id'] : '')) . '" title="' . StringUtil::specialchars($labelPasteInto[0]) . '" onclick="Backend.getScrollOffset()">' . $imagePasteInto . '</a> ';
			}
		}

		// End table
		$return .= $_buttons . '</div></li>' . $tree . '
</ul>' . ($this->strPickerFieldType == 'radio' ? '
<div class="tl_radio_reset">
<label for="tl_radio_reset" class="tl_radio_label">' . $GLOBALS['TL_LANG']['MSC']['resetSelected'] . '</label> <input type="radio" name="picker" id="tl_radio_reset" value="" class="tl_tree_radio">
</div>' : '') . '
</div>';

		// Close the form
		if (Input::get('act') == 'select')
		{
			// Submit buttons
			$arrButtons = array();

			if (!($GLOBALS['TL_DCA'][$this->strTable]['config']['notEditable'] ?? null))
			{
				$arrButtons['edit'] = '<button type="submit" name="edit" id="edit" class="tl_submit" accesskey="s">' . $GLOBALS['TL_LANG']['MSC']['editSelected'] . '</button>';
			}

			if (!($GLOBALS['TL_DCA'][$this->strTable]['config']['notDeletable'] ?? null))
			{
				$arrButtons['delete'] = '<button type="submit" name="delete" id="delete" class="tl_submit" accesskey="d" onclick="return confirm(\'' . $GLOBALS['TL_LANG']['MSC']['delAllConfirm'] . '\')">' . $GLOBALS['TL_LANG']['MSC']['deleteSelected'] . '</button>';
			}

			if (!($GLOBALS['TL_DCA'][$this->strTable]['config']['notCopyable'] ?? null))
			{
				$arrButtons['copy'] = '<button type="submit" name="copy" id="copy" class="tl_submit" accesskey="c">' . $GLOBALS['TL_LANG']['MSC']['copySelected'] . '</button>';
			}

			if (!($GLOBALS['TL_DCA'][$this->strTable]['config']['notSortable'] ?? null))
			{
				$arrButtons['cut'] = '<button type="submit" name="cut" id="cut" class="tl_submit" accesskey="x">' . $GLOBALS['TL_LANG']['MSC']['moveSelected'] . '</button>';
			}

			if (!($GLOBALS['TL_DCA'][$this->strTable]['config']['notEditable'] ?? null))
			{
				$arrButtons['override'] = '<button type="submit" name="override" id="override" class="tl_submit" accesskey="v">' . $GLOBALS['TL_LANG']['MSC']['overrideSelected'] . '</button>';
			}

			// Call the buttons_callback (see #4691)
			if (\is_array($GLOBALS['TL_DCA'][$this->strTable]['select']['buttons_callback'] ?? null))
			{
				foreach ($GLOBALS['TL_DCA'][$this->strTable]['select']['buttons_callback'] as $callback)
				{
					if (\is_array($callback))
					{
						$this->import($callback[0]);
						$arrButtons = $this->{$callback[0]}->{$callback[1]}($arrButtons, $this);
					}
					elseif (\is_callable($callback))
					{
						$arrButtons = $callback($arrButtons, $this);
					}
				}
			}

			if (\count($arrButtons) < 3)
			{
				$strButtons = implode(' ', $arrButtons);
			}
			else
			{
				$strButtons = array_shift($arrButtons) . ' ';
				$strButtons .= '<div class="split-button">';
				$strButtons .= array_shift($arrButtons) . '<button type="button" id="sbtog">' . Image::getHtml('navcol.svg') . '</button> <ul class="invisible">';

				foreach ($arrButtons as $strButton)
				{
					$strButtons .= '<li>' . $strButton . '</li>';
				}

				$strButtons .= '</ul></div>';
			}

			$return .= '
</div>
<div class="tl_formbody_submit" style="text-align:right">
<div class="tl_submit_container">
  ' . $strButtons . '
</div>
</div>
</form>';
		}

		return $return;
	}

	/**
	 * Generate a particular subpart of the tree and return it as HTML string
	 *
	 * @param integer $id
	 * @param integer $level
	 *
	 * @return string
	 */
	public function ajaxTreeView($id, $level)
	{
		if (!Environment::get('isAjaxRequest'))
		{
			return '';
		}

		$return = '';
		$table = $this->strTable;
		$blnPtable = false;

		// Load parent table
		if (($GLOBALS['TL_DCA'][$this->strTable]['list']['sorting']['mode'] ?? null) == 6)
		{
			$table = $this->ptable;

			System::loadLanguageFile($table);
			$this->loadDataContainer($table);

			$blnPtable = true;
		}

		$blnProtected = false;

		// Check protected pages
		if ($table == 'tl_page')
		{
			$objParent = PageModel::findWithDetails($id);
			$blnProtected = $objParent->protected ? true : false;
		}

		$margin = ($level * 20);
		$hasSorting = $this->Database->fieldExists('sorting', $table);
		$arrIds = array();

		// Get records
		$objRows = $this->Database->prepare("SELECT id FROM " . $table . " WHERE pid=?" . ($hasSorting ? " ORDER BY sorting" : ""))
								  ->execute($id);

		while ($objRows->next())
		{
			$arrIds[] = $objRows->id;
		}

		/** @var Session $objSession */
		$objSession = System::getContainer()->get('session');

		$blnClipboard = false;
		$arrClipboard = $objSession->get('CLIPBOARD');

		// Check clipboard
		if (!empty($arrClipboard[$this->strTable]))
		{
			$blnClipboard = true;
			$arrClipboard = $arrClipboard[$this->strTable];
		}

		for ($i=0, $c=\count($arrIds); $i<$c; $i++)
		{
			$return .= ' ' . trim($this->generateTree($table, $arrIds[$i], array('p'=>$arrIds[($i-1)], 'n'=>$arrIds[($i+1)]), $hasSorting, $margin, ($blnClipboard ? $arrClipboard : false), ($id == $arrClipboard['id'] || (\is_array($arrClipboard['id']) && \in_array($id, $arrClipboard['id'])) || (!$blnPtable && !\is_array($arrClipboard['id']) && \in_array($id, $this->Database->getChildRecords($arrClipboard['id'], $table)))), $blnProtected));
		}

		return $return;
	}

	/**
	 * Recursively generate the tree and return it as HTML string
	 *
	 * @param string  $table
	 * @param integer $id
	 * @param array   $arrPrevNext
	 * @param boolean $blnHasSorting
	 * @param integer $intMargin
	 * @param array   $arrClipboard
	 * @param boolean $blnCircularReference
	 * @param boolean $protectedPage
	 * @param boolean $blnNoRecursion
	 * @param array   $arrFound
	 *
	 * @return string
	 */
	protected function generateTree($table, $id, $arrPrevNext, $blnHasSorting, $intMargin=0, $arrClipboard=null, $blnCircularReference=false, $protectedPage=false, $blnNoRecursion=false, $arrFound=array())
	{
		/** @var AttributeBagInterface $objSessionBag */
		$objSessionBag = System::getContainer()->get('session')->getBag('contao_backend');

		$session = $objSessionBag->all();
		$node = ($GLOBALS['TL_DCA'][$this->strTable]['list']['sorting']['mode'] ?? null) == 6 ? $this->strTable . '_' . $table . '_tree' : $this->strTable . '_tree';

		// Toggle nodes
		if (Input::get('ptg'))
		{
			$session[$node][Input::get('ptg')] = (isset($session[$node][Input::get('ptg')]) && $session[$node][Input::get('ptg')] == 1) ? 0 : 1;
			$objSessionBag->replace($session);
			$this->redirect(preg_replace('/(&(amp;)?|\?)ptg=[^& ]*/i', '', Environment::get('request')));
		}

		$objRow = $this->Database->prepare("SELECT * FROM " . $table . " WHERE id=?")
								 ->limit(1)
								 ->execute($id);

		// Return if there is no result
		if ($objRow->numRows < 1)
		{
			$objSessionBag->replace($session);

			return '';
		}

		$return = '';
		$intSpacing = 20;
		$childs = array();

		// Add the ID to the list of current IDs
		if ($this->strTable == $table)
		{
			$this->current[] = $objRow->id;
		}

		// Check whether there are child records
		if (!$blnNoRecursion)
		{
			if ($this->strTable != $table || ($GLOBALS['TL_DCA'][$this->strTable]['list']['sorting']['mode'] ?? null) == 5)
			{
				$objChilds = $this->Database->prepare("SELECT id FROM " . $table . " WHERE pid=?" . (!empty($arrFound) ? " AND id IN(" . implode(',', array_map('\intval', $arrFound)) . ")" : '') . ($blnHasSorting ? " ORDER BY sorting" : ''))
											->execute($id);

				if ($objChilds->numRows)
				{
					$childs = $objChilds->fetchEach('id');
				}
			}
		}

		$blnProtected = false;

		// Check whether the page is protected
		if ($table == 'tl_page')
		{
			$blnProtected = ($objRow->protected || $protectedPage);
		}

		$session[$node][$id] = (\is_int($session[$node][$id] ?? null)) ? $session[$node][$id] : 0;
		$mouseover = (($GLOBALS['TL_DCA'][$this->strTable]['list']['sorting']['mode'] ?? null) == 5 || $table == $this->strTable) ? ' toggle_select hover-div' : '';

		$return .= "\n  " . '<li class="' . (((($GLOBALS['TL_DCA'][$this->strTable]['list']['sorting']['mode'] ?? null) == 5 && $objRow->type == 'root') || $table != $this->strTable) ? 'tl_folder' : 'tl_file') . ' click2edit' . $mouseover . ' cf"><div class="tl_left" style="padding-left:' . ($intMargin + $intSpacing + (empty($childs) ? 20 : 0)) . 'px">';

		// Calculate label and add a toggle button
		$args = array();
		$showFields = $GLOBALS['TL_DCA'][$table]['list']['label']['fields'];
		$level = ($intMargin / $intSpacing + 1);
		$blnIsOpen = (!empty($arrFound) || $session[$node][$id] == 1);

		// Always show selected nodes
		if (!$blnIsOpen && !empty($this->arrPickerValue) && (($GLOBALS['TL_DCA'][$this->strTable]['list']['sorting']['mode'] ?? null) == 5 || $table !== $this->strTable))
		{
			$selected = $this->arrPickerValue;

			if (($GLOBALS['TL_DCA'][$this->strTable]['list']['sorting']['mode'] ?? null) == 6)
			{
				$selected = $this->Database->execute("SELECT pid FROM {$this->strTable} WHERE id IN (" . implode(',', array_map('\intval', $this->arrPickerValue)) . ')')
										   ->fetchEach('pid');
			}

			if (!empty(array_intersect($this->Database->getChildRecords(array($id), $table), $selected)))
			{
				$blnIsOpen = true;
			}
		}

		if (!empty($childs))
		{
			$img = $blnIsOpen ? 'folMinus.svg' : 'folPlus.svg';
			$alt = $blnIsOpen ? $GLOBALS['TL_LANG']['MSC']['collapseNode'] : $GLOBALS['TL_LANG']['MSC']['expandNode'];
			$return .= '<a href="' . $this->addToUrl('ptg=' . $id) . '" title="' . StringUtil::specialchars($alt) . '" onclick="Backend.getScrollOffset();return AjaxRequest.toggleStructure(this,\'' . $node . '_' . $id . '\',' . $level . ',' . ($GLOBALS['TL_DCA'][$this->strTable]['list']['sorting']['mode'] ?? '') . ')">' . Image::getHtml($img, '', 'style="margin-right:2px"') . '</a>';
		}

		foreach ($showFields as $k=>$v)
		{
			// Decrypt the value
			if ($GLOBALS['TL_DCA'][$table]['fields'][$v]['eval']['encrypt'] ?? null)
			{
				$objRow->$v = Encryption::decrypt(StringUtil::deserialize($objRow->$v));
			}

			if (strpos($v, ':') !== false)
			{
				list($strKey, $strTable) = explode(':', $v);
				list($strTable, $strField) = explode('.', $strTable);

				$objRef = $this->Database->prepare("SELECT " . Database::quoteIdentifier($strField) . " FROM " . $strTable . " WHERE id=?")
										 ->limit(1)
										 ->execute($objRow->$strKey);

				$args[$k] = $objRef->numRows ? $objRef->$strField : '';
			}
			elseif (\in_array($GLOBALS['TL_DCA'][$table]['fields'][$v]['flag'] ?? null, array(5, 6, 7, 8, 9, 10)))
			{
				$args[$k] = Date::parse(Config::get('datimFormat'), $objRow->$v);
			}
			elseif (($GLOBALS['TL_DCA'][$table]['fields'][$v]['inputType'] ?? null) == 'checkbox' && !($GLOBALS['TL_DCA'][$table]['fields'][$v]['eval']['multiple'] ?? null))
			{
				$args[$k] = $objRow->$v ? ($GLOBALS['TL_DCA'][$table]['fields'][$v]['label'][0] ?? $v) : '';
			}
			else
			{
				$args[$k] = !empty($GLOBALS['TL_DCA'][$table]['fields'][$v]['reference'][$objRow->$v]) ? $GLOBALS['TL_DCA'][$table]['fields'][$v]['reference'][$objRow->$v] : $objRow->$v;
			}
		}

		$label = vsprintf($GLOBALS['TL_DCA'][$table]['list']['label']['format'] ?? '%s', $args);

		// Shorten the label if it is too long
		if (($GLOBALS['TL_DCA'][$table]['list']['label']['maxCharacters'] ?? null) > 0 && $GLOBALS['TL_DCA'][$table]['list']['label']['maxCharacters'] < Utf8::strlen(strip_tags($label)))
		{
			$label = trim(StringUtil::substrHtml($label, $GLOBALS['TL_DCA'][$table]['list']['label']['maxCharacters'])) . ' …';
		}

		$label = preg_replace('/\(\) ?|\[] ?|{} ?|<> ?/', '', $label);

		// Call the label_callback ($row, $label, $this)
		if (\is_array($GLOBALS['TL_DCA'][$table]['list']['label']['label_callback'] ?? null))
		{
			$strClass = $GLOBALS['TL_DCA'][$table]['list']['label']['label_callback'][0];
			$strMethod = $GLOBALS['TL_DCA'][$table]['list']['label']['label_callback'][1];

			$this->import($strClass);
			$return .= $this->$strClass->$strMethod($objRow->row(), $label, $this, '', false, $blnProtected);
		}
		elseif (\is_callable($GLOBALS['TL_DCA'][$table]['list']['label']['label_callback'] ?? null))
		{
			$return .= $GLOBALS['TL_DCA'][$table]['list']['label']['label_callback']($objRow->row(), $label, $this, '', false, $blnProtected);
		}
		else
		{
			$return .= Image::getHtml('iconPLAIN.svg') . ' ' . $label;
		}

		$return .= '</div> <div class="tl_right">';
		$previous = ($GLOBALS['TL_DCA'][$this->strTable]['list']['sorting']['mode'] ?? null) == 6 ? ($arrPrevNext['pp'] ?? null) : ($arrPrevNext['p'] ?? null);
		$next = ($GLOBALS['TL_DCA'][$this->strTable]['list']['sorting']['mode'] ?? null) == 6 ? ($arrPrevNext['nn'] ?? null) : ($arrPrevNext['n'] ?? null);
		$_buttons = '';

		// Regular buttons ($row, $table, $root, $blnCircularReference, $childs, $previous, $next)
		if ($this->strTable == $table)
		{
			$_buttons .= (Input::get('act') == 'select') ? '<input type="checkbox" name="IDS[]" id="ids_' . $id . '" class="tl_tree_checkbox" value="' . $id . '">' : $this->generateButtons($objRow->row(), $table, $this->root, $blnCircularReference, $childs, $previous, $next);

			if ($this->strPickerFieldType)
			{
				$_buttons .= $this->getPickerInputField($id);
			}
		}

		// Paste buttons
		if ($arrClipboard !== false && Input::get('act') != 'select')
		{
			$_buttons .= ' ';

			// Call paste_button_callback(&$dc, $row, $table, $blnCircularReference, $arrClipboard, $childs, $previous, $next)
			if (\is_array($GLOBALS['TL_DCA'][$this->strTable]['list']['sorting']['paste_button_callback'] ?? null))
			{
				$strClass = $GLOBALS['TL_DCA'][$this->strTable]['list']['sorting']['paste_button_callback'][0];
				$strMethod = $GLOBALS['TL_DCA'][$this->strTable]['list']['sorting']['paste_button_callback'][1];

				$this->import($strClass);
				$_buttons .= $this->$strClass->$strMethod($this, $objRow->row(), $table, $blnCircularReference, $arrClipboard, $childs, $previous, $next);
			}
			elseif (\is_callable($GLOBALS['TL_DCA'][$this->strTable]['list']['sorting']['paste_button_callback'] ?? null))
			{
				$_buttons .= $GLOBALS['TL_DCA'][$this->strTable]['list']['sorting']['paste_button_callback']($this, $objRow->row(), $table, $blnCircularReference, $arrClipboard, $childs, $previous, $next);
			}
			else
			{
				$labelPasteAfter = $GLOBALS['TL_LANG'][$this->strTable]['pasteafter'] ?? $GLOBALS['TL_LANG']['DCA']['pasteafter'];
				$imagePasteAfter = Image::getHtml('pasteafter.svg', sprintf($labelPasteAfter[1], $id));

				$labelPasteInto = $GLOBALS['TL_LANG'][$this->strTable]['pasteinto'] ?? $GLOBALS['TL_LANG']['DCA']['pasteinto'];
				$imagePasteInto = Image::getHtml('pasteinto.svg', sprintf($labelPasteInto[1], $id));

				// Regular tree (on cut: disable buttons of the page and all its childs to avoid circular references)
				if (($GLOBALS['TL_DCA'][$this->strTable]['list']['sorting']['mode'] ?? null) == 5)
				{
					$_buttons .= (($arrClipboard['mode'] == 'cut' && ($blnCircularReference || $arrClipboard['id'] == $id)) || ($arrClipboard['mode'] == 'cutAll' && ($blnCircularReference || \in_array($id, $arrClipboard['id']))) || (!empty($GLOBALS['TL_DCA'][$this->strTable]['list']['sorting']['root']) && !$GLOBALS['TL_DCA'][$this->strTable]['list']['sorting']['rootPaste'] && \in_array($id, $this->root))) ? Image::getHtml('pasteafter_.svg') . ' ' : '<a href="' . $this->addToUrl('act=' . $arrClipboard['mode'] . '&amp;mode=1&amp;pid=' . $id . (!\is_array($arrClipboard['id']) ? '&amp;id=' . $arrClipboard['id'] : '')) . '" title="' . StringUtil::specialchars(sprintf($labelPasteAfter[1], $id)) . '" onclick="Backend.getScrollOffset()">' . $imagePasteAfter . '</a> ';
					$_buttons .= (($arrClipboard['mode'] == 'cut' && ($blnCircularReference || $arrClipboard['id'] == $id)) || ($arrClipboard['mode'] == 'cutAll' && ($blnCircularReference || \in_array($id, $arrClipboard['id'])))) ? Image::getHtml('pasteinto_.svg') . ' ' : '<a href="' . $this->addToUrl('act=' . $arrClipboard['mode'] . '&amp;mode=2&amp;pid=' . $id . (!\is_array($arrClipboard['id']) ? '&amp;id=' . $arrClipboard['id'] : '')) . '" title="' . StringUtil::specialchars(sprintf($labelPasteInto[1], $id)) . '" onclick="Backend.getScrollOffset()">' . $imagePasteInto . '</a> ';
				}

				// Extended tree
				else
				{
					$_buttons .= ($this->strTable == $table) ? ((($arrClipboard['mode'] == 'cut' && ($blnCircularReference || $arrClipboard['id'] == $id)) || ($arrClipboard['mode'] == 'cutAll' && ($blnCircularReference || \in_array($id, $arrClipboard['id'])))) ? Image::getHtml('pasteafter_.svg') : '<a href="' . $this->addToUrl('act=' . $arrClipboard['mode'] . '&amp;mode=1&amp;pid=' . $id . (!\is_array($arrClipboard['id']) ? '&amp;id=' . $arrClipboard['id'] : '')) . '" title="' . StringUtil::specialchars(sprintf($labelPasteAfter[1], $id)) . '" onclick="Backend.getScrollOffset()">' . $imagePasteAfter . '</a> ') : '';
					$_buttons .= ($this->strTable != $table) ? '<a href="' . $this->addToUrl('act=' . $arrClipboard['mode'] . '&amp;mode=2&amp;pid=' . $id . (!\is_array($arrClipboard['id']) ? '&amp;id=' . $arrClipboard['id'] : '')) . '" title="' . StringUtil::specialchars(sprintf($labelPasteInto[1], $id)) . '" onclick="Backend.getScrollOffset()">' . $imagePasteInto . '</a> ' : '';
				}
			}
		}

		$return .= ($_buttons ?: '&nbsp;') . '</div></li>';

		// Add the records of the table itself
		if ($table != $this->strTable)
		{
			// Also apply the filter settings to the child table (see #716)
			if (!empty($this->procedure) && ($GLOBALS['TL_DCA'][$this->strTable]['list']['sorting']['mode'] ?? null) == 6)
			{
				$arrValues = $this->values;
				array_unshift($arrValues, $id);

				$objChilds = $this->Database->prepare("SELECT id FROM " . $this->strTable . " WHERE pid=? AND " . (implode(' AND ', $this->procedure)) . ($blnHasSorting ? " ORDER BY sorting" : ''))
											->execute($arrValues);
			}
			else
			{
				$objChilds = $this->Database->prepare("SELECT id FROM " . $this->strTable . " WHERE pid=?" . ($blnHasSorting ? " ORDER BY sorting" : ''))
											->execute($id);
			}

			if ($objChilds->numRows)
			{
				$ids = $objChilds->fetchEach('id');

				for ($j=0, $c=\count($ids); $j<$c; $j++)
				{
					$return .= $this->generateTree($this->strTable, $ids[$j], array('pp'=>($ids[($j-1)] ?? null), 'nn'=>($ids[($j+1)] ?? null)), $blnHasSorting, ($intMargin + $intSpacing), $arrClipboard, false, ($j<(\count($ids)-1) || !empty($childs)), $blnNoRecursion, $arrFound);
				}
			}
		}

		// Begin a new submenu
		if (!$blnNoRecursion)
		{
			$blnAddParent = ($blnIsOpen || !empty($arrFound) || (!empty($childs) && $session[$node][$id] == 1));

			if ($blnAddParent)
			{
				$return .= '<li class="parent" id="' . $node . '_' . $id . '"><ul class="level_' . $level . '">';
			}

			// Add the records of the parent table
			if ($blnIsOpen && \is_array($childs))
			{
				for ($k=0, $c=\count($childs); $k<$c; $k++)
				{
					$return .= $this->generateTree($table, $childs[$k], array('p'=>($childs[($k-1)] ?? null), 'n'=>($childs[($k+1)] ?? null)), $blnHasSorting, ($intMargin + $intSpacing), $arrClipboard, ((($GLOBALS['TL_DCA'][$this->strTable]['list']['sorting']['mode'] ?? null) == 5 && \is_array($arrClipboard) && $childs[$k] == $arrClipboard['id']) || $blnCircularReference), ($blnProtected || $protectedPage), $blnNoRecursion, $arrFound);
				}
			}

			// Close the submenu
			if ($blnAddParent)
			{
				$return .= '</ul></li>';
			}
		}

		$objSessionBag->replace($session);

		return $return;
	}

	/**
	 * Show header of the parent table and list all records of the current table
	 *
	 * @return string
	 */
	protected function parentView()
	{
		/** @var Session $objSession */
		$objSession = System::getContainer()->get('session');

		$blnClipboard = false;
		$arrClipboard = $objSession->get('CLIPBOARD');
		$table = ($GLOBALS['TL_DCA'][$this->strTable]['list']['sorting']['mode'] ?? null) == 6 ? $this->ptable : $this->strTable;
		$blnHasSorting = ($GLOBALS['TL_DCA'][$this->strTable]['list']['sorting']['fields'][0] ?? null) == 'sorting';
		$blnMultiboard = false;

		// Check clipboard
		if (!empty($arrClipboard[$table]))
		{
			$blnClipboard = true;
			$arrClipboard = $arrClipboard[$table];

			if (\is_array($arrClipboard['id']))
			{
				$blnMultiboard = true;
			}
		}

		// Load the language file and data container array of the parent table
		System::loadLanguageFile($this->ptable);
		$this->loadDataContainer($this->ptable);

		// Check the default labels (see #509)
		$labelNew = $GLOBALS['TL_LANG'][$this->strTable]['new'] ?? $GLOBALS['TL_LANG']['DCA']['new'];
		$labelCut = $GLOBALS['TL_LANG'][$this->strTable]['cut'] ?? $GLOBALS['TL_LANG']['DCA']['cut'];
		$labelPasteNew = $GLOBALS['TL_LANG'][$this->strTable]['pastenew'] ?? $GLOBALS['TL_LANG']['DCA']['pastenew'];
		$labelPasteAfter = $GLOBALS['TL_LANG'][$this->strTable]['pasteafter'] ?? $GLOBALS['TL_LANG']['DCA']['pasteafter'];
		$labelEditHeader = $GLOBALS['TL_LANG'][$this->ptable]['editmeta'] ?? $GLOBALS['TL_LANG'][$this->strTable]['editheader'] ?? $GLOBALS['TL_LANG']['DCA']['editheader'];

		$return = Message::generate() . '
<div id="tl_buttons">' . (Input::get('nb') ? '&nbsp;' : ($this->ptable ? '
<a href="' . $this->getReferer(true, $this->ptable) . '" class="header_back" title="' . StringUtil::specialchars($GLOBALS['TL_LANG']['MSC']['backBTTitle']) . '" accesskey="b" onclick="Backend.getScrollOffset()">' . $GLOBALS['TL_LANG']['MSC']['backBT'] . '</a>' : (isset($GLOBALS['TL_DCA'][$this->strTable]['config']['backlink']) ? '
<a href="contao/main.php?' . $GLOBALS['TL_DCA'][$this->strTable]['config']['backlink'] . '" class="header_back" title="' . StringUtil::specialchars($GLOBALS['TL_LANG']['MSC']['backBTTitle']) . '" accesskey="b" onclick="Backend.getScrollOffset()">' . $GLOBALS['TL_LANG']['MSC']['backBT'] . '</a>' : ''))) . ' ' . ((Input::get('act') != 'select' && !$blnClipboard && !($GLOBALS['TL_DCA'][$this->strTable]['config']['closed'] ?? null) && !($GLOBALS['TL_DCA'][$this->strTable]['config']['notCreatable'] ?? null)) ? '
<a href="' . $this->addToUrl(($blnHasSorting ? 'act=paste&amp;mode=create' : 'act=create&amp;mode=2&amp;pid=' . $this->intId)) . '" class="header_new" title="' . StringUtil::specialchars($labelNew[1]) . '" accesskey="n" onclick="Backend.getScrollOffset()">' . $labelNew[0] . '</a> ' : '') . ($blnClipboard ? '
<a href="' . $this->addToUrl('clipboard=1') . '" class="header_clipboard" title="' . StringUtil::specialchars($GLOBALS['TL_LANG']['MSC']['clearClipboard']) . '" accesskey="x">' . $GLOBALS['TL_LANG']['MSC']['clearClipboard'] . '</a> ' : $this->generateGlobalButtons()) . '
</div>';

		// Get all details of the parent record
		$objParent = $this->Database->prepare("SELECT * FROM " . $this->ptable . " WHERE id=?")
									->limit(1)
									->execute(CURRENT_ID);

		if ($objParent->numRows < 1)
		{
			return $return;
		}

		$return .= ((Input::get('act') == 'select') ? '

<form id="tl_select" class="tl_form' . ((Input::get('act') == 'select') ? ' unselectable' : '') . '" method="post" novalidate>
<div class="tl_formbody_edit">
<input type="hidden" name="FORM_SUBMIT" value="tl_select">
<input type="hidden" name="REQUEST_TOKEN" value="' . REQUEST_TOKEN . '">' : '') . ($blnClipboard ? '
<div id="paste_hint" data-add-to-scroll-offset="20">
  <p>' . $GLOBALS['TL_LANG']['MSC']['selectNewPosition'] . '</p>
</div>' : '') . '
<div class="tl_listing_container parent_view' . ($this->strPickerFieldType ? ' picker unselectable' : '') . '" id="tl_listing"' . $this->getPickerValueAttribute() . '>
<div class="tl_header click2edit toggle_select hover-div">';

		// List all records of the child table
		if (!Input::get('act') || \in_array(Input::get('act'), array('paste', 'select')))
		{
			$this->import(BackendUser::class, 'User');

			// Header
			$imagePasteNew = Image::getHtml('new.svg', $labelPasteNew[0]);
			$imagePasteAfter = Image::getHtml('pasteafter.svg', $labelPasteAfter[0]);
			$imageEditHeader = Image::getHtml('header.svg', sprintf(\is_array($labelEditHeader) ? $labelEditHeader[0] : $labelEditHeader, $objParent->id));

			$return .= '
<div class="tl_content_right">' . ((Input::get('act') == 'select' || $this->strPickerFieldType == 'checkbox') ? '
<label for="tl_select_trigger" class="tl_select_label">' . $GLOBALS['TL_LANG']['MSC']['selectAll'] . '</label> <input type="checkbox" id="tl_select_trigger" onclick="Backend.toggleCheckboxes(this)" class="tl_tree_checkbox">' : ($blnClipboard ? '
<a href="' . $this->addToUrl('act=' . $arrClipboard['mode'] . '&amp;mode=2&amp;pid=' . $objParent->id . (!$blnMultiboard ? '&amp;id=' . $arrClipboard['id'] : '')) . '" title="' . StringUtil::specialchars($labelPasteAfter[0]) . '" onclick="Backend.getScrollOffset()">' . $imagePasteAfter . '</a>' : ((!($GLOBALS['TL_DCA'][$this->ptable]['config']['notEditable'] ?? null) && $this->User->canEditFieldsOf($this->ptable)) ? '
<a href="' . preg_replace('/&(amp;)?table=[^& ]*/i', ($this->ptable ? '&amp;table=' . $this->ptable : ''), $this->addToUrl('act=edit' . (Input::get('nb') ? '&amp;nc=1' : ''))) . '" class="edit" title="' . StringUtil::specialchars(sprintf(\is_array($labelEditHeader) ? $labelEditHeader[1] : $labelEditHeader, $objParent->id)) . '">' . $imageEditHeader . '</a> ' . $this->generateHeaderButtons($objParent->row(), $this->ptable) : '') . (($blnHasSorting && !($GLOBALS['TL_DCA'][$this->strTable]['config']['closed'] ?? null) && !($GLOBALS['TL_DCA'][$this->strTable]['config']['notCreatable'] ?? null)) ? '
<a href="' . $this->addToUrl('act=create&amp;mode=2&amp;pid=' . $objParent->id . '&amp;id=' . $this->intId) . '" title="' . StringUtil::specialchars($labelPasteNew[0]) . '">' . $imagePasteNew . '</a>' : ''))) . '
</div>';

			// Format header fields
			$add = array();
			$headerFields = $GLOBALS['TL_DCA'][$this->strTable]['list']['sorting']['headerFields'];

			foreach ($headerFields as $v)
			{
				$_v = StringUtil::deserialize($objParent->$v);

				// Translate UUIDs to paths
				if (($GLOBALS['TL_DCA'][$this->ptable]['fields'][$v]['inputType'] ?? null) == 'fileTree')
				{
					$objFiles = FilesModel::findMultipleByUuids((array) $_v);

					if ($objFiles !== null)
					{
						$_v = $objFiles->fetchEach('path');
					}
				}

				if (\is_array($_v))
				{
					$_v = implode(', ', $_v);
				}
				elseif (($GLOBALS['TL_DCA'][$this->ptable]['fields'][$v]['eval']['isBoolean'] ?? null) || (($GLOBALS['TL_DCA'][$this->ptable]['fields'][$v]['inputType'] ?? null) == 'checkbox' && !($GLOBALS['TL_DCA'][$this->ptable]['fields'][$v]['eval']['multiple'] ?? null)))
				{
					$_v = $_v ? $GLOBALS['TL_LANG']['MSC']['yes'] : $GLOBALS['TL_LANG']['MSC']['no'];
				}
				elseif (($GLOBALS['TL_DCA'][$this->ptable]['fields'][$v]['eval']['rgxp'] ?? null) == 'date')
				{
					$_v = $_v ? Date::parse(Config::get('dateFormat'), $_v) : '-';
				}
				elseif (($GLOBALS['TL_DCA'][$this->ptable]['fields'][$v]['eval']['rgxp'] ?? null) == 'time')
				{
					$_v = $_v ? Date::parse(Config::get('timeFormat'), $_v) : '-';
				}
				elseif (($GLOBALS['TL_DCA'][$this->ptable]['fields'][$v]['eval']['rgxp'] ?? null) == 'datim')
				{
					$_v = $_v ? Date::parse(Config::get('datimFormat'), $_v) : '-';
				}
				elseif ($v == 'tstamp')
				{
					$_v = Date::parse(Config::get('datimFormat'), $objParent->tstamp);
				}
				elseif (isset($GLOBALS['TL_DCA'][$this->ptable]['fields'][$v]['foreignKey']))
				{
					$arrForeignKey = explode('.', $GLOBALS['TL_DCA'][$this->ptable]['fields'][$v]['foreignKey'], 2);

					$objLabel = $this->Database->prepare("SELECT " . Database::quoteIdentifier($arrForeignKey[1]) . " AS value FROM " . $arrForeignKey[0] . " WHERE id=?")
											   ->limit(1)
											   ->execute($_v);

					$_v = $objLabel->numRows ? $objLabel->value : '-';
				}
				elseif (\is_array($GLOBALS['TL_DCA'][$this->ptable]['fields'][$v]['reference'][$_v] ?? null))
				{
					$_v = $GLOBALS['TL_DCA'][$this->ptable]['fields'][$v]['reference'][$_v][0];
				}
				elseif (isset($GLOBALS['TL_DCA'][$this->ptable]['fields'][$v]['reference'][$_v]))
				{
					$_v = $GLOBALS['TL_DCA'][$this->ptable]['fields'][$v]['reference'][$_v];
				}
				elseif (($GLOBALS['TL_DCA'][$this->ptable]['fields'][$v]['eval']['isAssociative'] ?? null) || ArrayUtil::isAssoc($GLOBALS['TL_DCA'][$this->ptable]['fields'][$v]['options'] ?? null))
				{
					$_v = $GLOBALS['TL_DCA'][$this->ptable]['fields'][$v]['options'][$_v] ?? null;
				}
				elseif (\is_array($GLOBALS['TL_DCA'][$this->ptable]['fields'][$v]['options_callback'] ?? null))
				{
					$strClass = $GLOBALS['TL_DCA'][$this->ptable]['fields'][$v]['options_callback'][0];
					$strMethod = $GLOBALS['TL_DCA'][$this->ptable]['fields'][$v]['options_callback'][1];

					$this->import($strClass);
					$options_callback = $this->$strClass->$strMethod($this);

					$_v = $options_callback[$_v];
				}
				elseif (\is_callable($GLOBALS['TL_DCA'][$this->ptable]['fields'][$v]['options_callback'] ?? null))
				{
					$options_callback = $GLOBALS['TL_DCA'][$this->ptable]['fields'][$v]['options_callback']($this);

					$_v = $options_callback[$_v];
				}

				// Add the sorting field
				if ($_v)
				{
					if (isset($GLOBALS['TL_DCA'][$this->ptable]['fields'][$v]['label']))
					{
						$key = \is_array($GLOBALS['TL_DCA'][$this->ptable]['fields'][$v]['label']) ? $GLOBALS['TL_DCA'][$this->ptable]['fields'][$v]['label'][0] : $GLOBALS['TL_DCA'][$this->ptable]['fields'][$v]['label'];
					}
					else
					{
						$key = $GLOBALS['TL_LANG'][$this->ptable][$v][0] ?? $v;
					}

					$add[$key] = $_v;
				}
			}

			// Trigger the header_callback (see #3417)
			if (\is_array($GLOBALS['TL_DCA'][$table]['list']['sorting']['header_callback'] ?? null))
			{
				$strClass = $GLOBALS['TL_DCA'][$table]['list']['sorting']['header_callback'][0];
				$strMethod = $GLOBALS['TL_DCA'][$table]['list']['sorting']['header_callback'][1];

				$this->import($strClass);
				$add = $this->$strClass->$strMethod($add, $this);
			}
			elseif (\is_callable($GLOBALS['TL_DCA'][$table]['list']['sorting']['header_callback'] ?? null))
			{
				$add = $GLOBALS['TL_DCA'][$table]['list']['sorting']['header_callback']($add, $this);
			}

			// Output the header data
			$return .= '

<table class="tl_header_table">';

			foreach ($add as $k=>$v)
			{
				if (\is_array($v))
				{
					$v = $v[0];
				}

				$return .= '
  <tr>
    <td><span class="tl_label">' . $k . ':</span> </td>
    <td>' . $v . '</td>
  </tr>';
			}

			$return .= '
</table>
</div>';

			$orderBy = array();
			$firstOrderBy = array();

			// Add all records of the current table
			$query = "SELECT * FROM " . $this->strTable;

			if (\is_array($this->orderBy) && isset($this->orderBy[0]))
			{
				$orderBy = $this->orderBy;
				$firstOrderBy = preg_replace('/\s+.*$/', '', $orderBy[0]);

				// Order by the foreign key
				if (isset($GLOBALS['TL_DCA'][$this->strTable]['fields'][$firstOrderBy]['foreignKey']))
				{
					$key = explode('.', $GLOBALS['TL_DCA'][$this->strTable]['fields'][$firstOrderBy]['foreignKey'], 2);
					$query = "SELECT *, (SELECT " . Database::quoteIdentifier($key[1]) . " FROM " . $key[0] . " WHERE " . $this->strTable . "." . Database::quoteIdentifier($firstOrderBy) . "=" . $key[0] . ".id) AS foreignKey FROM " . $this->strTable;
					$orderBy[0] = 'foreignKey';
				}
			}
			elseif (\is_array($GLOBALS['TL_DCA'][$this->strTable]['list']['sorting']['fields'] ?? null))
			{
				$orderBy = $GLOBALS['TL_DCA'][$this->strTable]['list']['sorting']['fields'];
				$firstOrderBy = preg_replace('/\s+.*$/', '', $orderBy[0]);
			}

			$arrProcedure = $this->procedure;
			$arrValues = $this->values;

			// Support empty ptable fields
			if ($GLOBALS['TL_DCA'][$this->strTable]['config']['dynamicPtable'] ?? null)
			{
				$arrProcedure[] = ($this->ptable == 'tl_article') ? "(ptable=? OR ptable='')" : "ptable=?";
				$arrValues[] = $this->ptable;
			}

			// WHERE
			if (!empty($arrProcedure))
			{
				$query .= " WHERE " . implode(' AND ', $arrProcedure);
			}

			if (!empty($this->root) && \is_array($this->root))
			{
				$query .= (!empty($arrProcedure) ? " AND " : " WHERE ") . "id IN(" . implode(',', array_map('\intval', $this->root)) . ")";
			}

			// ORDER BY
			if (!empty($orderBy) && \is_array($orderBy))
			{
				foreach ($orderBy as $k=>$v)
				{
					if (isset($GLOBALS['TL_DCA'][$this->strTable]['fields'][$v]['flag']) && ($GLOBALS['TL_DCA'][$this->strTable]['fields'][$v]['flag'] % 2) == 0)
					{
						$orderBy[$k] .= ' DESC';
					}
				}

				$query .= " ORDER BY " . implode(', ', $orderBy);
			}

			$objOrderByStmt = $this->Database->prepare($query);

			// LIMIT
			if ($this->limit)
			{
				$arrLimit = explode(',', $this->limit);
				$objOrderByStmt->limit($arrLimit[1], $arrLimit[0]);
			}

			$objOrderBy = $objOrderByStmt->execute($arrValues);

			if ($objOrderBy->numRows < 1)
			{
				return $return . '
<p class="tl_empty_parent_view">' . $GLOBALS['TL_LANG']['MSC']['noResult'] . '</p>
</div>';
			}

			// Call the child_record_callback
			if (\is_array($GLOBALS['TL_DCA'][$this->strTable]['list']['sorting']['child_record_callback'] ?? null) || \is_callable($GLOBALS['TL_DCA'][$this->strTable]['list']['sorting']['child_record_callback'] ?? null))
			{
				$strGroup = '';
				$blnIndent = false;
				$intWrapLevel = 0;
				$row = $objOrderBy->fetchAllAssoc();

				// Make items sortable
				if ($blnHasSorting)
				{
					$return .= '

<ul id="ul_' . CURRENT_ID . '">';
				}

				for ($i=0, $c=\count($row); $i<$c; $i++)
				{
					$this->current[] = $row[$i]['id'];
					$imagePasteAfter = Image::getHtml('pasteafter.svg', sprintf($labelPasteAfter[1] ?? $labelPasteAfter[0], $row[$i]['id']));
					$imagePasteNew = Image::getHtml('new.svg', sprintf($labelPasteNew[1] ?? $labelPasteNew[0], $row[$i]['id']));

					// Decrypt encrypted value
					foreach ($row[$i] as $k=>$v)
					{
						if ($GLOBALS['TL_DCA'][$table]['fields'][$k]['eval']['encrypt'] ?? null)
						{
							$row[$i][$k] = Encryption::decrypt(StringUtil::deserialize($v));
						}
					}

					// Make items sortable
					if ($blnHasSorting)
					{
						$return .= '
<li id="li_' . $row[$i]['id'] . '">';
					}

					// Add the group header
					if ($firstOrderBy != 'sorting' && !($GLOBALS['TL_DCA'][$this->strTable]['list']['sorting']['disableGrouping'] ?? null))
					{
						$sortingMode = (\count($orderBy) == 1 && $firstOrderBy == $orderBy[0] && ($GLOBALS['TL_DCA'][$this->strTable]['list']['sorting']['flag'] ?? null) && !($GLOBALS['TL_DCA'][$this->strTable]['fields'][$firstOrderBy]['flag'] ?? null)) ? $GLOBALS['TL_DCA'][$this->strTable]['list']['sorting']['flag'] : $GLOBALS['TL_DCA'][$this->strTable]['fields'][$firstOrderBy]['flag'];
						$remoteNew = $this->formatCurrentValue($firstOrderBy, $row[$i][$firstOrderBy], $sortingMode);
						$group = $this->formatGroupHeader($firstOrderBy, $remoteNew, $sortingMode, $row[$i]);

						if ($group != $strGroup)
						{
							$return .= "\n\n" . '<div class="tl_content_header">' . $group . '</div>';
							$strGroup = $group;
						}
					}

					$blnWrapperStart = isset($row[$i]['type']) && \in_array($row[$i]['type'], $GLOBALS['TL_WRAPPERS']['start']);
					$blnWrapperSeparator = isset($row[$i]['type']) && \in_array($row[$i]['type'], $GLOBALS['TL_WRAPPERS']['separator']);
					$blnWrapperStop = isset($row[$i]['type']) && \in_array($row[$i]['type'], $GLOBALS['TL_WRAPPERS']['stop']);
					$blnIndentFirst = isset($row[$i - 1]['type']) && \in_array($row[$i - 1]['type'], $GLOBALS['TL_WRAPPERS']['start']);
					$blnIndentLast = isset($row[$i + 1]['type']) && \in_array($row[$i + 1]['type'], $GLOBALS['TL_WRAPPERS']['stop']);

					// Closing wrappers
					if ($blnWrapperStop && --$intWrapLevel < 1)
					{
						$blnIndent = false;
					}

					$return .= '
<div class="tl_content' . ($blnWrapperStart ? ' wrapper_start' : '') . ($blnWrapperSeparator ? ' wrapper_separator' : '') . ($blnWrapperStop ? ' wrapper_stop' : '') . ($blnIndent ? ' indent indent_' . $intWrapLevel : '') . ($blnIndentFirst ? ' indent_first' : '') . ($blnIndentLast ? ' indent_last' : '') . (!empty($GLOBALS['TL_DCA'][$this->strTable]['list']['sorting']['child_record_class']) ? ' ' . $GLOBALS['TL_DCA'][$this->strTable]['list']['sorting']['child_record_class'] : '') . (($i%2 == 0) ? ' even' : ' odd') . ' click2edit toggle_select hover-div">
<div class="tl_content_right">';

					// Opening wrappers
					if ($blnWrapperStart && ++$intWrapLevel > 0)
					{
						$blnIndent = true;
					}

					// Edit multiple
					if (Input::get('act') == 'select')
					{
						$return .= '<input type="checkbox" name="IDS[]" id="ids_' . $row[$i]['id'] . '" class="tl_tree_checkbox" value="' . $row[$i]['id'] . '">';
					}

					// Regular buttons
					else
					{
						$return .= $this->generateButtons($row[$i], $this->strTable, $this->root, false, null, ($row[($i-1)]['id'] ?? null), ($row[($i+1)]['id'] ?? null));

						// Sortable table
						if ($blnHasSorting)
						{
							// Create new button
							if (!($GLOBALS['TL_DCA'][$this->strTable]['config']['closed'] ?? null) && !($GLOBALS['TL_DCA'][$this->strTable]['config']['notCreatable'] ?? null))
							{
								$return .= ' <a href="' . $this->addToUrl('act=create&amp;mode=1&amp;pid=' . $row[$i]['id'] . '&amp;id=' . $objParent->id . (Input::get('nb') ? '&amp;nc=1' : '')) . '" title="' . StringUtil::specialchars(sprintf($labelPasteNew[1], $row[$i]['id'])) . '">' . $imagePasteNew . '</a>';
							}

							// Prevent circular references
							if (($blnClipboard && $arrClipboard['mode'] == 'cut' && $row[$i]['id'] == $arrClipboard['id']) || ($blnMultiboard && $arrClipboard['mode'] == 'cutAll' && \in_array($row[$i]['id'], $arrClipboard['id'])))
							{
								$return .= ' ' . Image::getHtml('pasteafter_.svg');
							}

							// Copy/move multiple
							elseif ($blnMultiboard)
							{
								$return .= ' <a href="' . $this->addToUrl('act=' . $arrClipboard['mode'] . '&amp;mode=1&amp;pid=' . $row[$i]['id']) . '" title="' . StringUtil::specialchars(sprintf($labelPasteAfter[1], $row[$i]['id'])) . '" onclick="Backend.getScrollOffset()">' . $imagePasteAfter . '</a>';
							}

							// Paste buttons
							elseif ($blnClipboard)
							{
								$return .= ' <a href="' . $this->addToUrl('act=' . $arrClipboard['mode'] . '&amp;mode=1&amp;pid=' . $row[$i]['id'] . '&amp;id=' . $arrClipboard['id']) . '" title="' . StringUtil::specialchars(sprintf($labelPasteAfter[1], $row[$i]['id'])) . '" onclick="Backend.getScrollOffset()">' . $imagePasteAfter . '</a>';
							}

							// Drag handle
							if (!($GLOBALS['TL_DCA'][$this->strTable]['config']['notSortable'] ?? null))
							{
								$return .= ' <button type="button" class="drag-handle" title="' . StringUtil::specialchars(sprintf(\is_array($labelCut) ? $labelCut[1] : $labelCut, $row[$i]['id'])) . '" aria-hidden="true">' . Image::getHtml('drag.svg') . '</button>';
							}
						}

						// Picker
						if ($this->strPickerFieldType)
						{
							$return .= $this->getPickerInputField($row[$i]['id']);
						}
					}

					if (\is_array($GLOBALS['TL_DCA'][$this->strTable]['list']['sorting']['child_record_callback'] ?? null))
					{
						$strClass = $GLOBALS['TL_DCA'][$this->strTable]['list']['sorting']['child_record_callback'][0];
						$strMethod = $GLOBALS['TL_DCA'][$this->strTable]['list']['sorting']['child_record_callback'][1];

						$this->import($strClass);
						$return .= '</div>' . $this->$strClass->$strMethod($row[$i]) . '</div>';
					}
					elseif (\is_callable($GLOBALS['TL_DCA'][$this->strTable]['list']['sorting']['child_record_callback'] ?? null))
					{
						$return .= '</div>' . $GLOBALS['TL_DCA'][$this->strTable]['list']['sorting']['child_record_callback']($row[$i]) . '</div>';
					}

					// Make items sortable
					if ($blnHasSorting)
					{
						$return .= '
</li>';
					}
				}
			}
		}

		// Make items sortable
		if ($blnHasSorting && !($GLOBALS['TL_DCA'][$this->strTable]['config']['notSortable'] ?? null) && Input::get('act') != 'select')
		{
			$return .= '
</ul>
<script>
  Backend.makeParentViewSortable("ul_' . CURRENT_ID . '");
</script>';
		}

		$return .= ($this->strPickerFieldType == 'radio' ? '
<div class="tl_radio_reset">
<label for="tl_radio_reset" class="tl_radio_label">' . $GLOBALS['TL_LANG']['MSC']['resetSelected'] . '</label> <input type="radio" name="picker" id="tl_radio_reset" value="" class="tl_tree_radio">
</div>' : '') . '
</div>';

		// Close form
		if (Input::get('act') == 'select')
		{
			// Submit buttons
			$arrButtons = array();

			if (!($GLOBALS['TL_DCA'][$this->strTable]['config']['notEditable'] ?? null))
			{
				$arrButtons['edit'] = '<button type="submit" name="edit" id="edit" class="tl_submit" accesskey="s">' . $GLOBALS['TL_LANG']['MSC']['editSelected'] . '</button>';
			}

			if (!($GLOBALS['TL_DCA'][$this->strTable]['config']['notDeletable'] ?? null))
			{
				$arrButtons['delete'] = '<button type="submit" name="delete" id="delete" class="tl_submit" accesskey="d" onclick="return confirm(\'' . $GLOBALS['TL_LANG']['MSC']['delAllConfirm'] . '\')">' . $GLOBALS['TL_LANG']['MSC']['deleteSelected'] . '</button>';
			}

			if (!($GLOBALS['TL_DCA'][$this->strTable]['config']['notCopyable'] ?? null))
			{
				$arrButtons['copy'] = '<button type="submit" name="copy" id="copy" class="tl_submit" accesskey="c">' . $GLOBALS['TL_LANG']['MSC']['copySelected'] . '</button>';
			}

			if (!($GLOBALS['TL_DCA'][$this->strTable]['config']['notSortable'] ?? null))
			{
				$arrButtons['cut'] = '<button type="submit" name="cut" id="cut" class="tl_submit" accesskey="x">' . $GLOBALS['TL_LANG']['MSC']['moveSelected'] . '</button>';
			}

			if (!($GLOBALS['TL_DCA'][$this->strTable]['config']['notEditable'] ?? null))
			{
				$arrButtons['override'] = '<button type="submit" name="override" id="override" class="tl_submit" accesskey="v">' . $GLOBALS['TL_LANG']['MSC']['overrideSelected'] . '</button>';
			}

			// Call the buttons_callback (see #4691)
			if (\is_array($GLOBALS['TL_DCA'][$this->strTable]['select']['buttons_callback'] ?? null))
			{
				foreach ($GLOBALS['TL_DCA'][$this->strTable]['select']['buttons_callback'] as $callback)
				{
					if (\is_array($callback))
					{
						$this->import($callback[0]);
						$arrButtons = $this->{$callback[0]}->{$callback[1]}($arrButtons, $this);
					}
					elseif (\is_callable($callback))
					{
						$arrButtons = $callback($arrButtons, $this);
					}
				}
			}

			if (\count($arrButtons) < 3)
			{
				$strButtons = implode(' ', $arrButtons);
			}
			else
			{
				$strButtons = array_shift($arrButtons) . ' ';
				$strButtons .= '<div class="split-button">';
				$strButtons .= array_shift($arrButtons) . '<button type="button" id="sbtog">' . Image::getHtml('navcol.svg') . '</button> <ul class="invisible">';

				foreach ($arrButtons as $strButton)
				{
					$strButtons .= '<li>' . $strButton . '</li>';
				}

				$strButtons .= '</ul></div>';
			}

			$return .= '
</div>
<div class="tl_formbody_submit" style="text-align:right">
<div class="tl_submit_container">
  ' . $strButtons . '
</div>
</div>
</form>';
		}

		return $return;
	}

	/**
	 * List all records of the current table and return them as HTML string
	 *
	 * @return string
	 */
	protected function listView()
	{
		$table = ($GLOBALS['TL_DCA'][$this->strTable]['list']['sorting']['mode'] ?? null) == 6 ? $this->ptable : $this->strTable;
		$orderBy = $GLOBALS['TL_DCA'][$this->strTable]['list']['sorting']['fields'] ?? array();
		$firstOrderBy = preg_replace('/\s+.*$/', '', $orderBy[0]);

		if (\is_array($this->orderBy) && !empty($this->orderBy[0]))
		{
			$orderBy = $this->orderBy;
			$firstOrderBy = $this->firstOrderBy;
		}

		// Check the default labels (see #509)
		$labelNew = $GLOBALS['TL_LANG'][$this->strTable]['new'] ?? $GLOBALS['TL_LANG']['DCA']['new'];

		$query = "SELECT * FROM " . $this->strTable;

		if (!empty($this->procedure))
		{
			$query .= " WHERE " . implode(' AND ', $this->procedure);
		}

		if (!empty($this->root) && \is_array($this->root))
		{
			$query .= (!empty($this->procedure) ? " AND " : " WHERE ") . "id IN(" . implode(',', array_map('\intval', $this->root)) . ")";
		}

		if (\is_array($orderBy) && $orderBy[0])
		{
			foreach ($orderBy as $k=>$v)
			{
				$chunks = explode(' ', $v, 2);
				$key = $chunks[0] ?? null;
				$direction = $chunks[1] ?? null;

				// If there is no direction, check the global flag in sorting mode 1 or the field flag in all other sorting modes
				if (!$direction)
				{
					if (($GLOBALS['TL_DCA'][$this->strTable]['list']['sorting']['mode'] ?? null) == 1 && isset($GLOBALS['TL_DCA'][$this->strTable]['list']['sorting']['flag']) && ($GLOBALS['TL_DCA'][$this->strTable]['list']['sorting']['flag'] % 2) == 0)
					{
						$direction = 'DESC';
					}
					elseif (isset($GLOBALS['TL_DCA'][$this->strTable]['fields'][$key]['flag']) && ($GLOBALS['TL_DCA'][$this->strTable]['fields'][$key]['flag'] % 2) == 0)
					{
						$direction = 'DESC';
					}
				}

				if ($GLOBALS['TL_DCA'][$this->strTable]['fields'][$key]['eval']['findInSet'] ?? null)
				{
					$direction = null;

					if (\is_array($GLOBALS['TL_DCA'][$this->strTable]['fields'][$key]['options_callback'] ?? null))
					{
						$strClass = $GLOBALS['TL_DCA'][$this->strTable]['fields'][$key]['options_callback'][0];
						$strMethod = $GLOBALS['TL_DCA'][$this->strTable]['fields'][$key]['options_callback'][1];

						$this->import($strClass);
						$keys = $this->$strClass->$strMethod($this);
					}
					elseif (\is_callable($GLOBALS['TL_DCA'][$this->strTable]['fields'][$key]['options_callback'] ?? null))
					{
						$keys = $GLOBALS['TL_DCA'][$this->strTable]['fields'][$key]['options_callback']($this);
					}
					else
					{
						$keys = $GLOBALS['TL_DCA'][$this->strTable]['fields'][$key]['options'] ?? array();
					}

					if (($GLOBALS['TL_DCA'][$this->strTable]['fields'][$key]['eval']['isAssociative'] ?? null) || ArrayUtil::isAssoc($keys))
					{
						$keys = array_keys($keys);
					}

					$orderBy[$k] = $this->Database->findInSet($v, $keys);
				}
				elseif (\in_array($GLOBALS['TL_DCA'][$this->strTable]['fields'][$key]['flag'] ?? null, array(5, 6, 7, 8, 9, 10)))
				{
					$orderBy[$k] = "CAST($key AS SIGNED)"; // see #5503
				}

				if ($direction)
				{
					$orderBy[$k] = $key . ' ' . $direction;
				}
			}

			if (($GLOBALS['TL_DCA'][$this->strTable]['list']['sorting']['mode'] ?? null) == 3)
			{
				$firstOrderBy = 'pid';
				$showFields = $GLOBALS['TL_DCA'][$table]['list']['label']['fields'];

				$query .= " ORDER BY (SELECT " . Database::quoteIdentifier($showFields[0]) . " FROM " . $this->ptable . " WHERE " . $this->ptable . ".id=" . $this->strTable . ".pid), " . implode(', ', $orderBy);

				// Set the foreignKey so that the label is translated
				if (!($GLOBALS['TL_DCA'][$table]['fields']['pid']['foreignKey'] ?? null))
				{
					$GLOBALS['TL_DCA'][$table]['fields']['pid']['foreignKey'] = $this->ptable . '.' . $showFields[0];
				}

				// Remove the parent field from label fields
				array_shift($showFields);
				$GLOBALS['TL_DCA'][$table]['list']['label']['fields'] = $showFields;
			}
			else
			{
				$query .= " ORDER BY " . implode(', ', $orderBy);
			}
		}

		$objRowStmt = $this->Database->prepare($query);

		if ($this->limit)
		{
			$arrLimit = explode(',', $this->limit);
			$objRowStmt->limit($arrLimit[1], $arrLimit[0]);
		}

		$objRow = $objRowStmt->execute($this->values);

		// Display buttos
		$return = Message::generate() . '
<div id="tl_buttons">' . ((Input::get('act') == 'select' || $this->ptable) ? '
<a href="' . $this->getReferer(true, $this->ptable) . '" class="header_back" title="' . StringUtil::specialchars($GLOBALS['TL_LANG']['MSC']['backBTTitle']) . '" accesskey="b" onclick="Backend.getScrollOffset()">' . $GLOBALS['TL_LANG']['MSC']['backBT'] . '</a> ' : (isset($GLOBALS['TL_DCA'][$this->strTable]['config']['backlink']) ? '
<a href="contao/main.php?' . $GLOBALS['TL_DCA'][$this->strTable]['config']['backlink'] . '" class="header_back" title="' . StringUtil::specialchars($GLOBALS['TL_LANG']['MSC']['backBTTitle']) . '" accesskey="b" onclick="Backend.getScrollOffset()">' . $GLOBALS['TL_LANG']['MSC']['backBT'] . '</a> ' : '')) . ((Input::get('act') != 'select' && !($GLOBALS['TL_DCA'][$this->strTable]['config']['closed'] ?? null) && !($GLOBALS['TL_DCA'][$this->strTable]['config']['notCreatable'] ?? null)) ? '
<a href="' . ($this->ptable ? $this->addToUrl('act=create' . ((($GLOBALS['TL_DCA'][$this->strTable]['list']['sorting']['mode'] ?? null) < 4) ? '&amp;mode=2' : '') . '&amp;pid=' . $this->intId) : $this->addToUrl('act=create')) . '" class="header_new" title="' . StringUtil::specialchars($labelNew[1]) . '" accesskey="n" onclick="Backend.getScrollOffset()">' . $labelNew[0] . '</a> ' : '') . $this->generateGlobalButtons() . '
</div>';

		// Return "no records found" message
		if ($objRow->numRows < 1)
		{
			$return .= '
<p class="tl_empty">' . $GLOBALS['TL_LANG']['MSC']['noResult'] . '</p>';
		}

		// List records
		else
		{
			$result = $objRow->fetchAllAssoc();

			$return .= ((Input::get('act') == 'select') ? '
<form id="tl_select" class="tl_form' . ((Input::get('act') == 'select') ? ' unselectable' : '') . '" method="post" novalidate>
<div class="tl_formbody_edit">
<input type="hidden" name="FORM_SUBMIT" value="tl_select">
<input type="hidden" name="REQUEST_TOKEN" value="' . REQUEST_TOKEN . '">' : '') . '
<div class="tl_listing_container list_view" id="tl_listing"' . $this->getPickerValueAttribute() . '>' . ((Input::get('act') == 'select' || $this->strPickerFieldType == 'checkbox') ? '
<div class="tl_select_trigger">
<label for="tl_select_trigger" class="tl_select_label">' . $GLOBALS['TL_LANG']['MSC']['selectAll'] . '</label> <input type="checkbox" id="tl_select_trigger" onclick="Backend.toggleCheckboxes(this)" class="tl_tree_checkbox">
</div>' : '') . '
<table class="tl_listing' . (($GLOBALS['TL_DCA'][$this->strTable]['list']['label']['showColumns'] ?? null) ? ' showColumns' : '') . ($this->strPickerFieldType ? ' picker unselectable' : '') . '">';

			// Automatically add the "order by" field as last column if we do not have group headers
			if ($GLOBALS['TL_DCA'][$this->strTable]['list']['label']['showColumns'] ?? null)
			{
				$blnFound = false;

				// Extract the real key and compare it to $firstOrderBy
				foreach ($GLOBALS['TL_DCA'][$this->strTable]['list']['label']['fields'] as $f)
				{
					if (strpos($f, ':') !== false)
					{
						list($f) = explode(':', $f, 2);
					}

					if ($firstOrderBy == $f)
					{
						$blnFound = true;
						break;
					}
				}

				if (!$blnFound)
				{
					$GLOBALS['TL_DCA'][$this->strTable]['list']['label']['fields'][] = $firstOrderBy;
				}
			}

			// Generate the table header if the "show columns" option is active
			if ($GLOBALS['TL_DCA'][$this->strTable]['list']['label']['showColumns'] ?? null)
			{
				$return .= '
  <tr>';

				foreach ($GLOBALS['TL_DCA'][$this->strTable]['list']['label']['fields'] as $f)
				{
					if (strpos($f, ':') !== false)
					{
						list($f) = explode(':', $f, 2);
					}

					$return .= '
    <th class="tl_folder_tlist col_' . $f . (($f == $firstOrderBy) ? ' ordered_by' : '') . '">' . (\is_array($GLOBALS['TL_DCA'][$this->strTable]['fields'][$f]['label'] ?? null) ? $GLOBALS['TL_DCA'][$this->strTable]['fields'][$f]['label'][0] : ($GLOBALS['TL_DCA'][$this->strTable]['fields'][$f]['label'] ?? null)) . '</th>';
				}

				$return .= '
    <th class="tl_folder_tlist tl_right_nowrap"></th>
  </tr>';
			}

			// Process result and add label and buttons
			$remoteCur = false;
			$groupclass = 'tl_folder_tlist';
			$eoCount = -1;

			foreach ($result as $row)
			{
				$args = array();
				$this->current[] = $row['id'];
				$showFields = $GLOBALS['TL_DCA'][$table]['list']['label']['fields'];

				// Label
				foreach ($showFields as $k=>$v)
				{
					// Decrypt the value
					if ($GLOBALS['TL_DCA'][$this->strTable]['fields'][$v]['eval']['encrypt'] ?? null)
					{
						$row[$v] = Encryption::decrypt(StringUtil::deserialize($row[$v]));
					}

					if (strpos($v, ':') !== false)
					{
						list($strKey, $strTable) = explode(':', $v);
						list($strTable, $strField) = explode('.', $strTable);

						$objRef = $this->Database->prepare("SELECT " . Database::quoteIdentifier($strField) . " FROM " . $strTable . " WHERE id=?")
												 ->limit(1)
												 ->execute($row[$strKey]);

						$args[$k] = $objRef->numRows ? $objRef->$strField : '';
					}
					elseif (\in_array($GLOBALS['TL_DCA'][$this->strTable]['fields'][$v]['flag'] ?? null, array(5, 6, 7, 8, 9, 10)))
					{
						if (($GLOBALS['TL_DCA'][$this->strTable]['fields'][$v]['eval']['rgxp'] ?? null) == 'date')
						{
							$args[$k] = $row[$v] ? Date::parse(Config::get('dateFormat'), $row[$v]) : '-';
						}
						elseif (($GLOBALS['TL_DCA'][$this->strTable]['fields'][$v]['eval']['rgxp'] ?? null) == 'time')
						{
							$args[$k] = $row[$v] ? Date::parse(Config::get('timeFormat'), $row[$v]) : '-';
						}
						else
						{
							$args[$k] = $row[$v] ? Date::parse(Config::get('datimFormat'), $row[$v]) : '-';
						}
					}
					elseif (($GLOBALS['TL_DCA'][$this->strTable]['fields'][$v]['eval']['isBoolean'] ?? null) || (($GLOBALS['TL_DCA'][$this->strTable]['fields'][$v]['inputType'] ?? null) == 'checkbox' && !($GLOBALS['TL_DCA'][$this->strTable]['fields'][$v]['eval']['multiple'] ?? null)))
					{
						$args[$k] = $row[$v] ? $GLOBALS['TL_LANG']['MSC']['yes'] : $GLOBALS['TL_LANG']['MSC']['no'];
					}
					elseif (isset($row[$v]))
					{
						$row_v = StringUtil::deserialize($row[$v]);

						if (\is_array($row_v))
						{
							$args_k = array();

							foreach ($row_v as $option)
							{
								$args_k[] = $GLOBALS['TL_DCA'][$table]['fields'][$v]['reference'][$option] ?: $option;
							}

							$args[$k] = implode(', ', $args_k);
						}
						elseif (isset($GLOBALS['TL_DCA'][$table]['fields'][$v]['reference'][$row[$v]]))
						{
							$args[$k] = \is_array($GLOBALS['TL_DCA'][$table]['fields'][$v]['reference'][$row[$v]]) ? $GLOBALS['TL_DCA'][$table]['fields'][$v]['reference'][$row[$v]][0] : $GLOBALS['TL_DCA'][$table]['fields'][$v]['reference'][$row[$v]];
						}
						elseif ((($GLOBALS['TL_DCA'][$table]['fields'][$v]['eval']['isAssociative'] ?? null) || ArrayUtil::isAssoc($GLOBALS['TL_DCA'][$table]['fields'][$v]['options'] ?? null)) && isset($GLOBALS['TL_DCA'][$table]['fields'][$v]['options'][$row[$v]]))
						{
							$args[$k] = $GLOBALS['TL_DCA'][$table]['fields'][$v]['options'][$row[$v]] ?? null;
						}
						else
						{
							$args[$k] = $row[$v];
						}
					}
					else
					{
						$args[$k] = null;
					}
				}

				// Shorten the label it if it is too long
				$label = vsprintf(!empty($GLOBALS['TL_DCA'][$this->strTable]['list']['label']['format']) ? $GLOBALS['TL_DCA'][$this->strTable]['list']['label']['format'] : '%s', $args);

				if (($GLOBALS['TL_DCA'][$this->strTable]['list']['label']['maxCharacters'] ?? null) > 0 && $GLOBALS['TL_DCA'][$this->strTable]['list']['label']['maxCharacters'] < \strlen(strip_tags($label)))
				{
					$label = trim(StringUtil::substrHtml($label, $GLOBALS['TL_DCA'][$this->strTable]['list']['label']['maxCharacters'])) . ' …';
				}

				// Remove empty brackets (), [], {}, <> and empty tags from the label
				$label = preg_replace('/\( *\) ?|\[ *] ?|{ *} ?|< *> ?/', '', $label);
				$label = preg_replace('/<[^>]+>\s*<\/[^>]+>/', '', $label);

				// Build the sorting groups
				if (($GLOBALS['TL_DCA'][$this->strTable]['list']['sorting']['mode'] ?? null) > 0)
				{
					$current = $row[$firstOrderBy];
					$orderBy = $GLOBALS['TL_DCA'][$this->strTable]['list']['sorting']['fields'] ?? array();
					$sortingMode = (\count($orderBy) == 1 && $firstOrderBy == $orderBy[0] && ($GLOBALS['TL_DCA'][$this->strTable]['list']['sorting']['flag'] ?? null) && !($GLOBALS['TL_DCA'][$this->strTable]['fields'][$firstOrderBy]['flag'] ?? null)) ? $GLOBALS['TL_DCA'][$this->strTable]['list']['sorting']['flag'] : $GLOBALS['TL_DCA'][$this->strTable]['fields'][$firstOrderBy]['flag'];
					$remoteNew = $this->formatCurrentValue($firstOrderBy, $current, $sortingMode);

					// Add the group header
					if (($remoteNew != $remoteCur || $remoteCur === false) && !($GLOBALS['TL_DCA'][$this->strTable]['list']['label']['showColumns'] ?? null) && !($GLOBALS['TL_DCA'][$this->strTable]['list']['sorting']['disableGrouping'] ?? null))
					{
						$eoCount = -1;
						$group = $this->formatGroupHeader($firstOrderBy, $remoteNew, $sortingMode, $row);
						$remoteCur = $remoteNew;

						$return .= '
  <tr>
    <td colspan="2" class="' . $groupclass . '">' . $group . '</td>
  </tr>';
						$groupclass = 'tl_folder_list';
					}
				}

				$return .= '
  <tr class="' . ((++$eoCount % 2 == 0) ? 'even' : 'odd') . ' click2edit toggle_select hover-row">
    ';

				$colspan = 1;

				// Call the label_callback ($row, $label, $this)
				if (\is_array($GLOBALS['TL_DCA'][$this->strTable]['list']['label']['label_callback'] ?? null) || \is_callable($GLOBALS['TL_DCA'][$this->strTable]['list']['label']['label_callback'] ?? null))
				{
					if (\is_array($GLOBALS['TL_DCA'][$this->strTable]['list']['label']['label_callback'] ?? null))
					{
						$strClass = $GLOBALS['TL_DCA'][$this->strTable]['list']['label']['label_callback'][0];
						$strMethod = $GLOBALS['TL_DCA'][$this->strTable]['list']['label']['label_callback'][1];

						$this->import($strClass);
						$args = $this->$strClass->$strMethod($row, $label, $this, $args);
					}
					elseif (\is_callable($GLOBALS['TL_DCA'][$this->strTable]['list']['label']['label_callback'] ?? null))
					{
						$args = $GLOBALS['TL_DCA'][$this->strTable]['list']['label']['label_callback']($row, $label, $this, $args);
					}

					// Handle strings and arrays
					if (!($GLOBALS['TL_DCA'][$this->strTable]['list']['label']['showColumns'] ?? null))
					{
						$label = \is_array($args) ? implode(' ', $args) : $args;
					}
					elseif (!\is_array($args))
					{
						$args = array($args);
						$colspan = \count($GLOBALS['TL_DCA'][$this->strTable]['list']['label']['fields'] ?? array());
					}
				}

				// Show columns
				if ($GLOBALS['TL_DCA'][$this->strTable]['list']['label']['showColumns'] ?? null)
				{
					foreach ($args as $j=>$arg)
					{
						$return .= '<td colspan="' . $colspan . '" class="tl_file_list col_' . $GLOBALS['TL_DCA'][$this->strTable]['list']['label']['fields'][$j] . ((($GLOBALS['TL_DCA'][$this->strTable]['list']['label']['fields'][$j] ?? null) == $firstOrderBy) ? ' ordered_by' : '') . '">' . ($arg ?: '-') . '</td>';
					}
				}
				else
				{
					$return .= '<td class="tl_file_list">' . $label . '</td>';
				}

				// Buttons ($row, $table, $root, $blnCircularReference, $childs, $previous, $next)
				$return .= ((Input::get('act') == 'select') ? '
    <td class="tl_file_list tl_right_nowrap"><input type="checkbox" name="IDS[]" id="ids_' . $row['id'] . '" class="tl_tree_checkbox" value="' . $row['id'] . '"></td>' : '
    <td class="tl_file_list tl_right_nowrap">' . $this->generateButtons($row, $this->strTable, $this->root) . ($this->strPickerFieldType ? $this->getPickerInputField($row['id']) : '') . '</td>') . '
  </tr>';
			}

			// Close the table
			$return .= '
</table>' . ($this->strPickerFieldType == 'radio' ? '
<div class="tl_radio_reset">
<label for="tl_radio_reset" class="tl_radio_label">' . $GLOBALS['TL_LANG']['MSC']['resetSelected'] . '</label> <input type="radio" name="picker" id="tl_radio_reset" value="" class="tl_tree_radio">
</div>' : '') . '
</div>';

			// Close the form
			if (Input::get('act') == 'select')
			{
				// Submit buttons
				$arrButtons = array();

				if (!($GLOBALS['TL_DCA'][$this->strTable]['config']['notEditable'] ?? null))
				{
					$arrButtons['edit'] = '<button type="submit" name="edit" id="edit" class="tl_submit" accesskey="s">' . $GLOBALS['TL_LANG']['MSC']['editSelected'] . '</button>';
				}

				if (!($GLOBALS['TL_DCA'][$this->strTable]['config']['notDeletable'] ?? null))
				{
					$arrButtons['delete'] = '<button type="submit" name="delete" id="delete" class="tl_submit" accesskey="d" onclick="return confirm(\'' . $GLOBALS['TL_LANG']['MSC']['delAllConfirm'] . '\')">' . $GLOBALS['TL_LANG']['MSC']['deleteSelected'] . '</button>';
				}

				if (!($GLOBALS['TL_DCA'][$this->strTable]['config']['notCopyable'] ?? null))
				{
					$arrButtons['copy'] = '<button type="submit" name="copy" id="copy" class="tl_submit" accesskey="c">' . $GLOBALS['TL_LANG']['MSC']['copySelected'] . '</button>';
				}

				if (!($GLOBALS['TL_DCA'][$this->strTable]['config']['notEditable'] ?? null))
				{
					$arrButtons['override'] = '<button type="submit" name="override" id="override" class="tl_submit" accesskey="v">' . $GLOBALS['TL_LANG']['MSC']['overrideSelected'] . '</button>';
				}

				// Call the buttons_callback (see #4691)
				if (\is_array($GLOBALS['TL_DCA'][$this->strTable]['select']['buttons_callback'] ?? null))
				{
					foreach ($GLOBALS['TL_DCA'][$this->strTable]['select']['buttons_callback'] as $callback)
					{
						if (\is_array($callback))
						{
							$this->import($callback[0]);
							$arrButtons = $this->{$callback[0]}->{$callback[1]}($arrButtons, $this);
						}
						elseif (\is_callable($callback))
						{
							$arrButtons = $callback($arrButtons, $this);
						}
					}
				}

				if (\count($arrButtons) < 3)
				{
					$strButtons = implode(' ', $arrButtons);
				}
				else
				{
					$strButtons = array_shift($arrButtons) . ' ';
					$strButtons .= '<div class="split-button">';
					$strButtons .= array_shift($arrButtons) . '<button type="button" id="sbtog">' . Image::getHtml('navcol.svg') . '</button> <ul class="invisible">';

					foreach ($arrButtons as $strButton)
					{
						$strButtons .= '<li>' . $strButton . '</li>';
					}

					$strButtons .= '</ul></div>';
				}

				$return .= '
</div>
<div class="tl_formbody_submit" style="text-align:right">
<div class="tl_submit_container">
  ' . $strButtons . '
</div>
</div>
</form>';
			}
		}

		return $return;
	}

	/**
	 * Return a search form that allows to search results using regular expressions
	 *
	 * @return string
	 */
	protected function searchMenu()
	{
		$searchFields = array();

		/** @var AttributeBagInterface $objSessionBag */
		$objSessionBag = System::getContainer()->get('session')->getBag('contao_backend');

		$session = $objSessionBag->all();

		// Get search fields
		foreach ($GLOBALS['TL_DCA'][$this->strTable]['fields'] as $k=>$v)
		{
			if ($v['search'] ?? null)
			{
				$searchFields[] = $k;
			}
		}

		// Return if there are no search fields
		if (empty($searchFields))
		{
			return '';
		}

		// Store search value in the current session
		if (Input::post('FORM_SUBMIT') == 'tl_filters')
		{
			$strField = Input::post('tl_field', true);
			$strKeyword = ltrim(Input::postRaw('tl_value'), '*');

			if ($strField && !\in_array($strField, $searchFields, true))
			{
				$strField = '';
				$strKeyword = '';
			}

			$session['search'][$this->strTable]['field'] = $strField;
			$session['search'][$this->strTable]['value'] = $strKeyword;

			$objSessionBag->replace($session);
		}

		// Set the search value from the session
		elseif (isset($session['search'][$this->strTable]['value']) && (string) $session['search'][$this->strTable]['value'] !== '')
		{
			$searchValue = $session['search'][$this->strTable]['value'];
			$fld = $session['search'][$this->strTable]['field'];

			try
			{
				$this->Database->prepare("SELECT '' REGEXP ?")->execute($searchValue);
			}
			catch (DriverException $exception)
			{
				// Quote search string if it is not a valid regular expression
				$searchValue = preg_quote($searchValue);
			}

<<<<<<< HEAD
			$fld = $session['search'][$this->strTable]['field'] ?? array();
=======
			$strReplacePrefix = '';
			$strReplaceSuffix = '';

			// Decode HTML entities to make them searchable
			if (empty($GLOBALS['TL_DCA'][$this->strTable]['fields'][$fld]['eval']['decodeEntities']))
			{
				$arrReplace = array(
					'&#35;' => '#',
					'&#60;' => '<',
					'&#62;' => '>',
					'&lt;' => '<',
					'&gt;' => '>',
					'&#40;' => '(',
					'&#41;' => ')',
					'&#92;' => '\\\\',
					'&#61;' => '=',
					'&amp;' => '&',
				);

				$strReplacePrefix = str_repeat('REPLACE(', \count($arrReplace));

				foreach ($arrReplace as $strSource => $strTarget)
				{
					$strReplaceSuffix .= ", '$strSource', '$strTarget')";
				}
			}

			$strPattern = "$strReplacePrefix CAST(%s AS CHAR) $strReplaceSuffix REGEXP ?";

			if (substr(Config::get('dbCollation'), -3) == '_ci')
			{
				$strPattern = "$strReplacePrefix LOWER(CAST(%s AS CHAR)) $strReplaceSuffix REGEXP LOWER(?)";
			}
>>>>>>> aa9ebca1

			if (isset($GLOBALS['TL_DCA'][$this->strTable]['fields'][$fld]['foreignKey']))
			{
				list($t, $f) = explode('.', $GLOBALS['TL_DCA'][$this->strTable]['fields'][$fld]['foreignKey'], 2);
				$this->procedure[] = "(" . sprintf($strPattern, Database::quoteIdentifier($fld)) . " OR " . sprintf($strPattern, "(SELECT " . Database::quoteIdentifier($f) . " FROM $t WHERE $t.id=" . $this->strTable . "." . Database::quoteIdentifier($fld) . ")") . ")";
<<<<<<< HEAD
				$this->values[] = $session['search'][$this->strTable]['value'] ?? null;
=======
				$this->values[] = $searchValue;
>>>>>>> aa9ebca1
			}
			else
			{
				$this->procedure[] = sprintf($strPattern, Database::quoteIdentifier($fld));
			}

<<<<<<< HEAD
			$this->values[] = $session['search'][$this->strTable]['value'] ?? null;
=======
			$this->values[] = $searchValue;
>>>>>>> aa9ebca1
		}

		$options_sorter = array();

		foreach ($searchFields as $field)
		{
			$option_label = $field;

			if (isset($GLOBALS['TL_DCA'][$this->strTable]['fields'][$field]['label']))
			{
				$option_label = \is_array($GLOBALS['TL_DCA'][$this->strTable]['fields'][$field]['label']) ? $GLOBALS['TL_DCA'][$this->strTable]['fields'][$field]['label'][0] : $GLOBALS['TL_DCA'][$this->strTable]['fields'][$field]['label'];
			}
			elseif (isset($GLOBALS['TL_LANG']['MSC'][$field]))
			{
				$option_label = \is_array($GLOBALS['TL_LANG']['MSC'][$field]) ? $GLOBALS['TL_LANG']['MSC'][$field][0] : $GLOBALS['TL_LANG']['MSC'][$field];
			}

			$options_sorter[Utf8::toAscii($option_label) . '_' . $field] = '  <option value="' . StringUtil::specialchars($field) . '"' . ((isset($session['search'][$this->strTable]['field']) && $session['search'][$this->strTable]['field'] == $field) ? ' selected="selected"' : '') . '>' . $option_label . '</option>';
		}

		// Sort by option values
		uksort($options_sorter, 'strnatcasecmp');
		$active = isset($session['search'][$this->strTable]['value']) && (string) $session['search'][$this->strTable]['value'] !== '';

		return '
<div class="tl_search tl_subpanel">
<strong>' . $GLOBALS['TL_LANG']['MSC']['search'] . ':</strong>
<select name="tl_field" class="tl_select' . ($active ? ' active' : '') . '">
' . implode("\n", $options_sorter) . '
</select>
<span>=</span>
<input type="search" name="tl_value" class="tl_text' . ($active ? ' active' : '') . '" value="' . StringUtil::specialchars($session['search'][$this->strTable]['value'] ?? '') . '">
</div>';
	}

	/**
	 * Return a select menu that allows to sort results by a particular field
	 *
	 * @return string
	 */
	protected function sortMenu()
	{
		if (($GLOBALS['TL_DCA'][$this->strTable]['list']['sorting']['mode'] ?? null) != 2 && ($GLOBALS['TL_DCA'][$this->strTable]['list']['sorting']['mode'] ?? null) != 4)
		{
			return '';
		}

		$sortingFields = array();

		// Get sorting fields
		foreach ($GLOBALS['TL_DCA'][$this->strTable]['fields'] as $k=>$v)
		{
			if ($v['sorting'] ?? null)
			{
				$sortingFields[] = $k;
			}
		}

		// Return if there are no sorting fields
		if (empty($sortingFields))
		{
			return '';
		}

		/** @var AttributeBagInterface $objSessionBag */
		$objSessionBag = System::getContainer()->get('session')->getBag('contao_backend');

		$session = $objSessionBag->all();
		$orderBy = $GLOBALS['TL_DCA'][$this->strTable]['list']['sorting']['fields'] ?? array();
		$firstOrderBy = preg_replace('/\s+.*$/', '', $orderBy[0]);

		// Add PID to order fields
		if (($GLOBALS['TL_DCA'][$this->strTable]['list']['sorting']['mode'] ?? null) == 3 && $this->Database->fieldExists('pid', $this->strTable))
		{
			array_unshift($orderBy, 'pid');
		}

		// Set sorting from user input
		if (Input::post('FORM_SUBMIT') == 'tl_filters')
		{
			$strSort = Input::post('tl_sort');

			// Validate the user input (thanks to aulmn) (see #4971)
			if (\in_array($strSort, $sortingFields, true))
			{
				$session['sorting'][$this->strTable] = \in_array($GLOBALS['TL_DCA'][$this->strTable]['fields'][$strSort]['flag'] ?? null, array(2, 4, 6, 8, 10, 12)) ? "$strSort DESC" : $strSort;
				$objSessionBag->replace($session);
			}
		}

		// Overwrite the "orderBy" value with the session value
		elseif (isset($session['sorting'][$this->strTable]))
		{
			$overwrite = preg_quote(preg_replace('/\s+.*$/', '', $session['sorting'][$this->strTable]), '/');
			$orderBy = array_diff($orderBy, preg_grep('/^' . $overwrite . '/i', $orderBy));

			array_unshift($orderBy, $session['sorting'][$this->strTable]);

			$this->firstOrderBy = $overwrite;
			$this->orderBy = $orderBy;
		}

		$options_sorter = array();

		// Sorting fields
		foreach ($sortingFields as $field)
		{
			$options_label = ($lbl = \is_array($GLOBALS['TL_DCA'][$this->strTable]['fields'][$field]['label'] ?? null) ? $GLOBALS['TL_DCA'][$this->strTable]['fields'][$field]['label'][0] : ($GLOBALS['TL_DCA'][$this->strTable]['fields'][$field]['label'] ?? null)) ? $lbl : $GLOBALS['TL_LANG']['MSC'][$field];

			if (\is_array($options_label))
			{
				$options_label = $options_label[0];
			}

			$options_sorter[$options_label] = '  <option value="' . StringUtil::specialchars($field) . '"' . (((!isset($session['sorting'][$this->strTable]) && $field == $firstOrderBy) || $field == str_replace(' DESC', '', $session['sorting'][$this->strTable] ?? '')) ? ' selected="selected"' : '') . '>' . $options_label . '</option>';
		}

		// Sort by option values
		uksort($options_sorter, 'strcasecmp');

		return '
<div class="tl_sorting tl_subpanel">
<strong>' . $GLOBALS['TL_LANG']['MSC']['sortBy'] . ':</strong>
<select name="tl_sort" id="tl_sort" class="tl_select">
' . implode("\n", $options_sorter) . '
</select>
</div>';
	}

	/**
	 * Return a select menu to limit results
	 *
	 * @param boolean $blnOptional
	 *
	 * @return string
	 */
	protected function limitMenu($blnOptional=false)
	{
		/** @var AttributeBagInterface $objSessionBag */
		$objSessionBag = System::getContainer()->get('session')->getBag('contao_backend');

		$session = $objSessionBag->all();
		$filter = ($GLOBALS['TL_DCA'][$this->strTable]['list']['sorting']['mode'] ?? null) == 4 ? $this->strTable . '_' . CURRENT_ID : $this->strTable;
		$fields = '';

		// Set limit from user input
		if (\in_array(Input::post('FORM_SUBMIT'), array('tl_filters', 'tl_filters_limit')))
		{
			$strLimit = Input::post('tl_limit');

			if ($strLimit == 'tl_limit')
			{
				unset($session['filter'][$filter]['limit']);
			}
			// Validate the user input (thanks to aulmn) (see #4971)
			elseif ($strLimit == 'all' || preg_match('/^[0-9]+,[0-9]+$/', $strLimit))
			{
				$session['filter'][$filter]['limit'] = $strLimit;
			}

			$objSessionBag->replace($session);

			if (Input::post('FORM_SUBMIT') == 'tl_filters_limit')
			{
				$this->reload();
			}
		}

		// Set limit from table configuration
		else
		{
			$this->limit = isset($session['filter'][$filter]['limit']) ? (($session['filter'][$filter]['limit'] == 'all') ? null : $session['filter'][$filter]['limit']) : '0,' . Config::get('resultsPerPage');

			$arrProcedure = $this->procedure;
			$arrValues = $this->values;
			$query = "SELECT COUNT(*) AS count FROM " . $this->strTable;

			if (!empty($this->root) && \is_array($this->root))
			{
				$arrProcedure[] = 'id IN(' . implode(',', $this->root) . ')';
			}

			// Support empty ptable fields
			if ($GLOBALS['TL_DCA'][$this->strTable]['config']['dynamicPtable'] ?? null)
			{
				$arrProcedure[] = ($this->ptable == 'tl_article') ? "(ptable=? OR ptable='')" : "ptable=?";
				$arrValues[] = $this->ptable;
			}

			if (!empty($arrProcedure))
			{
				$query .= " WHERE " . implode(' AND ', $arrProcedure);
			}

			$objTotal = $this->Database->prepare($query)->execute($arrValues);
			$this->total = $objTotal->count;
			$options_total = 0;
			$maxResultsPerPage = Config::get('maxResultsPerPage');
			$blnIsMaxResultsPerPage = false;

			// Overall limit
			if ($maxResultsPerPage > 0 && $this->total > $maxResultsPerPage && ($this->limit === null || preg_replace('/^.*,/', '', $this->limit) == $maxResultsPerPage))
			{
				if ($this->limit === null)
				{
					$this->limit = '0,' . Config::get('maxResultsPerPage');
				}

				$blnIsMaxResultsPerPage = true;
				Config::set('resultsPerPage', Config::get('maxResultsPerPage'));
				$session['filter'][$filter]['limit'] = Config::get('maxResultsPerPage');
			}

			$options = '';

			// Build options
			if ($this->total > 0)
			{
				$options = '';
				$options_total = ceil($this->total / Config::get('resultsPerPage'));

				// Reset limit if other parameters have decreased the number of results
				if ($this->limit !== null && (!$this->limit || preg_replace('/,.*$/', '', $this->limit) > $this->total))
				{
					$this->limit = '0,' . Config::get('resultsPerPage');
				}

				// Build options
				for ($i=0; $i<$options_total; $i++)
				{
					$this_limit = ($i*Config::get('resultsPerPage')) . ',' . Config::get('resultsPerPage');
					$upper_limit = ($i*Config::get('resultsPerPage')+Config::get('resultsPerPage'));

					if ($upper_limit > $this->total)
					{
						$upper_limit = $this->total;
					}

					$options .= '
  <option value="' . $this_limit . '"' . Widget::optionSelected($this->limit, $this_limit) . '>' . ($i*Config::get('resultsPerPage')+1) . ' - ' . $upper_limit . '</option>';
				}

				if (!$blnIsMaxResultsPerPage)
				{
					$options .= '
  <option value="all"' . Widget::optionSelected($this->limit, null) . '>' . $GLOBALS['TL_LANG']['MSC']['filterAll'] . '</option>';
				}
			}

			// Return if there is only one page
			if ($blnOptional && ($this->total < 1 || $options_total < 2))
			{
				return '';
			}

			$fields = '
<select name="tl_limit" class="tl_select' . (($session['filter'][$filter]['limit'] ?? null) != 'all' && $this->total > Config::get('resultsPerPage') ? ' active' : '') . '" onchange="this.form.submit()">
  <option value="tl_limit">' . $GLOBALS['TL_LANG']['MSC']['filterRecords'] . '</option>' . $options . '
</select> ';
		}

		return '
<div class="tl_limit tl_subpanel">
<strong>' . $GLOBALS['TL_LANG']['MSC']['showOnly'] . ':</strong> ' . $fields . '
</div>';
	}

	/**
	 * Generate the filter panel and return it as HTML string
	 *
	 * @param integer $intFilterPanel
	 *
	 * @return string
	 */
	protected function filterMenu($intFilterPanel)
	{
		/** @var AttributeBagInterface $objSessionBag */
		$objSessionBag = System::getContainer()->get('session')->getBag('contao_backend');

		$fields = '';
		$sortingFields = array();
		$session = $objSessionBag->all();
		$filter = ($GLOBALS['TL_DCA'][$this->strTable]['list']['sorting']['mode'] ?? null) == 4 ? $this->strTable . '_' . CURRENT_ID : $this->strTable;

		// Get the sorting fields
		foreach ($GLOBALS['TL_DCA'][$this->strTable]['fields'] as $k=>$v)
		{
			if (($v['filter'] ?? null) == $intFilterPanel)
			{
				$sortingFields[] = $k;
			}
		}

		// Return if there are no sorting fields
		if (empty($sortingFields))
		{
			return '';
		}

		// Set filter from user input
		if (Input::post('FORM_SUBMIT') == 'tl_filters')
		{
			foreach ($sortingFields as $field)
			{
				if (Input::post($field, true) != 'tl_' . $field)
				{
					$session['filter'][$filter][$field] = Input::post($field, true);
				}
				else
				{
					unset($session['filter'][$filter][$field]);
				}
			}

			$objSessionBag->replace($session);
		}

		// Set filter from table configuration
		else
		{
			foreach ($sortingFields as $field)
			{
				$what = Database::quoteIdentifier($field);

				if (isset($session['filter'][$filter][$field]))
				{
					// Sort by day
					if (\in_array($GLOBALS['TL_DCA'][$this->strTable]['fields'][$field]['flag'] ?? null, array(5, 6)))
					{
						if (!$session['filter'][$filter][$field])
						{
							$this->procedure[] = $what . "=''";
						}
						else
						{
							$objDate = new Date($session['filter'][$filter][$field]);
							$this->procedure[] = $what . ' BETWEEN ? AND ?';
							$this->values[] = $objDate->dayBegin;
							$this->values[] = $objDate->dayEnd;
						}
					}

					// Sort by month
					elseif (\in_array($GLOBALS['TL_DCA'][$this->strTable]['fields'][$field]['flag'] ?? null, array(7, 8)))
					{
						if (!$session['filter'][$filter][$field])
						{
							$this->procedure[] = $what . "=''";
						}
						else
						{
							$objDate = new Date($session['filter'][$filter][$field]);
							$this->procedure[] = $what . ' BETWEEN ? AND ?';
							$this->values[] = $objDate->monthBegin;
							$this->values[] = $objDate->monthEnd;
						}
					}

					// Sort by year
					elseif (\in_array($GLOBALS['TL_DCA'][$this->strTable]['fields'][$field]['flag'] ?? null, array(9, 10)))
					{
						if (!$session['filter'][$filter][$field])
						{
							$this->procedure[] = $what . "=''";
						}
						else
						{
							$objDate = new Date($session['filter'][$filter][$field]);
							$this->procedure[] = $what . ' BETWEEN ? AND ?';
							$this->values[] = $objDate->yearBegin;
							$this->values[] = $objDate->yearEnd;
						}
					}

					// Manual filter
					elseif ($GLOBALS['TL_DCA'][$this->strTable]['fields'][$field]['eval']['multiple'] ?? null)
					{
						// CSV lists (see #2890)
						if (isset($GLOBALS['TL_DCA'][$this->strTable]['fields'][$field]['eval']['csv']))
						{
							$this->procedure[] = $this->Database->findInSet('?', $field, true);
							$this->values[] = $session['filter'][$filter][$field] ?? null;
						}
						else
						{
							$this->procedure[] = $what . ' LIKE ?';
							$this->values[] = '%"' . $session['filter'][$filter][$field] . '"%';
						}
					}

					// Other sort algorithm
					else
					{
						$this->procedure[] = $what . '=?';
						$this->values[] = $session['filter'][$filter][$field] ?? null;
					}
				}
			}
		}

		// Add sorting options
		foreach ($sortingFields as $cnt=>$field)
		{
			$arrValues = array();
			$arrProcedure = array();

			if (($GLOBALS['TL_DCA'][$this->strTable]['list']['sorting']['mode'] ?? null) == 4)
			{
				$arrProcedure[] = 'pid=?';
				$arrValues[] = CURRENT_ID;
			}

			if (!$this->treeView && !empty($this->root) && \is_array($this->root))
			{
				$arrProcedure[] = "id IN(" . implode(',', array_map('\intval', $this->root)) . ")";
			}

			// Check for a static filter (see #4719)
			if (\is_array($GLOBALS['TL_DCA'][$this->strTable]['list']['sorting']['filter'] ?? null))
			{
				foreach ($GLOBALS['TL_DCA'][$this->strTable]['list']['sorting']['filter'] as $fltr)
				{
					if (\is_string($fltr))
					{
						$arrProcedure[] = $fltr;
					}
					else
					{
						$arrProcedure[] = $fltr[0];
						$arrValues[] = $fltr[1];
					}
				}
			}

			// Support empty ptable fields
			if ($GLOBALS['TL_DCA'][$this->strTable]['config']['dynamicPtable'] ?? null)
			{
				$arrProcedure[] = ($this->ptable == 'tl_article') ? "(ptable=? OR ptable='')" : "ptable=?";
				$arrValues[] = $this->ptable;
			}

			$what = Database::quoteIdentifier($field);

			// Optimize the SQL query (see #8485)
			if (isset($GLOBALS['TL_DCA'][$this->strTable]['fields'][$field]['flag']))
			{
				// Sort by day
				if (\in_array($GLOBALS['TL_DCA'][$this->strTable]['fields'][$field]['flag'], array(5, 6)))
				{
					$what = "IF($what!='', UNIX_TIMESTAMP(FROM_UNIXTIME($what , '%%Y-%%m-%%d')), '') AS $what";
				}

				// Sort by month
				elseif (\in_array($GLOBALS['TL_DCA'][$this->strTable]['fields'][$field]['flag'], array(7, 8)))
				{
					$what = "IF($what!='', UNIX_TIMESTAMP(FROM_UNIXTIME($what , '%%Y-%%m-01')), '') AS $what";
				}

				// Sort by year
				elseif (\in_array($GLOBALS['TL_DCA'][$this->strTable]['fields'][$field]['flag'], array(9, 10)))
				{
					$what = "IF($what!='', UNIX_TIMESTAMP(FROM_UNIXTIME($what , '%%Y-01-01')), '') AS $what";
				}
			}

			$table = ($GLOBALS['TL_DCA'][$this->strTable]['list']['sorting']['mode'] ?? null) == 6 ? $this->ptable : $this->strTable;

			// Limit the options if there are root records
			if (isset($GLOBALS['TL_DCA'][$table]['list']['sorting']['root']) && $GLOBALS['TL_DCA'][$table]['list']['sorting']['root'] !== false)
			{
				$rootIds = array_map('\intval', $GLOBALS['TL_DCA'][$table]['list']['sorting']['root']);

				// Also add the child records of the table (see #1811)
				if (($GLOBALS['TL_DCA'][$table]['list']['sorting']['mode'] ?? null) == 5)
				{
					$rootIds = array_merge($rootIds, $this->Database->getChildRecords($rootIds, $table));
				}

				if (($GLOBALS['TL_DCA'][$this->strTable]['list']['sorting']['mode'] ?? null) == 6)
				{
					$arrProcedure[] = "pid IN(" . implode(',', $rootIds) . ")";
				}
				else
				{
					$arrProcedure[] = "id IN(" . implode(',', $rootIds) . ")";
				}
			}

			$objFields = $this->Database->prepare("SELECT DISTINCT " . $what . " FROM " . $this->strTable . ((\is_array($arrProcedure) && isset($arrProcedure[0])) ? ' WHERE ' . implode(' AND ', $arrProcedure) : ''))
										->execute($arrValues);

			// Begin select menu
			$fields .= '
<select name="' . $field . '" id="' . $field . '" class="tl_select' . (isset($session['filter'][$filter][$field]) ? ' active' : '') . '">
  <option value="tl_' . $field . '">' . (\is_array($GLOBALS['TL_DCA'][$this->strTable]['fields'][$field]['label'] ?? null) ? $GLOBALS['TL_DCA'][$this->strTable]['fields'][$field]['label'][0] : ($GLOBALS['TL_DCA'][$this->strTable]['fields'][$field]['label'] ?? null)) . '</option>
  <option value="tl_' . $field . '">---</option>';

			if ($objFields->numRows)
			{
				$options = $objFields->fetchEach($field);

				// Sort by day
				if (\in_array($GLOBALS['TL_DCA'][$this->strTable]['fields'][$field]['flag'] ?? null, array(5, 6)))
				{
					($GLOBALS['TL_DCA'][$this->strTable]['fields'][$field]['flag'] ?? null) == 6 ? rsort($options) : sort($options);

					foreach ($options as $k=>$v)
					{
						if ($v === '')
						{
							$options[$v] = '-';
						}
						else
						{
							$options[$v] = Date::parse(Config::get('dateFormat'), $v);
						}

						unset($options[$k]);
					}
				}

				// Sort by month
				elseif (\in_array($GLOBALS['TL_DCA'][$this->strTable]['fields'][$field]['flag'] ?? null, array(7, 8)))
				{
					($GLOBALS['TL_DCA'][$this->strTable]['fields'][$field]['flag'] ?? null) == 8 ? rsort($options) : sort($options);

					foreach ($options as $k=>$v)
					{
						if ($v === '')
						{
							$options[$v] = '-';
						}
						else
						{
							$options[$v] = date('Y-m', $v);
							$intMonth = (date('m', $v) - 1);

							if (isset($GLOBALS['TL_LANG']['MONTHS'][$intMonth]))
							{
								$options[$v] = $GLOBALS['TL_LANG']['MONTHS'][$intMonth] . ' ' . date('Y', $v);
							}
						}

						unset($options[$k]);
					}
				}

				// Sort by year
				elseif (\in_array($GLOBALS['TL_DCA'][$this->strTable]['fields'][$field]['flag'] ?? null, array(9, 10)))
				{
					($GLOBALS['TL_DCA'][$this->strTable]['fields'][$field]['flag'] ?? null) == 10 ? rsort($options) : sort($options);

					foreach ($options as $k=>$v)
					{
						if ($v === '')
						{
							$options[$v] = '-';
						}
						else
						{
							$options[$v] = date('Y', $v);
						}

						unset($options[$k]);
					}
				}

				// Manual filter
				if ($GLOBALS['TL_DCA'][$this->strTable]['fields'][$field]['eval']['multiple'] ?? null)
				{
					$moptions = array();

					// TODO: find a more effective solution
					foreach ($options as $option)
					{
						// CSV lists (see #2890)
						if (isset($GLOBALS['TL_DCA'][$this->strTable]['fields'][$field]['eval']['csv']))
						{
							$doptions = StringUtil::trimsplit($GLOBALS['TL_DCA'][$this->strTable]['fields'][$field]['eval']['csv'], $option);
						}
						else
						{
							$doptions = StringUtil::deserialize($option);
						}

						if (\is_array($doptions))
						{
							$moptions = array_merge($moptions, $doptions);
						}
					}

					$options = $moptions;
				}

				$options = array_unique($options);
				$options_callback = array();

				// Call the options_callback
				if (!($GLOBALS['TL_DCA'][$this->strTable]['fields'][$field]['reference'] ?? null) && (\is_array($GLOBALS['TL_DCA'][$this->strTable]['fields'][$field]['options_callback'] ?? null) || \is_callable($GLOBALS['TL_DCA'][$this->strTable]['fields'][$field]['options_callback'] ?? null)))
				{
					if (\is_array($GLOBALS['TL_DCA'][$this->strTable]['fields'][$field]['options_callback'] ?? null))
					{
						$strClass = $GLOBALS['TL_DCA'][$this->strTable]['fields'][$field]['options_callback'][0];
						$strMethod = $GLOBALS['TL_DCA'][$this->strTable]['fields'][$field]['options_callback'][1];

						$this->import($strClass);
						$options_callback = $this->$strClass->$strMethod($this);
					}
					elseif (\is_callable($GLOBALS['TL_DCA'][$this->strTable]['fields'][$field]['options_callback'] ?? null))
					{
						$options_callback = $GLOBALS['TL_DCA'][$this->strTable]['fields'][$field]['options_callback']($this);
					}

					// Sort options according to the keys of the callback array
					$options = array_intersect(array_keys($options_callback), $options);
				}

				$options_sorter = array();
				$blnDate = \in_array($GLOBALS['TL_DCA'][$this->strTable]['fields'][$field]['flag'] ?? null, array(5, 6, 7, 8, 9, 10));

				// Options
				foreach ($options as $kk=>$vv)
				{
					$value = $blnDate ? $kk : $vv;

					// Options callback
					if (!empty($options_callback) && \is_array($options_callback))
					{
						$vv = $options_callback[$vv];
					}

					// Replace the ID with the foreign key
					elseif (isset($GLOBALS['TL_DCA'][$this->strTable]['fields'][$field]['foreignKey']))
					{
						$key = explode('.', $GLOBALS['TL_DCA'][$this->strTable]['fields'][$field]['foreignKey'], 2);

						$objParent = $this->Database->prepare("SELECT " . Database::quoteIdentifier($key[1]) . " AS value FROM " . $key[0] . " WHERE id=?")
													->limit(1)
													->execute($vv);

						if ($objParent->numRows)
						{
							$vv = $objParent->value;
						}
					}

					// Replace boolean checkbox value with "yes" and "no"
					elseif (($GLOBALS['TL_DCA'][$this->strTable]['fields'][$field]['eval']['isBoolean'] ?? null) || (($GLOBALS['TL_DCA'][$this->strTable]['fields'][$field]['inputType'] ?? null) == 'checkbox' && !($GLOBALS['TL_DCA'][$this->strTable]['fields'][$field]['eval']['multiple'] ?? null)))
					{
						$vv = $vv ? $GLOBALS['TL_LANG']['MSC']['yes'] : $GLOBALS['TL_LANG']['MSC']['no'];
					}

					// Get the name of the parent record (see #2703)
					elseif ($field == 'pid')
					{
						$this->loadDataContainer($this->ptable);
						$showFields = $GLOBALS['TL_DCA'][$this->ptable]['list']['label']['fields'] ?? array();

						if (!($showFields[0] ?? null))
						{
							$showFields[0] = 'id';
						}

						$objShowFields = $this->Database->prepare("SELECT " . Database::quoteIdentifier($showFields[0]) . " FROM " . $this->ptable . " WHERE id=?")
														->limit(1)
														->execute($vv);

						if ($objShowFields->numRows)
						{
							$vv = $objShowFields->{$showFields[0]};
						}
					}

					$option_label = '';

					// Use reference array
					if (isset($GLOBALS['TL_DCA'][$this->strTable]['fields'][$field]['reference']))
					{
						$option_label = \is_array($GLOBALS['TL_DCA'][$this->strTable]['fields'][$field]['reference'][$vv] ?? null) ? $GLOBALS['TL_DCA'][$this->strTable]['fields'][$field]['reference'][$vv][0] : ($GLOBALS['TL_DCA'][$this->strTable]['fields'][$field]['reference'][$vv] ?? null);
					}

					// Associative array
					elseif (($GLOBALS['TL_DCA'][$this->strTable]['fields'][$field]['eval']['isAssociative'] ?? null) || ArrayUtil::isAssoc($GLOBALS['TL_DCA'][$this->strTable]['fields'][$field]['options'] ?? null))
					{
						$option_label = $GLOBALS['TL_DCA'][$this->strTable]['fields'][$field]['options'][$vv] ?? null;
					}

					// No empty options allowed
					if (!$option_label)
					{
						$option_label = $vv ?: '-';
					}

					$options_sorter['  <option value="' . StringUtil::specialchars($value) . '"' . ((isset($session['filter'][$filter][$field]) && $session['filter'][$filter][$field] == $value) ? ' selected="selected"' : '') . '>' . $option_label . '</option>'] = Utf8::toAscii($option_label);
				}

				// Sort by option values
				if (!$blnDate)
				{
					natcasesort($options_sorter);

					if (\in_array($GLOBALS['TL_DCA'][$this->strTable]['fields'][$field]['flag'] ?? null, array(2, 4, 12)))
					{
						$options_sorter = array_reverse($options_sorter, true);
					}
				}

				$fields .= "\n" . implode("\n", array_keys($options_sorter));
			}

			// End select menu
			$fields .= '
</select> ';

			// Force a line-break after six elements (see #3777)
			if ((($cnt + 1) % 6) == 0)
			{
				$fields .= '<br>';
			}
		}

		return '
<div class="tl_filter tl_subpanel">
<strong>' . $GLOBALS['TL_LANG']['MSC']['filter'] . ':</strong> ' . $fields . '
</div>';
	}

	/**
	 * Return a pagination menu to browse results
	 *
	 * @return string
	 */
	protected function paginationMenu()
	{
		/** @var AttributeBagInterface $objSessionBag */
		$objSessionBag = System::getContainer()->get('session')->getBag('contao_backend');

		$session = $objSessionBag->all();
		$filter = ($GLOBALS['TL_DCA'][$this->strTable]['list']['sorting']['mode'] ?? null) == 4 ? $this->strTable . '_' . CURRENT_ID : $this->strTable;

		list($offset, $limit) = explode(',', $this->limit);

		// Set the limit filter based on the page number
		if (isset($_GET['lp']))
		{
			$lp = (int) Input::get('lp') - 1;

			if ($lp >= 0 && $lp < ceil($this->total / $limit))
			{
				$session['filter'][$filter]['limit'] = ($lp * $limit) . ',' . $limit;
				$objSessionBag->replace($session);
			}

			$this->redirect(preg_replace('/&(amp;)?lp=[^&]+/i', '', Environment::get('request')));
		}

		if ($limit)
		{
			Input::setGet('lp', $offset / $limit + 1); // see #6923
		}

		$objPagination = new Pagination($this->total, $limit, 7, 'lp', new BackendTemplate('be_pagination'), true);

		return $objPagination->generate();
	}

	/**
	 * Return the formatted group header as string
	 *
	 * @param string  $field
	 * @param mixed   $value
	 * @param integer $mode
	 *
	 * @return string
	 */
	protected function formatCurrentValue($field, $value, $mode)
	{
		$remoteNew = $value; // see #3861

		if (($GLOBALS['TL_DCA'][$this->strTable]['fields'][$field]['eval']['isBoolean'] ?? null) || (($GLOBALS['TL_DCA'][$this->strTable]['fields'][$field]['inputType'] ?? null) == 'checkbox' && !($GLOBALS['TL_DCA'][$this->strTable]['fields'][$field]['eval']['multiple'] ?? null)))
		{
			$remoteNew = $value ? ucfirst($GLOBALS['TL_LANG']['MSC']['yes']) : ucfirst($GLOBALS['TL_LANG']['MSC']['no']);
		}
		elseif (isset($GLOBALS['TL_DCA'][$this->strTable]['fields'][$field]['foreignKey']))
		{
			$key = explode('.', $GLOBALS['TL_DCA'][$this->strTable]['fields'][$field]['foreignKey'], 2);

			$objParent = $this->Database->prepare("SELECT " . Database::quoteIdentifier($key[1]) . " AS value FROM " . $key[0] . " WHERE id=?")
										->limit(1)
										->execute($value);

			if ($objParent->numRows)
			{
				$remoteNew = $objParent->value;
			}
		}
		elseif (\in_array($mode, array(1, 2)))
		{
			$remoteNew = $value ? ucfirst(Utf8::substr($value, 0, 1)) : '-';
		}
		elseif (\in_array($mode, array(3, 4)))
		{
			if (!isset($GLOBALS['TL_DCA'][$this->strTable]['fields'][$field]['length']))
			{
				$GLOBALS['TL_DCA'][$this->strTable]['fields'][$field]['length'] = 2;
			}

			$remoteNew = $value ? ucfirst(Utf8::substr($value, 0, $GLOBALS['TL_DCA'][$this->strTable]['fields'][$field]['length'])) : '-';
		}
		elseif (\in_array($mode, array(5, 6)))
		{
			$remoteNew = $value ? Date::parse(Config::get('dateFormat'), $value) : '-';
		}
		elseif (\in_array($mode, array(7, 8)))
		{
			$remoteNew = $value ? date('Y-m', $value) : '-';
			$intMonth = $value ? (date('m', $value) - 1) : '-';

			if (isset($GLOBALS['TL_LANG']['MONTHS'][$intMonth]))
			{
				$remoteNew = $value ? $GLOBALS['TL_LANG']['MONTHS'][$intMonth] . ' ' . date('Y', $value) : '-';
			}
		}
		elseif (\in_array($mode, array(9, 10)))
		{
			$remoteNew = $value ? date('Y', $value) : '-';
		}
		else
		{
			if (($GLOBALS['TL_DCA'][$this->strTable]['fields'][$field]['inputType'] ?? null) == 'checkbox' && !($GLOBALS['TL_DCA'][$this->strTable]['fields'][$field]['eval']['multiple'] ?? null))
			{
				$remoteNew = $value ? $field : '';
			}
			elseif (\is_array($GLOBALS['TL_DCA'][$this->strTable]['fields'][$field]['reference'] ?? null))
			{
				$remoteNew = $GLOBALS['TL_DCA'][$this->strTable]['fields'][$field]['reference'][$value] ?? null;
			}
			elseif (($GLOBALS['TL_DCA'][$this->strTable]['fields'][$field]['eval']['isAssociative'] ?? null) || ArrayUtil::isAssoc($GLOBALS['TL_DCA'][$this->strTable]['fields'][$field]['options'] ?? null))
			{
				$remoteNew = $GLOBALS['TL_DCA'][$this->strTable]['fields'][$field]['options'][$value] ?? null;
			}
			else
			{
				$remoteNew = $value;
			}

			if (\is_array($remoteNew))
			{
				$remoteNew = $remoteNew[0];
			}

			if (empty($remoteNew))
			{
				$remoteNew = '-';
			}
		}

		return $remoteNew;
	}

	/**
	 * Return the formatted group header as string
	 *
	 * @param string  $field
	 * @param mixed   $value
	 * @param integer $mode
	 * @param array   $row
	 *
	 * @return string
	 */
	protected function formatGroupHeader($field, $value, $mode, $row)
	{
		static $lookup = array();

		if (($GLOBALS['TL_DCA'][$this->strTable]['fields'][$field]['eval']['isAssociative'] ?? null) || ArrayUtil::isAssoc($GLOBALS['TL_DCA'][$this->strTable]['fields'][$field]['options'] ?? null))
		{
			$group = $GLOBALS['TL_DCA'][$this->strTable]['fields'][$field]['options'][$value] ?? null;
		}
		elseif (\is_array($GLOBALS['TL_DCA'][$this->strTable]['fields'][$field]['options_callback'] ?? null))
		{
			if (!isset($lookup[$field]))
			{
				$strClass = $GLOBALS['TL_DCA'][$this->strTable]['fields'][$field]['options_callback'][0];
				$strMethod = $GLOBALS['TL_DCA'][$this->strTable]['fields'][$field]['options_callback'][1];

				$this->import($strClass);
				$lookup[$field] = $this->$strClass->$strMethod($this);
			}

			$group = $lookup[$field][$value];
		}
		else
		{
			$group = \is_array($GLOBALS['TL_DCA'][$this->strTable]['fields'][$field]['reference'][$value] ?? null) ? $GLOBALS['TL_DCA'][$this->strTable]['fields'][$field]['reference'][$value][0] : ($GLOBALS['TL_DCA'][$this->strTable]['fields'][$field]['reference'][$value] ?? null);
		}

		if (empty($group))
		{
			$group = \is_array($GLOBALS['TL_LANG'][$this->strTable][$value] ?? null) ? $GLOBALS['TL_LANG'][$this->strTable][$value][0] : ($GLOBALS['TL_LANG'][$this->strTable][$value] ?? null);
		}

		if (empty($group))
		{
			$group = $value;

			if ($value != '-' && ($GLOBALS['TL_DCA'][$this->strTable]['fields'][$field]['eval']['isBoolean'] ?? null))
			{
				$group = \is_array($GLOBALS['TL_DCA'][$this->strTable]['fields'][$field]['label'] ?? null) ? $GLOBALS['TL_DCA'][$this->strTable]['fields'][$field]['label'][0] : ($GLOBALS['TL_DCA'][$this->strTable]['fields'][$field]['label'] ?? null);
			}
		}

		// Call the group callback ($group, $sortingMode, $firstOrderBy, $row, $this)
		if (\is_array($GLOBALS['TL_DCA'][$this->strTable]['list']['label']['group_callback'] ?? null))
		{
			$strClass = $GLOBALS['TL_DCA'][$this->strTable]['list']['label']['group_callback'][0];
			$strMethod = $GLOBALS['TL_DCA'][$this->strTable]['list']['label']['group_callback'][1];

			$this->import($strClass);
			$group = $this->$strClass->$strMethod($group, $mode, $field, $row, $this);
		}
		elseif (\is_callable($GLOBALS['TL_DCA'][$this->strTable]['list']['label']['group_callback'] ?? null))
		{
			$group = $GLOBALS['TL_DCA'][$this->strTable]['list']['label']['group_callback']($group, $mode, $field, $row, $this);
		}

		return $group;
	}

	/**
	 * {@inheritdoc}
	 */
	public function initPicker(PickerInterface $picker)
	{
		$attributes = parent::initPicker($picker);

		if (null === $attributes)
		{
			return null;
		}

		// Predefined node set (see #3563)
		if (isset($attributes['rootNodes']))
		{
			$blnHasSorting = $this->Database->fieldExists('sorting', $this->strTable);
			$arrRoot = $this->eliminateNestedPages((array) $attributes['rootNodes'], $this->strTable, $blnHasSorting);

			// Calculate the intersection of the root nodes with the mounted nodes (see #1001)
			if (!empty($this->root) && $arrRoot != $this->root)
			{
				$arrRoot = $this->eliminateNestedPages(
					array_intersect(
						array_merge($arrRoot, $this->Database->getChildRecords($arrRoot, $this->strTable)),
						array_merge($this->root, $this->Database->getChildRecords($this->root, $this->strTable))
					),
					$this->strTable,
					$blnHasSorting
				);
			}

			$this->root = $arrRoot;
		}

		if (isset($attributes['preserveRecord']))
		{
			list($table, $id) = explode('.', $attributes['preserveRecord']);

			if ($table == $this->strTable)
			{
				$this->intPreserveRecord = $id;
			}
		}

		return $attributes;
	}
}

class_alias(DC_Table::class, 'DC_Table');<|MERGE_RESOLUTION|>--- conflicted
+++ resolved
@@ -5198,7 +5198,7 @@
 		elseif (isset($session['search'][$this->strTable]['value']) && (string) $session['search'][$this->strTable]['value'] !== '')
 		{
 			$searchValue = $session['search'][$this->strTable]['value'];
-			$fld = $session['search'][$this->strTable]['field'];
+			$fld = $session['search'][$this->strTable]['field'] ?? null;
 
 			try
 			{
@@ -5210,9 +5210,6 @@
 				$searchValue = preg_quote($searchValue);
 			}
 
-<<<<<<< HEAD
-			$fld = $session['search'][$this->strTable]['field'] ?? array();
-=======
 			$strReplacePrefix = '';
 			$strReplaceSuffix = '';
 
@@ -5246,28 +5243,19 @@
 			{
 				$strPattern = "$strReplacePrefix LOWER(CAST(%s AS CHAR)) $strReplaceSuffix REGEXP LOWER(?)";
 			}
->>>>>>> aa9ebca1
 
 			if (isset($GLOBALS['TL_DCA'][$this->strTable]['fields'][$fld]['foreignKey']))
 			{
 				list($t, $f) = explode('.', $GLOBALS['TL_DCA'][$this->strTable]['fields'][$fld]['foreignKey'], 2);
 				$this->procedure[] = "(" . sprintf($strPattern, Database::quoteIdentifier($fld)) . " OR " . sprintf($strPattern, "(SELECT " . Database::quoteIdentifier($f) . " FROM $t WHERE $t.id=" . $this->strTable . "." . Database::quoteIdentifier($fld) . ")") . ")";
-<<<<<<< HEAD
-				$this->values[] = $session['search'][$this->strTable]['value'] ?? null;
-=======
 				$this->values[] = $searchValue;
->>>>>>> aa9ebca1
 			}
 			else
 			{
 				$this->procedure[] = sprintf($strPattern, Database::quoteIdentifier($fld));
 			}
 
-<<<<<<< HEAD
-			$this->values[] = $session['search'][$this->strTable]['value'] ?? null;
-=======
 			$this->values[] = $searchValue;
->>>>>>> aa9ebca1
 		}
 
 		$options_sorter = array();
