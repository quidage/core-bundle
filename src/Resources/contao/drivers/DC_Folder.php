--- conflicted
+++ resolved
@@ -1962,11 +1962,7 @@
 			// Convert date formats into timestamps
 			if ($varValue != '' && in_array($arrData['eval']['rgxp'], array('date', 'time', 'datim')))
 			{
-<<<<<<< HEAD
-				$objDate = new \Date($varValue, \Config::get($arrData['eval']['rgxp'] . 'Format'));
-=======
 				$objDate = new \Date($varValue, \Date::getFormatFromRgxp($arrData['eval']['rgxp']));
->>>>>>> 36918c44
 				$varValue = $objDate->tstamp;
 			}
 
