--- conflicted
+++ resolved
@@ -424,7 +424,7 @@
 		$labelPasteInto = $GLOBALS['TL_LANG'][$this->strTable]['pasteinto'] ?? $GLOBALS['TL_LANG']['DCA']['pasteinto'];
 		$imagePasteInto = Image::getHtml('pasteinto.svg', $labelPasteInto[0]);
 
-		if ($session['search'][$this->strTable]['value'] != '' && Config::get('fileSyncExclude') != '')
+		if ($session['search'][$this->strTable]['value'] != '')
 		{
 			Message::addInfo($GLOBALS['TL_LANG']['MSC']['searchExclude']);
 		}
@@ -2592,11 +2592,7 @@
 				{
 					if ($v == '__new__')
 					{
-<<<<<<< HEAD
-						$this->Files->rmdir(StringUtil::stripRootDir($path) . '/' . $v);
-=======
-						$this->Files->rrdir(\StringUtil::stripRootDir($path) . '/' . $v);
->>>>>>> 3ea8143f
+						$this->Files->rrdir(StringUtil::stripRootDir($path) . '/' . $v);
 					}
 					else
 					{
@@ -3077,7 +3073,7 @@
 			$strNode = System::getContainer()->get('session')->getBag('contao_backend')->get('tl_files_node');
 
 			// If the files node is not within the current path, remove it (see #856)
-			if ($strNode && ($i = array_search($strNode, $this->arrFilemounts)) !== false && strncmp($strNode . '/', $strPath . '/', strlen($strPath) + 1) !== 0)
+			if ($strNode && ($i = array_search($strNode, $this->arrFilemounts)) !== false && strncmp($strNode . '/', $strPath . '/', \strlen($strPath) + 1) !== 0)
 			{
 				unset($this->arrFilemounts[$i], $GLOBALS['TL_DCA']['tl_files']['list']['sorting']['breadcrumb']);
 			}
