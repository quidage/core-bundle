--- conflicted
+++ resolved
@@ -23,11 +23,6 @@
 
     /**
      * Adds a header to the storage.
-<<<<<<< HEAD
-=======
-     *
-     * @param string $header
->>>>>>> 6dd2c4c2
      */
     public function add(string $header): void;
 
