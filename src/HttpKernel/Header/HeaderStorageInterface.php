--- conflicted
+++ resolved
@@ -26,11 +26,7 @@
      *
      * @param string $header
      */
-<<<<<<< HEAD
-    public function add(string $header, bool $replace = true): void;
-=======
-    public function add($header);
->>>>>>> 9ab278a9
+    public function add(string $header): void;
 
     /**
      * Clears the storage.
