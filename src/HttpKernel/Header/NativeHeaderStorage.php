--- conflicted
+++ resolved
@@ -28,11 +28,7 @@
     /**
      * {@inheritdoc}
      */
-<<<<<<< HEAD
-    public function add(string $header, bool $replace = true): void
-=======
-    public function add($header)
->>>>>>> 9ab278a9
+    public function add(string $header): void
     {
         header($header);
     }
