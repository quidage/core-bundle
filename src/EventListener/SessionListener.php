<?php

declare(strict_types=1);

/*
 * This file is part of Contao.
 *
 * (c) Leo Feyer
 *
 * @license LGPL-3.0-or-later
 */

namespace Contao\CoreBundle\EventListener;

use Contao\CoreBundle\Framework\ContaoFrameworkInterface;
use Contao\CoreBundle\Routing\ScopeMatcher;
use Symfony\Component\EventDispatcher\EventSubscriberInterface;
use Symfony\Component\HttpKernel\Event\FilterResponseEvent;
use Symfony\Component\HttpKernel\Event\FinishRequestEvent;
use Symfony\Component\HttpKernel\Event\GetResponseEvent;
use Symfony\Component\HttpKernel\EventListener\AbstractSessionListener;
use Symfony\Component\HttpKernel\EventListener\SessionListener as BaseSessionListener;

/**
 * Decorates the default session listener.
 *
 * Symfony has recently changed their session listener to always make the
 * response private if the session has been started. Although we agree with the
 * change, it renders the HTTP cache unusable, because Contao always starts a
 * session (e.g. to store the user's language). This listener circumvents
 * Symfony's changes by not making the response private if the request is a
 * Contao front end request.
 *
 * To prevent session cookies from being stored in the HTTP cache, we remove
<<<<<<< HEAD
 * them from the response and send them directly. Any other cookie makes the
 * response uncacheable.
=======
 * them from the response and send them directly.
 *
 * @author Leo Feyer <https://github.com/leofeyer>
 * @author Andreas Schempp <https://github.com/aschempp>
>>>>>>> 664cb74b
 */
class SessionListener implements EventSubscriberInterface
{
    /**
     * @var BaseSessionListener
     */
    private $inner;

    /**
     * @var ContaoFrameworkInterface
     */
    private $framework;

    /**
     * @var ScopeMatcher
     */
    private $scopeMatcher;

    /**
     * Constructor.
     *
     * @param BaseSessionListener      $inner
     * @param ContaoFrameworkInterface $framework
     * @param ScopeMatcher             $scopeMatcher
     */
    public function __construct(BaseSessionListener $inner, ContaoFrameworkInterface $framework, ScopeMatcher $scopeMatcher)
    {
        $this->inner = $inner;
        $this->framework = $framework;
        $this->scopeMatcher = $scopeMatcher;
    }

    /**
     * {@inheritdoc}
     */
    public function onKernelRequest(GetResponseEvent $event): void
    {
        $this->inner->onKernelRequest($event);
    }

    /**
     * {@inheritdoc}
     */
    public function onKernelResponse(FilterResponseEvent $event): void
    {
        if (!method_exists($this->inner, 'onKernelResponse')) {
            return;
        }

        if (!$this->framework->isInitialized() || !$this->scopeMatcher->isFrontendMasterRequest($event)) {
            $this->inner->onKernelResponse($event);

            return;
        }

        $session = $event->getRequest()->getSession();

        // Save the session (forward compatibility with Symfony 4.1)
        if ($session && $session->isStarted()) {
            $session->save();
        }
    }

    /**
     * {@inheritdoc}
     */
    public function onFinishRequest(FinishRequestEvent $event): void
    {
        if (!method_exists($this->inner, 'onFinishRequest')) {
            return;
        }

        $this->inner->onFinishRequest($event);
    }

    /**
     * {@inheritdoc}
     */
    public static function getSubscribedEvents(): array
    {
        return AbstractSessionListener::getSubscribedEvents();
    }
<<<<<<< HEAD

    /**
     * Mark the response as uncachable if it has a non-session cookie.
     *
     * @param Response $response
     */
    private function handleResponseCookies(Response $response): void
    {
        // Move the session cookie from the Symfony response to PHP headers
        foreach ($response->headers->getCookies() as $cookie) {
            if (session_name() === $cookie->getName()) {
                $response->headers->removeCookie($cookie->getName(), $cookie->getPath(), $cookie->getDomain());
                $this->headerStorage->add('Set-Cookie: '.$cookie);
                break;
            }
        }

        if ($response->isCacheable() && !empty($response->headers->getCookies(ResponseHeaderBag::COOKIES_ARRAY))) {
            $response
                ->setPrivate()
                ->setMaxAge(0)
                ->headers->addCacheControlDirective('must-revalidate')
            ;
        }
    }
=======
>>>>>>> 664cb74b
}<|MERGE_RESOLUTION|>--- conflicted
+++ resolved
@@ -30,17 +30,6 @@
  * session (e.g. to store the user's language). This listener circumvents
  * Symfony's changes by not making the response private if the request is a
  * Contao front end request.
- *
- * To prevent session cookies from being stored in the HTTP cache, we remove
-<<<<<<< HEAD
- * them from the response and send them directly. Any other cookie makes the
- * response uncacheable.
-=======
- * them from the response and send them directly.
- *
- * @author Leo Feyer <https://github.com/leofeyer>
- * @author Andreas Schempp <https://github.com/aschempp>
->>>>>>> 664cb74b
  */
 class SessionListener implements EventSubscriberInterface
 {
@@ -123,32 +112,4 @@
     {
         return AbstractSessionListener::getSubscribedEvents();
     }
-<<<<<<< HEAD
-
-    /**
-     * Mark the response as uncachable if it has a non-session cookie.
-     *
-     * @param Response $response
-     */
-    private function handleResponseCookies(Response $response): void
-    {
-        // Move the session cookie from the Symfony response to PHP headers
-        foreach ($response->headers->getCookies() as $cookie) {
-            if (session_name() === $cookie->getName()) {
-                $response->headers->removeCookie($cookie->getName(), $cookie->getPath(), $cookie->getDomain());
-                $this->headerStorage->add('Set-Cookie: '.$cookie);
-                break;
-            }
-        }
-
-        if ($response->isCacheable() && !empty($response->headers->getCookies(ResponseHeaderBag::COOKIES_ARRAY))) {
-            $response
-                ->setPrivate()
-                ->setMaxAge(0)
-                ->headers->addCacheControlDirective('must-revalidate')
-            ;
-        }
-    }
-=======
->>>>>>> 664cb74b
 }