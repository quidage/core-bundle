--- conflicted
+++ resolved
@@ -40,11 +40,7 @@
      * @param ScopeMatcher             $scopeMatcher
      * @param string                   $fragmentPath
      */
-<<<<<<< HEAD
-    public function __construct(ContaoFrameworkInterface $framework, string $fragmentPath = '_fragment')
-=======
-    public function __construct(ContaoFrameworkInterface $framework, ScopeMatcher $scopeMatcher, $fragmentPath = '_fragment')
->>>>>>> 0aaa68ba
+    public function __construct(ContaoFrameworkInterface $framework, ScopeMatcher $scopeMatcher, string $fragmentPath = '_fragment')
     {
         $this->framework = $framework;
         $this->scopeMatcher = $scopeMatcher;
