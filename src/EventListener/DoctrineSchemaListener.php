--- conflicted
+++ resolved
@@ -13,13 +13,10 @@
 namespace Contao\CoreBundle\EventListener;
 
 use Contao\CoreBundle\Doctrine\Schema\DcaSchemaProvider;
-<<<<<<< HEAD
-=======
 use Doctrine\DBAL\Event\SchemaIndexDefinitionEventArgs;
 use Doctrine\DBAL\Platforms\AbstractPlatform;
 use Doctrine\DBAL\Platforms\MySqlPlatform;
 use Doctrine\DBAL\Schema\Index;
->>>>>>> 35cae702
 use Doctrine\ORM\Tools\Event\GenerateSchemaEventArgs;
 
 class DoctrineSchemaListener
@@ -41,16 +38,11 @@
     {
         $this->provider->appendToSchema($event->getSchema());
     }
-<<<<<<< HEAD
-=======
 
     /**
-     * Handles the Doctrine schema and overrides the indexes with a fixed length
-     * for backwards compatibility with doctrine/dbal < 2.9.
-     *
-     * @param SchemaIndexDefinitionEventArgs $event
+     * Adds the index length on MySQL platforms for Doctrine DBAL <2.9.
      */
-    public function onSchemaIndexDefinition(SchemaIndexDefinitionEventArgs $event)
+    public function onSchemaIndexDefinition(SchemaIndexDefinitionEventArgs $event): void
     {
         // Skip for doctrine/dbal >= 2.9
         if (method_exists(AbstractPlatform::class, 'supportsColumnLengthIndexes')) {
@@ -58,35 +50,41 @@
         }
 
         $connection = $event->getConnection();
-        $data = $event->getTableIndex();
 
-        if ('PRIMARY' === $data['name'] || !$connection->getDatabasePlatform() instanceof MySqlPlatform) {
+        if (!$connection->getDatabasePlatform() instanceof MySqlPlatform) {
             return;
         }
 
-        $index = $connection->fetchAssoc(
-            sprintf("SHOW INDEX FROM %s WHERE Key_name='%s'", $event->getTable(), $data['name'])
+        $data = $event->getTableIndex();
+
+        // Ignore primary keys
+        if ('PRIMARY' === $data['name']) {
+            return;
+        }
+
+        $columns = [];
+        $query = sprintf("SHOW INDEX FROM %s WHERE Key_name='%s'", $event->getTable(), $data['name']);
+        $result = $connection->executeQuery($query);
+
+        while ($row = $result->fetch()) {
+            if (null !== $row['Sub_part']) {
+                $columns[] = sprintf('%s(%s)', $row['Column_name'], $row['Sub_part']);
+            } else {
+                $columns[] = $row['Column_name'];
+            }
+        }
+
+        $event->setIndex(
+            new Index(
+                $data['name'],
+                $columns,
+                $data['unique'],
+                $data['primary'],
+                $data['flags'],
+                $data['options']
+            )
         );
 
-        if (null !== $index['Sub_part']) {
-            $columns = [];
-
-            foreach ($data['columns'] as $col) {
-                $columns[$col] = sprintf('%s(%s)', $col, $index['Sub_part']);
-            }
-
-            $event->setIndex(
-                new Index(
-                    $data['name'],
-                    $columns,
-                    $data['unique'],
-                    $data['primary'],
-                    $data['flags'],
-                    $data['options'])
-            );
-
-            $event->preventDefault();
-        }
+        $event->preventDefault();
     }
->>>>>>> 35cae702
 }