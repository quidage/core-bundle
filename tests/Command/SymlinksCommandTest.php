--- conflicted
+++ resolved
@@ -40,7 +40,6 @@
     public function testSymlinksTheContaoFolders(): void
     {
         $fs = new Filesystem();
-<<<<<<< HEAD
         $fs->mkdir($this->getFixturesDir().'/system/themes/default');
         $fs->mkdir($this->getFixturesDir().'/var/logs');
 
@@ -49,19 +48,13 @@
         $container = $this->mockContainer($this->getFixturesDir());
         $container->setParameter('kernel.logs_dir', $this->getFixturesDir().'/var/logs');
         $container->set('contao.resource_finder', $finder);
-=======
-        $fs->mkdir($this->getRootDir().'/var/logs');
-
-        $container = new ContainerBuilder();
-        $container->setParameter('kernel.project_dir', $this->getRootDir());
 
         $command = new SymlinksCommand(
-            $this->getRootDir(),
+            $this->getFixturesDir(),
             'files',
-            $this->getRootDir().'/var/logs',
-            new ResourceFinder($this->getRootDir().'/vendor/contao/test-bundle/Resources/contao')
+            $this->getFixturesDir().'/var/logs',
+            new ResourceFinder($this->getFixturesDir().'/vendor/contao/test-bundle/Resources/contao')
         );
->>>>>>> 0d550528
 
         $command->setContainer($container);
 
@@ -103,19 +96,14 @@
         $lock = $factory->createLock('contao:symlinks');
         $lock->acquire();
 
-<<<<<<< HEAD
-        $command = new SymlinksCommand('contao:symlinks');
-        $command->setContainer($this->mockContainer($this->getFixturesDir()));
-=======
         $command = new SymlinksCommand(
-            $this->getRootDir(),
+            $this->getFixturesDir(),
             'files',
-            $this->getRootDir().'/var/logs',
-            new ResourceFinder($this->getRootDir().'/vendor/contao/test-bundle/Resources/contao')
+            $this->getFixturesDir().'/var/logs',
+            new ResourceFinder($this->getFixturesDir().'/vendor/contao/test-bundle/Resources/contao')
         );
 
-        $command->setContainer($container);
->>>>>>> 0d550528
+        $command->setContainer($this->mockContainer($this->getFixturesDir()));
 
         $tester = new CommandTester($command);
         $code = $tester->execute([]);
@@ -129,10 +117,10 @@
     public function testConvertsAbsolutePathsToRelativePaths(): void
     {
         $command = new SymlinksCommand(
-            $this->getRootDir(),
+            $this->getFixturesDir(),
             'files',
-            $this->getRootDir().'/var/logs',
-            new ResourceFinder($this->getRootDir().'/vendor/contao/test-bundle/Resources/contao')
+            $this->getFixturesDir().'/var/logs',
+            new ResourceFinder($this->getFixturesDir().'/vendor/contao/test-bundle/Resources/contao')
         );
 
         // Use \ as directory separator in $rootDir
