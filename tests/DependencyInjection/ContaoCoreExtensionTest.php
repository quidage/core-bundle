<?php

declare(strict_types=1);

/*
 * This file is part of Contao.
 *
 * (c) Leo Feyer
 *
 * @license LGPL-3.0-or-later
 */

namespace Contao\CoreBundle\Tests\DependencyInjection;

use Ausi\SlugGenerator\SlugGenerator;
use Contao\BackendUser;
use Contao\CoreBundle\Asset\ContaoContext;
use Contao\CoreBundle\Cache\ContaoCacheClearer;
use Contao\CoreBundle\Cache\ContaoCacheWarmer;
use Contao\CoreBundle\Command\AutomatorCommand;
use Contao\CoreBundle\Command\CrawlCommand;
use Contao\CoreBundle\Command\DebugDcaCommand;
use Contao\CoreBundle\Command\FilesyncCommand;
use Contao\CoreBundle\Command\InstallCommand;
use Contao\CoreBundle\Command\SymlinksCommand;
use Contao\CoreBundle\Command\UserPasswordCommand;
use Contao\CoreBundle\Command\VersionCommand;
use Contao\CoreBundle\Config\ResourceFinder;
use Contao\CoreBundle\Controller\BackendController;
use Contao\CoreBundle\Controller\BackendCsvImportController;
use Contao\CoreBundle\Controller\BackendPreviewController;
use Contao\CoreBundle\Controller\BackendPreviewSwitchController;
use Contao\CoreBundle\Controller\FaviconController;
use Contao\CoreBundle\Controller\FrontendController;
use Contao\CoreBundle\Controller\FrontendModule\TwoFactorController;
use Contao\CoreBundle\Controller\ImagesController;
use Contao\CoreBundle\Controller\InsertTagsController;
use Contao\CoreBundle\Controller\RobotsTxtController;
use Contao\CoreBundle\Cors\WebsiteRootsConfigProvider;
use Contao\CoreBundle\Crawl\Escargot\Factory;
use Contao\CoreBundle\Crawl\Escargot\Subscriber\BrokenLinkCheckerSubscriber;
use Contao\CoreBundle\Crawl\Escargot\Subscriber\SearchIndexSubscriber;
use Contao\CoreBundle\Cron\Cron;
use Contao\CoreBundle\Cron\LegacyCron;
use Contao\CoreBundle\Csrf\MemoryTokenStorage;
use Contao\CoreBundle\DataCollector\ContaoDataCollector;
use Contao\CoreBundle\DependencyInjection\ContaoCoreExtension;
use Contao\CoreBundle\Doctrine\Schema\DcaSchemaProvider;
use Contao\CoreBundle\EventListener\BackendLocaleListener;
use Contao\CoreBundle\EventListener\BypassMaintenanceListener;
use Contao\CoreBundle\EventListener\ClearSessionDataListener;
use Contao\CoreBundle\EventListener\CommandSchedulerListener;
use Contao\CoreBundle\EventListener\CsrfTokenCookieSubscriber;
use Contao\CoreBundle\EventListener\DataContainer\DisableAppConfiguredSettingsListener;
use Contao\CoreBundle\EventListener\DataContainerCallbackListener;
use Contao\CoreBundle\EventListener\DoctrineSchemaListener;
use Contao\CoreBundle\EventListener\ExceptionConverterListener;
use Contao\CoreBundle\EventListener\InitializeControllerListener;
use Contao\CoreBundle\EventListener\InsecureInstallationListener;
use Contao\CoreBundle\EventListener\InsertTags\AssetListener;
use Contao\CoreBundle\EventListener\InsertTags\DateListener;
use Contao\CoreBundle\EventListener\InsertTags\TranslationListener;
use Contao\CoreBundle\EventListener\LocaleSubscriber;
use Contao\CoreBundle\EventListener\MakeResponsePrivateListener;
use Contao\CoreBundle\EventListener\Menu\BackendLogoutListener;
use Contao\CoreBundle\EventListener\Menu\BackendMenuListener;
use Contao\CoreBundle\EventListener\Menu\BackendPreviewListener;
use Contao\CoreBundle\EventListener\MergeHttpHeadersListener;
use Contao\CoreBundle\EventListener\PrettyErrorScreenListener;
use Contao\CoreBundle\EventListener\PreviewAuthenticationListener;
use Contao\CoreBundle\EventListener\PreviewToolbarListener;
use Contao\CoreBundle\EventListener\PreviewUrlConvertListener;
use Contao\CoreBundle\EventListener\RefererIdListener;
use Contao\CoreBundle\EventListener\RequestTokenListener;
use Contao\CoreBundle\EventListener\ResponseExceptionListener;
use Contao\CoreBundle\EventListener\RobotsTxtListener;
use Contao\CoreBundle\EventListener\SearchIndexListener;
use Contao\CoreBundle\EventListener\StoreRefererListener;
use Contao\CoreBundle\EventListener\SubrequestCacheSubscriber;
use Contao\CoreBundle\EventListener\SwitchUserListener;
use Contao\CoreBundle\EventListener\TwoFactorFrontendListener;
use Contao\CoreBundle\EventListener\UserSessionListener as EventUserSessionListener;
use Contao\CoreBundle\Fragment\ForwardFragmentRenderer;
use Contao\CoreBundle\Fragment\FragmentHandler;
use Contao\CoreBundle\Fragment\FragmentRegistry;
use Contao\CoreBundle\Framework\ContaoFramework;
use Contao\CoreBundle\HttpKernel\ControllerResolver;
use Contao\CoreBundle\HttpKernel\ModelArgumentResolver;
use Contao\CoreBundle\Image\ImageFactory;
use Contao\CoreBundle\Image\ImageSizes;
use Contao\CoreBundle\Image\LegacyResizer;
use Contao\CoreBundle\Image\PictureFactory;
use Contao\CoreBundle\Image\Studio\Studio;
use Contao\CoreBundle\Mailer\AvailableTransports;
use Contao\CoreBundle\Mailer\ContaoMailer;
use Contao\CoreBundle\Menu\BackendMenuBuilder;
use Contao\CoreBundle\Migration\MigrationCollection;
use Contao\CoreBundle\Migration\Version409\CeAccessMigration;
use Contao\CoreBundle\Migration\Version410\RoutingMigration;
use Contao\CoreBundle\Monolog\ContaoTableHandler;
use Contao\CoreBundle\Monolog\ContaoTableProcessor;
use Contao\CoreBundle\OptIn\OptIn;
use Contao\CoreBundle\Picker\ArticlePickerProvider;
use Contao\CoreBundle\Picker\FilePickerProvider;
use Contao\CoreBundle\Picker\PagePickerProvider;
use Contao\CoreBundle\Picker\PickerBuilder;
use Contao\CoreBundle\Picker\TablePickerProvider;
use Contao\CoreBundle\Repository\CronJobRepository;
use Contao\CoreBundle\Repository\RememberMeRepository;
use Contao\CoreBundle\Routing\Enhancer\InputEnhancer;
use Contao\CoreBundle\Routing\FrontendLoader;
use Contao\CoreBundle\Routing\ImagesLoader;
use Contao\CoreBundle\Routing\LegacyRouteProvider;
use Contao\CoreBundle\Routing\Matcher\DomainFilter;
use Contao\CoreBundle\Routing\Matcher\LanguageFilter;
use Contao\CoreBundle\Routing\Matcher\LegacyMatcher;
use Contao\CoreBundle\Routing\Matcher\PublishedFilter;
use Contao\CoreBundle\Routing\Matcher\UrlMatcher;
use Contao\CoreBundle\Routing\Page\PageRegistry;
use Contao\CoreBundle\Routing\PageUrlGenerator;
use Contao\CoreBundle\Routing\Route404Provider;
use Contao\CoreBundle\Routing\RouteProvider;
use Contao\CoreBundle\Routing\ScopeMatcher;
use Contao\CoreBundle\Routing\UrlGenerator;
use Contao\CoreBundle\Search\Indexer\IndexerInterface;
use Contao\CoreBundle\Security\Authentication\AuthenticationEntryPoint;
use Contao\CoreBundle\Security\Authentication\AuthenticationFailureHandler;
use Contao\CoreBundle\Security\Authentication\AuthenticationSuccessHandler;
use Contao\CoreBundle\Security\Authentication\ContaoLoginAuthenticationListener;
use Contao\CoreBundle\Security\Authentication\FrontendPreviewAuthenticator;
use Contao\CoreBundle\Security\Authentication\Provider\AuthenticationProvider;
use Contao\CoreBundle\Security\Authentication\RememberMe\ExpiringTokenBasedRememberMeServices;
use Contao\CoreBundle\Security\Authentication\Token\TokenChecker;
use Contao\CoreBundle\Security\Logout\LogoutHandler;
use Contao\CoreBundle\Security\Logout\LogoutSuccessHandler;
use Contao\CoreBundle\Security\TwoFactor\Authenticator;
use Contao\CoreBundle\Security\TwoFactor\BackupCodeManager;
use Contao\CoreBundle\Security\TwoFactor\Provider;
use Contao\CoreBundle\Security\TwoFactor\TrustedDeviceManager;
use Contao\CoreBundle\Security\User\ContaoUserProvider;
use Contao\CoreBundle\Security\User\UserChecker;
use Contao\CoreBundle\Security\Voter\BackendAccessVoter;
use Contao\CoreBundle\Session\Attribute\ArrayAttributeBag;
use Contao\CoreBundle\Slug\Slug;
use Contao\CoreBundle\Slug\ValidCharacters;
use Contao\CoreBundle\Tests\TestCase;
use Contao\CoreBundle\Translation\DataCollectorTranslator;
use Contao\CoreBundle\Translation\Translator;
use Contao\CoreBundle\Twig\Extension\ContaoTemplateExtension;
use Contao\FrontendUser;
use Contao\Image\PictureGenerator;
use Contao\Image\ResizeCalculator;
use Contao\ImagineSvg\Imagine as ImagineSvg;
use Knp\Menu\Matcher\Matcher;
use Knp\Menu\Renderer\ListRenderer;
use Psr\Container\ContainerInterface as PsrContainerInterface;
use Symfony\Cmf\Component\Routing\DynamicRouter;
use Symfony\Cmf\Component\Routing\NestedMatcher\NestedMatcher;
use Symfony\Component\Config\FileLocator;
use Symfony\Component\DependencyInjection\ContainerBuilder;
use Symfony\Component\DependencyInjection\ContainerInterface;
use Symfony\Component\DependencyInjection\ParameterBag\ParameterBag;
use Symfony\Component\DependencyInjection\Reference;
use Symfony\Component\DependencyInjection\ServiceLocator;
use Symfony\Component\HttpFoundation\RequestMatcher;
use Symfony\Component\HttpKernel\EventListener\AbstractSessionListener;
use Symfony\Component\HttpKernel\EventListener\ErrorListener;
use Symfony\Component\HttpKernel\EventListener\LocaleListener as BaseLocaleListener;
use Symfony\Component\HttpKernel\EventListener\RouterListener;
use Symfony\Component\Security\Csrf\CsrfTokenManager;
use Symfony\Component\Security\Csrf\TokenGenerator\UriSafeTokenGenerator;
use Symfony\Component\Security\Http\Firewall;
use Webmozart\PathUtil\Path;

class ContaoCoreExtensionTest extends TestCase
{
    public function testReturnsTheCorrectAlias(): void
    {
        $extension = new ContaoCoreExtension();

        $this->assertSame('contao', $extension->getAlias());
    }

    public function testValidatesTheSymfonyListenerPriorities(): void
    {
        $events = AbstractSessionListener::getSubscribedEvents();

        $this->assertSame('onKernelResponse', $events['kernel.response'][0]);
        $this->assertSame(-1000, $events['kernel.response'][1]);

        $events = BaseLocaleListener::getSubscribedEvents();

        $this->assertSame('onKernelRequest', $events['kernel.request'][1][0]);
        $this->assertSame(16, $events['kernel.request'][1][1]);

        $events = ErrorListener::getSubscribedEvents();

        $this->assertSame('onKernelException', $events['kernel.exception'][1][0]);
        $this->assertSame(-128, $events['kernel.exception'][1][1]);

        $events = Firewall::getSubscribedEvents();

        $this->assertSame('onKernelRequest', $events['kernel.request'][0]);
        $this->assertSame(8, $events['kernel.request'][1]);

        $events = RouterListener::getSubscribedEvents();

        $this->assertSame('onKernelRequest', $events['kernel.request'][0][0]);
        $this->assertSame(32, $events['kernel.request'][0][1]);
    }

    /**
     * @dataProvider getCommandTestData
     */
    public function testRegistersTheCommands(string $key, string $class, bool $public = false): void
    {
        $container = $this->getContainerBuilder();

        $this->assertTrue($container->has($key));

        $definition = $container->getDefinition($key);

        $this->assertSame($class, $definition->getClass());
        $this->assertTrue($definition->isAutoconfigured());

        if ($public) {
            $this->assertTrue($definition->isPublic());
        } else {
            $this->assertTrue($definition->isPrivate());
        }
    }

    public function getCommandTestData(): \Generator
    {
        yield ['contao.command.automator', AutomatorCommand::class];
        yield ['contao.command.crawl', CrawlCommand::class];
        yield ['contao.command.debug_dca', DebugDcaCommand::class];
        yield ['contao.command.filesync', FilesyncCommand::class];
        yield ['contao.command.install', InstallCommand::class, true];
        yield ['contao.command.symlinks', SymlinksCommand::class, true];
        yield ['contao.command.user_password_command', UserPasswordCommand::class];
        yield ['contao.command.version', VersionCommand::class];
    }

    public function testRegistersTheBackendLocaleListener(): void
    {
        $container = $this->getContainerBuilder();

        $this->assertTrue($container->has('contao.listener.backend_locale'));

        $definition = $container->getDefinition('contao.listener.backend_locale');

        $this->assertSame(BackendLocaleListener::class, $definition->getClass());
        $this->assertTrue($definition->isPrivate());

        $this->assertEquals(
            [
                new Reference('security.helper'),
                new Reference('translator'),
            ],
            $definition->getArguments()
        );

        $this->assertSame(
            [
                'kernel.event_listener' => [
                    [
                        'priority' => 7,
                    ],
                ],
            ],
            $definition->getTags()
        );
    }

    public function testRegistersTheBackendMenuListener(): void
    {
        $container = $this->getContainerBuilder();

        $this->assertTrue($container->has('contao.listener.menu.backend_menu'));

        $definition = $container->getDefinition('contao.listener.menu.backend_menu');

        $this->assertSame(BackendMenuListener::class, $definition->getClass());
        $this->assertTrue($definition->isPrivate());

        $this->assertEquals(
            [
                new Reference('security.helper'),
                new Reference('router'),
                new Reference('request_stack'),
                new Reference('translator'),
                new Reference('contao.framework'),
            ],
            $definition->getArguments()
        );

        $this->assertSame(
            [
                'kernel.event_listener' => [
                    [
                        'priority' => 10,
                    ],
                ],
            ],
            $definition->getTags()
        );
    }

    public function testRegistersTheBackendLogoutListener(): void
    {
        $container = $this->getContainerBuilder();

        $this->assertTrue($container->has('contao.listener.menu.backend_logout'));

        $definition = $container->getDefinition('contao.listener.menu.backend_logout');

        $this->assertSame(BackendLogoutListener::class, $definition->getClass());
        $this->assertTrue($definition->isPrivate());

        $this->assertEquals(
            [
                new Reference('security.helper'),
                new Reference('router'),
                new Reference('security.logout_url_generator'),
                new Reference('translator'),
            ],
            $definition->getArguments()
        );

        $this->assertSame(
            [
                'kernel.event_listener' => [
                    [],
                ],
            ],
            $definition->getTags()
        );
    }

    public function testRegistersTheBackendPreviewListener(): void
    {
        $container = $this->getContainerBuilder();

        $this->assertTrue($container->has('contao.listener.menu.backend_preview'));

        $definition = $container->getDefinition('contao.listener.menu.backend_preview');

        $this->assertSame(BackendPreviewListener::class, $definition->getClass());
        $this->assertTrue($definition->isPrivate());

        $this->assertEquals(
            [
                new Reference('security.helper'),
                new Reference('router'),
                new Reference('request_stack'),
                new Reference('translator'),
                new Reference('event_dispatcher'),
                new Reference('contao.framework'),
            ],
            $definition->getArguments()
        );

        $this->assertSame(
            [
                'kernel.event_listener' => [
                    [],
                ],
            ],
            $definition->getTags()
        );
    }

    public function testRegistersTheBypassMaintenanceListener(): void
    {
        $container = $this->getContainerBuilder();

        $this->assertTrue($container->has('contao.listener.bypass_maintenance'));

        $definition = $container->getDefinition('contao.listener.bypass_maintenance');

        $this->assertSame(BypassMaintenanceListener::class, $definition->getClass());
        $this->assertTrue($definition->isPrivate());

        $this->assertEquals(
            [
                new Reference('contao.security.token_checker'),
            ],
            $definition->getArguments()
        );

        $this->assertSame(
            [
                'kernel.event_listener' => [
                    [
                        'priority' => 6,
                    ],
                ],
            ],
            $definition->getTags()
        );
    }

    public function testRegistersTheClearSessionDataListener(): void
    {
        $container = $this->getContainerBuilder();

        $this->assertTrue($container->has('contao.listener.clear_session_data'));

        $definition = $container->getDefinition('contao.listener.clear_session_data');

        $this->assertSame(ClearSessionDataListener::class, $definition->getClass());
        $this->assertTrue($definition->isPrivate());

        $this->assertSame(
            [
                'kernel.event_listener' => [
                    [
                        'priority' => -768,
                    ],
                ],
            ],
            $definition->getTags()
        );
    }

    public function testRegistersTheCommandSchedulerListener(): void
    {
        $container = $this->getContainerBuilder();

        $this->assertTrue($container->has('contao.listener.command_scheduler'));

        $definition = $container->getDefinition('contao.listener.command_scheduler');

        $this->assertSame(CommandSchedulerListener::class, $definition->getClass());
        $this->assertTrue($definition->isPrivate());

        $this->assertEquals(
            [
                new Reference('contao.framework'),
                new Reference('database_connection'),
                new Reference(Cron::class),
                new Reference('%fragment.path%'),
            ],
            $definition->getArguments()
        );

        $this->assertSame(
            [
                'kernel.event_listener' => [
                    [],
                ],
            ],
            $definition->getTags()
        );
    }

    public function testRegistersTheCsrfTokenCookieSubscriber(): void
    {
        $container = $this->getContainerBuilder();

        $this->assertTrue($container->has('contao.listener.csrf_token_cookie'));

        $definition = $container->getDefinition('contao.listener.csrf_token_cookie');

        $this->assertSame(CsrfTokenCookieSubscriber::class, $definition->getClass());
        $this->assertTrue($definition->isPrivate());

        $this->assertEquals(
            [
                new Reference('contao.csrf.token_storage'),
                new Reference('%contao.csrf_cookie_prefix%'),
            ],
            $definition->getArguments()
        );

        $this->assertSame(
            [
                'kernel.event_subscriber' => [
                    [],
                ],
            ],
            $definition->getTags()
        );

        $this->assertSame(
            [
                'kernel.request' => ['onKernelRequest', 36],
                'kernel.response' => ['onKernelResponse', -832],
            ],
            CsrfTokenCookieSubscriber::getSubscribedEvents()
        );
    }

    public function testRegistersTheDisableAppConfiguredSettingsListener(): void
    {
        $container = $this->getContainerBuilder();

        $this->assertTrue($container->has(DisableAppConfiguredSettingsListener::class));

        $definition = $container->getDefinition(DisableAppConfiguredSettingsListener::class);

        $this->assertNull($definition->getClass());
        $this->assertTrue($definition->isPublic());

        $this->assertEquals(
            [
                new Reference('translator'),
                new Reference('contao.framework'),
                new Reference('%contao.localconfig%'),
            ],
            $definition->getArguments()
        );
    }

    public function testRegistersTheDataContainerCallbackListener(): void
    {
        $container = $this->getContainerBuilder();

        $this->assertTrue($container->has('contao.listener.data_container_callback'));

        $definition = $container->getDefinition('contao.listener.data_container_callback');

        $this->assertSame(DataContainerCallbackListener::class, $definition->getClass());
        $this->assertTrue($definition->isPrivate());

        $this->assertSame(
            [
                'contao.hook' => [
                    [
                        'hook' => 'loadDataContainer',
                    ],
                ],
            ],
            $definition->getTags()
        );
    }

    public function testRegistersTheDoctrineSchemaListener(): void
    {
        $container = $this->getContainerBuilder();

        $this->assertTrue($container->has('contao.listener.doctrine_schema'));

        $definition = $container->getDefinition('contao.listener.doctrine_schema');

        $this->assertSame(DoctrineSchemaListener::class, $definition->getClass());
        $this->assertTrue($definition->isPrivate());

        $this->assertEquals(
            [
                new Reference('contao.doctrine.schema_provider'),
            ],
            $definition->getArguments()
        );

        $this->assertSame(
            [
                'doctrine.event_listener' => [
                    [
                        'event' => 'postGenerateSchema',
                    ],
                ],
            ],
            $definition->getTags()
        );
    }

    public function testRegistersTheExceptionConverterListener(): void
    {
        $container = $this->getContainerBuilder();

        $this->assertTrue($container->has('contao.listener.exception_converter'));

        $definition = $container->getDefinition('contao.listener.exception_converter');

        $this->assertSame(ExceptionConverterListener::class, $definition->getClass());
        $this->assertTrue($definition->isPrivate());

        $this->assertSame(
            [
                'kernel.event_listener' => [
                    [
                        'priority' => 96,
                    ],
                ],
            ],
            $definition->getTags()
        );
    }

    public function testRegistersTheInitializeControllerListener(): void
    {
        $container = $this->getContainerBuilder();

        $this->assertTrue($container->has('contao.listener.initialize_controller'));

        $definition = $container->getDefinition('contao.listener.initialize_controller');

        $this->assertSame(InitializeControllerListener::class, $definition->getClass());
        $this->assertTrue($definition->isPrivate());

        $this->assertSame(
            [
                'kernel.event_listener' => [
                    [
                        'priority' => 1000,
                    ],
                ],
            ],
            $definition->getTags()
        );
    }

    public function testRegistersTheInsecureInstallationListener(): void
    {
        $container = $this->getContainerBuilder();

        $this->assertTrue($container->has('contao.listener.insecure_installation'));

        $definition = $container->getDefinition('contao.listener.insecure_installation');

        $this->assertSame(InsecureInstallationListener::class, $definition->getClass());
        $this->assertTrue($definition->isPrivate());

        $this->assertSame(
            [
                'kernel.event_listener' => [
                    [],
                ],
            ],
            $definition->getTags()
        );
    }

    public function testRegistersTheAssetInsertTagListener(): void
    {
        $container = $this->getContainerBuilder();

        $this->assertTrue($container->has('contao.listener.insert_tags.asset'));

        $definition = $container->getDefinition('contao.listener.insert_tags.asset');

        $this->assertSame(AssetListener::class, $definition->getClass());
        $this->assertTrue($definition->isPrivate());

        $this->assertEquals(
            [
                new Reference('assets.packages'),
            ],
            $definition->getArguments()
        );

        $this->assertSame(
            [
                'contao.hook' => [
                    [
                        'hook' => 'replaceInsertTags',
                    ],
                ],
            ],
            $definition->getTags()
        );
    }

    public function testContainerHasDateFormatInsertTagListener(): void
    {
        $container = $this->getContainerBuilder();

        $this->assertTrue($container->has(DateListener::class));

        $definition = $container->getDefinition(DateListener::class);

        $this->assertTrue($definition->isPrivate());

        $this->assertEquals(
            [
                new Reference('contao.framework'),
                new Reference('request_stack'),
            ],
            $definition->getArguments()
        );
    }

    public function testRegistersTheTranslationInsertTagListener(): void
    {
        $container = $this->getContainerBuilder();

        $this->assertTrue($container->has('contao.listener.insert_tags.translation'));

        $definition = $container->getDefinition('contao.listener.insert_tags.translation');

        $this->assertSame(TranslationListener::class, $definition->getClass());
        $this->assertTrue($definition->isPrivate());

        $this->assertEquals(
            [
                new Reference('translator'),
            ],
            $definition->getArguments()
        );

        $this->assertSame(
            [
                'contao.hook' => [
                    [
                        'hook' => 'replaceInsertTags',
                    ],
                ],
            ],
            $definition->getTags()
        );
    }

    public function testRegistersTheLocaleSubscriber(): void
    {
        $container = $this->getContainerBuilder();

        $this->assertTrue($container->has('contao.listener.locale'));

        $definition = $container->getDefinition('contao.listener.locale');

        $this->assertSame(LocaleSubscriber::class, $definition->getClass());
        $this->assertTrue($definition->isPrivate());

        $this->assertEquals(
            [
                new Reference('translator'),
                new Reference('contao.routing.scope_matcher'),
                new Reference('%contao.locales%'),
            ],
            $definition->getArguments()
        );

        $this->assertSame(
            [
                'kernel.event_subscriber' => [
                    [],
                ],
            ],
            $definition->getTags()
        );

        $this->assertSame(
            [
                'kernel.request' => [
                    ['onKernelRequest', 20],
                    ['setTranslatorLocale', 100],
                ],
            ],
            LocaleSubscriber::getSubscribedEvents()
        );
    }

    public function testRegistersTheMakeResponsePrivateListener(): void
    {
        $container = $this->getContainerBuilder();

        $this->assertTrue($container->has('contao.listener.make_response_private'));

        $definition = $container->getDefinition('contao.listener.make_response_private');

        $this->assertSame(MakeResponsePrivateListener::class, $definition->getClass());
        $this->assertTrue($definition->isPrivate());

        $this->assertEquals(
            [
                new Reference('contao.routing.scope_matcher'),
            ],
            $definition->getArguments()
        );

        $tags = $definition->getTags();

        $this->assertSame(
            [
                'kernel.event_listener' => [
                    [
                        'priority' => -896,
                    ],
                ],
            ],
            $tags
        );

        $priority = $tags['kernel.event_listener'][0]['priority'] ?? 0;

        $mergeHeadersListenerDefinition = $container->getDefinition('contao.listener.merge_http_headers');
        $mergeHeadersListenerTags = $mergeHeadersListenerDefinition->getTags();
        $mergeHeadersListenerPriority = $mergeHeadersListenerTags['kernel.event_listener'][0]['priority'] ?? 0;

        // Ensure that the listener is registered after the MergeHeaderListener
        $this->assertTrue($priority < $mergeHeadersListenerPriority);

        $clearSessionDataListenerDefinition = $this->container->getDefinition('contao.listener.clear_session_data');
        $clearSessionDataListenerTags = $clearSessionDataListenerDefinition->getTags();
        $clearSessionDataListenerPriority = $clearSessionDataListenerTags['kernel.event_listener'][0]['priority'] ?? 0;

        // Ensure that the listener is registered after the ClearSessionDataListener
        $this->assertTrue($priority < $clearSessionDataListenerPriority);

        $csrfCookieListenerPriority = CsrfTokenCookieSubscriber::getSubscribedEvents()['kernel.response'][1] ?? 0;

        // Ensure that the listener is registered after the CsrfTokenCookieSubscriber
        $this->assertTrue($priority < (int) $csrfCookieListenerPriority);
    }

    public function testRegistersTheMergeHttpHeadersListener(): void
    {
        $container = $this->getContainerBuilder();

        $this->assertTrue($container->has('contao.listener.merge_http_headers'));

        $definition = $container->getDefinition('contao.listener.merge_http_headers');

        $this->assertSame(MergeHttpHeadersListener::class, $definition->getClass());
        $this->assertTrue($definition->isPrivate());

        $this->assertEquals(
            [
                new Reference('contao.framework'),
            ],
            $definition->getArguments()
        );

        $this->assertSame(
            [
                'kernel.event_listener' => [
                    [
                        'priority' => 256,
                    ],
                ],
                'kernel.reset' => [
                    [
                        'method' => 'reset',
                    ],
                ],
            ],
            $definition->getTags()
        );
    }

    public function testRegistersThePrettyErrorScreensListener(): void
    {
        $container = $this->getContainerBuilder();

        $this->assertTrue($container->has('contao.listener.pretty_error_screens'));

        $definition = $container->getDefinition('contao.listener.pretty_error_screens');

        $this->assertSame(PrettyErrorScreenListener::class, $definition->getClass());
        $this->assertTrue($definition->isPrivate());

        $this->assertEquals(
            [
                new Reference('%contao.pretty_error_screens%'),
                new Reference('twig'),
                new Reference('contao.framework'),
                new Reference('security.helper'),
            ],
            $definition->getArguments()
        );

        $this->assertSame(
            [
                'kernel.event_listener' => [
                    [
                        'priority' => -96,
                    ],
                ],
            ],
            $definition->getTags()
        );
    }

    public function testRegistersThePreviewBarListener(): void
    {
        $container = $this->getContainerBuilder();

        $this->assertTrue($container->has('contao.listener.preview_bar'));

        $definition = $container->getDefinition('contao.listener.preview_bar');

        $this->assertSame(PreviewToolbarListener::class, $definition->getClass());
        $this->assertTrue($definition->isPrivate());

        $this->assertEquals(
            [
                new Reference('%contao.preview_script%'),
                new Reference('contao.routing.scope_matcher'),
                new Reference('twig'),
                new Reference('router'),
            ],
            $definition->getArguments()
        );
    }

    public function testRegistersThePreviewUrlConvertListener(): void
    {
        $container = $this->getContainerBuilder();

        $this->assertTrue($container->has('contao.listener.preview_url_convert'));

        $definition = $container->getDefinition('contao.listener.preview_url_convert');

        $this->assertSame(PreviewUrlConvertListener::class, $definition->getClass());
        $this->assertTrue($definition->isPrivate());

        $this->assertEquals(
            [
                new Reference('contao.framework'),
            ],
            $definition->getArguments()
        );
    }

    public function testRegistersTheBackendPreviewController(): void
    {
        $container = $this->getContainerBuilder();

        $this->assertTrue($container->has(BackendPreviewController::class));

        $definition = $container->getDefinition(BackendPreviewController::class);

        $this->assertTrue($definition->isPrivate());

        $this->assertEquals(
            [
                new Reference('%contao.preview_script%'),
                new Reference('contao.security.frontend_preview_authenticator'),
                new Reference('event_dispatcher'),
                new Reference('security.authorization_checker'),
            ],
            $definition->getArguments()
        );
    }

    public function testRegistersTheBackendPreviewSwitchController(): void
    {
        $container = $this->getContainerBuilder();

        $this->assertTrue($container->has(BackendPreviewSwitchController::class));

        $definition = $container->getDefinition(BackendPreviewSwitchController::class);

        $this->assertTrue($definition->isPrivate());

        $this->assertEquals(
            [
                new Reference('contao.security.frontend_preview_authenticator'),
                new Reference('contao.security.token_checker'),
                new Reference('database_connection'),
                new Reference('security.helper'),
                new Reference('twig'),
                new Reference('router'),
                new Reference('contao.csrf.token_manager'),
                new Reference('%contao.csrf_token_name%'),
            ],
            $definition->getArguments()
        );
    }

    public function testRegistersTheRefererIdListener(): void
    {
        $container = $this->getContainerBuilder();

        $this->assertTrue($container->has('contao.listener.referer_id'));

        $definition = $container->getDefinition('contao.listener.referer_id');

        $this->assertSame(RefererIdListener::class, $definition->getClass());
        $this->assertTrue($definition->isPrivate());

        $this->assertEquals(
            [
                new Reference('contao.token_generator'),
                new Reference('contao.routing.scope_matcher'),
            ],
            $definition->getArguments()
        );

        $this->assertSame(
            [
                'kernel.event_listener' => [
                    [
                        'priority' => 20,
                    ],
                ],
            ],
            $definition->getTags()
        );
    }

    public function testRegistersTheRequestTokenListener(): void
    {
        $container = $this->getContainerBuilder();

        $this->assertTrue($container->has('contao.listener.request_token'));

        $definition = $container->getDefinition('contao.listener.request_token');

        $this->assertSame(RequestTokenListener::class, $definition->getClass());
        $this->assertTrue($definition->isPrivate());

        $this->assertEquals(
            [
                new Reference('contao.framework'),
                new Reference('contao.routing.scope_matcher'),
                new Reference('contao.csrf.token_manager'),
                new Reference('%contao.csrf_token_name%'),
                new Reference('%contao.csrf_cookie_prefix%'),
            ],
            $definition->getArguments()
        );

        $this->assertSame(
            [
                'kernel.event_listener' => [
                    [
                        'priority' => 14,
                    ],
                ],
            ],
            $definition->getTags()
        );
    }

    public function testRegistersTheResponseExceptionListener(): void
    {
        $container = $this->getContainerBuilder();

        $this->assertTrue($container->has('contao.listener.response_exception'));

        $definition = $container->getDefinition('contao.listener.response_exception');

        $this->assertSame(ResponseExceptionListener::class, $definition->getClass());
        $this->assertTrue($definition->isPrivate());

        $this->assertSame(
            [
                'kernel.event_listener' => [
                    [
                        'priority' => 64,
                    ],
                ],
            ],
            $definition->getTags()
        );
    }

    public function testRegistersTheRobotsTxtListener(): void
    {
        $container = $this->getContainerBuilder();

        $this->assertTrue($container->has('contao.listener.robots_txt'));

        $definition = $container->getDefinition('contao.listener.robots_txt');

        $this->assertSame(RobotsTxtListener::class, $definition->getClass());
        $this->assertTrue($definition->isPrivate());

        $this->assertEquals(
            [
                new Reference('contao.framework'),
            ],
            $definition->getArguments()
        );

        $this->assertSame(
            [
                'kernel.event_listener' => [
                    [],
                ],
            ],
            $definition->getTags()
        );
    }

    public function testRegistersTheSearchIndexListener(): void
    {
        $container = $this->getContainerBuilder();

        $this->assertTrue($container->has('contao.listener.search_index'));

        $definition = $container->getDefinition('contao.listener.search_index');

        $this->assertSame(SearchIndexListener::class, $definition->getClass());
        $this->assertTrue($definition->isPrivate());

        $this->assertEquals(
            [
                new Reference('contao.search.indexer'),
                new Reference('%fragment.path%'),
                SearchIndexListener::FEATURE_INDEX | SearchIndexListener::FEATURE_DELETE,
            ],
            $definition->getArguments()
        );

        $this->assertSame(
            [
                'kernel.event_listener' => [
                    [],
                ],
            ],
            $definition->getTags()
        );
    }

    public function testRegistersTheStoreRefererListener(): void
    {
        $container = $this->getContainerBuilder();

        $this->assertTrue($container->has('contao.listener.store_referer'));

        $definition = $container->getDefinition('contao.listener.store_referer');

        $this->assertSame(StoreRefererListener::class, $definition->getClass());
        $this->assertTrue($definition->isPrivate());

        $this->assertEquals(
            [
                new Reference('security.helper'),
                new Reference('contao.routing.scope_matcher'),
            ],
            $definition->getArguments()
        );

        $this->assertSame(
            [
                'kernel.event_listener' => [
                    [],
                ],
            ],
            $definition->getTags()
        );
    }

    public function testRegistersTheSubrequestCacheSubscriber(): void
    {
        $container = $this->getContainerBuilder();

        $this->assertTrue($container->has('contao.listener.subrequest_cache'));

        $definition = $container->getDefinition('contao.listener.subrequest_cache');

        $this->assertSame(SubrequestCacheSubscriber::class, $definition->getClass());
        $this->assertTrue($definition->isPrivate());
        $this->assertSame([], $definition->getArguments());

        $this->assertSame(
            [
                'kernel.event_subscriber' => [
                    [],
                ],
                'kernel.reset' => [
                    [
                        'method' => 'reset',
                    ],
                ],
            ],
            $definition->getTags()
        );

        $this->assertSame(
            [
                'kernel.request' => ['onKernelRequest', 255],
                'kernel.response' => ['onKernelResponse', -255],
            ],
            SubrequestCacheSubscriber::getSubscribedEvents()
        );
    }

    public function testRegistersTheSwitchUserListener(): void
    {
        $container = $this->getContainerBuilder();

        $this->assertTrue($container->has('contao.listener.switch_user'));

        $definition = $container->getDefinition('contao.listener.switch_user');

        $this->assertSame(SwitchUserListener::class, $definition->getClass());
        $this->assertTrue($definition->isPrivate());

        $this->assertEquals(
            [
                new Reference('security.token_storage'),
                new Reference('logger'),
            ],
            $definition->getArguments()
        );

        $this->assertSame(
            [
                'kernel.event_listener' => [
                    [],
                ],
            ],
            $definition->getTags()
        );
    }

    public function testRegistersTheTwoFactorFrontendListener(): void
    {
        $container = $this->getContainerBuilder();

        $this->assertTrue($container->has('contao.listener.two_factor.frontend'));

        $definition = $container->getDefinition('contao.listener.two_factor.frontend');

        $this->assertSame(TwoFactorFrontendListener::class, $definition->getClass());
        $this->assertTrue($definition->isPrivate());

        $this->assertEquals(
            [
                new Reference('contao.framework'),
                new Reference('contao.routing.scope_matcher'),
                new Reference('security.token_storage'),
                new Reference('%scheb_two_factor.security_tokens%'),
            ],
            $definition->getArguments()
        );

        $this->assertSame(
            [
                'kernel.event_listener' => [
                    [],
                ],
            ],
            $definition->getTags()
        );
    }

    public function testRegistersTheUserSessionListener(): void
    {
        $container = $this->getContainerBuilder();

        $this->assertTrue($container->has('contao.listener.user_session'));

        $definition = $container->getDefinition('contao.listener.user_session');

        $this->assertSame(EventUserSessionListener::class, $definition->getClass());
        $this->assertTrue($definition->isPrivate());

        $this->assertEquals(
            [
                new Reference('database_connection'),
                new Reference('security.helper'),
                new Reference('contao.routing.scope_matcher'),
                new Reference('event_dispatcher'),
            ],
            $definition->getArguments()
        );

        $this->assertSame(
            [
                'kernel.event_listener' => [
                    [],
                ],
            ],
            $definition->getTags()
        );
    }

    public function testRegistersTheAssetPluginContext(): void
    {
        $container = $this->getContainerBuilder();

        $this->assertTrue($container->has('contao.assets.assets_context'));

        $definition = $container->getDefinition('contao.assets.assets_context');

        $this->assertSame(ContaoContext::class, $definition->getClass());
        $this->assertTrue($definition->isPublic());

        $this->assertEquals(
            [
                new Reference('request_stack'),
                new Reference('staticPlugins'),
                new Reference('%kernel.debug%'),
            ],
            $definition->getArguments()
        );
    }

    public function testRegistersTheAssetFilesContext(): void
    {
        $container = $this->getContainerBuilder();

        $this->assertTrue($container->has('contao.assets.files_context'));

        $definition = $container->getDefinition('contao.assets.files_context');

        $this->assertSame(ContaoContext::class, $definition->getClass());
        $this->assertTrue($definition->isPublic());

        $this->assertEquals(
            [
                new Reference('request_stack'),
                new Reference('staticFiles'),
                new Reference('%kernel.debug%'),
            ],
            $definition->getArguments()
        );
    }

    public function testRegistersTheContaoCacheClearer(): void
    {
        $container = $this->getContainerBuilder();

        $this->assertTrue($container->has('contao.cache.clear_internal'));

        $definition = $container->getDefinition('contao.cache.clear_internal');

        $this->assertSame(ContaoCacheClearer::class, $definition->getClass());
        $this->assertTrue($definition->isPublic());

        $this->assertEquals(
            [
                new Reference('filesystem'),
            ],
            $definition->getArguments()
        );
    }

    public function testRegistersTheContaoCacheWarmer(): void
    {
        $container = $this->getContainerBuilder();

        $this->assertTrue($container->has('contao.cache.warm_internal'));

        $definition = $container->getDefinition('contao.cache.warm_internal');

        $this->assertSame(ContaoCacheWarmer::class, $definition->getClass());
        $this->assertTrue($definition->isPublic());

        $this->assertEquals(
            [
                new Reference('filesystem'),
                new Reference('contao.resource_finder'),
                new Reference('contao.resource_locator'),
                new Reference('%kernel.project_dir%'),
                new Reference('database_connection'),
                new Reference('contao.framework'),
                new Reference('%contao.locales%'),
            ],
            $definition->getArguments()
        );
    }

    public function testRegistersTheBackendController(): void
    {
        $container = $this->getContainerBuilder();

        $this->assertTrue($container->has(BackendController::class));

        $definition = $container->getDefinition(BackendController::class);

        $this->assertTrue($definition->isPrivate());
    }

    public function testRegistersTheBackendCsvImportController(): void
    {
        $container = $this->getContainerBuilder();

        $this->assertTrue($container->has(BackendCsvImportController::class));

        $definition = $container->getDefinition(BackendCsvImportController::class);

        $this->assertTrue($definition->isPublic());

        $this->assertEquals(
            [
                new Reference('contao.framework'),
                new Reference('database_connection'),
                new Reference('request_stack'),
                new Reference('translator'),
                new Reference('%kernel.project_dir%'),
            ],
            $definition->getArguments()
        );
    }

    public function testRegistersTheFaviconController(): void
    {
        $container = $this->getContainerBuilder();

        $this->assertTrue($container->has(FaviconController::class));

        $definition = $container->getDefinition(FaviconController::class);

        $this->assertTrue($definition->isPrivate());

        $this->assertEquals(
            [
                new Reference('contao.framework'),
                new Reference('fos_http_cache.http.symfony_response_tagger', ContainerInterface::IGNORE_ON_INVALID_REFERENCE),
            ],
            $definition->getArguments()
        );

        $this->assertSame(
            [
                'controller.service_arguments' => [
                    [],
                ],
            ],
            $definition->getTags()
        );
    }

    public function testRegistersTheFrontendController(): void
    {
        $container = $this->getContainerBuilder();

        $this->assertTrue($container->has(FrontendController::class));

        $definition = $container->getDefinition(FrontendController::class);

        $this->assertTrue($definition->isPrivate());

        $this->assertSame(
            [
                'controller.service_arguments' => [
                    [],
                ],
                'container.service_subscriber' => [
                    ['id' => 'contao.csrf.token_manager'],
                ],
            ],
            $definition->getTags()
        );
    }

    public function testRegistersTheFrontendModuleTwoFactorController(): void
    {
        $container = $this->getContainerBuilder();

        $this->assertTrue($container->has(TwoFactorController::class));

        $definition = $container->getDefinition(TwoFactorController::class);

        $this->assertTrue($definition->isPrivate());

        $this->assertSame(
            [
                'contao.frontend_module' => [
                    [
                        'category' => 'user',
                    ],
                ],
            ],
            $definition->getTags()
        );
    }

    public function tesRegistersTheImagesController(): void
    {
        $container = $this->getContainerBuilder();

        $this->assertTrue($container->has(ImagesController::class));

        $definition = $container->getDefinition(ImagesController::class);

        $this->assertTrue($definition->isPublic());

        $this->assertEquals(
            [
                new Reference('contao.image.image_factory'),
                new Reference('contao.image.resizer'),
                new Reference('%contao.image.target_dir%'),
                new Reference('filesystem'),
            ],
            $definition->getArguments()
        );
    }

    public function tesRegistersTheInsertTagsController(): void
    {
        $container = $this->getContainerBuilder();

        $this->assertTrue($container->has(InsertTagsController::class));

        $definition = $container->getDefinition(InsertTagsController::class);

        $this->assertTrue($definition->isPublic());

        $this->assertEquals(
            [
                new Reference('contao.framework'),
            ],
            $definition->getArguments()
        );
    }

    public function testRegistersTheRobotsTxtController(): void
    {
        $container = $this->getContainerBuilder();

        $this->assertTrue($container->has(RobotsTxtController::class));

        $definition = $container->getDefinition(RobotsTxtController::class);

        $this->assertTrue($definition->isPrivate());

        $this->assertEquals(
            [
                new Reference('contao.framework'),
                new Reference('event_dispatcher'),
            ],
            $definition->getArguments()
        );

        $this->assertSame(
            [
                'controller.service_arguments' => [
                    [],
                ],
            ],
            $definition->getTags()
        );
    }

    public function testRegistersTheControllerResolver(): void
    {
        $container = $this->getContainerBuilder();

        $this->assertTrue($container->has('contao.controller_resolver'));

        $definition = $container->getDefinition('contao.controller_resolver');

        $this->assertSame(ControllerResolver::class, $definition->getClass());
        $this->assertTrue($definition->isPrivate());

        $this->assertEquals(
            [
                new Reference('contao.controller_resolver.inner'),
                new Reference('contao.fragment.registry'),
            ],
            $definition->getArguments()
        );
    }

    public function testRegistersTheCorsWebsiteRootsConfigProvider(): void
    {
        $container = $this->getContainerBuilder();

        $this->assertTrue($container->has('contao.cors.website_roots_config_provider'));

        $definition = $container->getDefinition('contao.cors.website_roots_config_provider');

        $this->assertSame(WebsiteRootsConfigProvider::class, $definition->getClass());
        $this->assertTrue($definition->isPrivate());

        $this->assertEquals(
            [
                new Reference('database_connection'),
            ],
            $definition->getArguments()
        );

        $this->assertSame(
            [
                'nelmio_cors.options_provider' => [
                    [],
                ],
            ],
            $definition->getTags()
        );
    }

    public function testRegistersTheEscargotFactory(): void
    {
        $container = $this->getContainerBuilder();

        $this->assertTrue($container->has('contao.crawl.escargot_factory'));

        $definition = $container->getDefinition('contao.crawl.escargot_factory');

        $this->assertSame(Factory::class, $definition->getClass());
        $this->assertTrue($definition->isPublic());

        $this->assertEquals(
            [
                new Reference('database_connection'),
                new Reference('contao.framework'),
                [],
                [],
            ],
            $definition->getArguments()
        );
    }

    public function testRegistersTheEscargotBrokenLinkCheckerSubscriber(): void
    {
        $container = $this->getContainerBuilder();

        $this->assertTrue($container->has('contao.crawl.escargot_subscriber.broken_link_checker'));

        $definition = $container->getDefinition('contao.crawl.escargot_subscriber.broken_link_checker');

        $this->assertSame(BrokenLinkCheckerSubscriber::class, $definition->getClass());
        $this->assertTrue($definition->isPrivate());
        $this->assertEquals(
            [
                new Reference('translator'),
            ],
            $definition->getArguments()
        );
        $this->assertSame(
            [
                'contao.escargot_subscriber' => [
                    [],
                ],
            ],
            $definition->getTags()
        );
    }

    public function testRegistersTheEscargotSearchIndexSubscriber(): void
    {
        $container = $this->getContainerBuilder();

        $this->assertTrue($container->has('contao.crawl.escargot_subscriber.search_index'));

        $definition = $container->getDefinition('contao.crawl.escargot_subscriber.search_index');

        $this->assertSame(SearchIndexSubscriber::class, $definition->getClass());
        $this->assertTrue($definition->isPrivate());

        $this->assertEquals(
            [
                new Reference('contao.search.indexer'),
                new Reference('translator'),
            ],
            $definition->getArguments()
        );

        $this->assertSame(
            [
                'contao.escargot_subscriber' => [
                    [],
                ],
            ],
            $definition->getTags()
        );
    }

    public function testRegistersTheCronService(): void
    {
        $container = $this->getContainerBuilder();

        $this->assertTrue($container->has(Cron::class));

        $definition = $container->getDefinition(Cron::class);

        $this->assertTrue($definition->isPublic());

        $this->assertEquals(
            [
                new Reference(CronJobRepository::class),
                new Reference('doctrine.orm.entity_manager'),
                new Reference('logger', ContainerInterface::IGNORE_ON_INVALID_REFERENCE),
            ],
            $definition->getArguments()
        );
    }

    public function testRegistersTheLegacyCronService(): void
    {
        $container = $this->getContainerBuilder();

        $this->assertTrue($container->has(LegacyCron::class));

        $definition = $container->getDefinition(LegacyCron::class);

        $this->assertTrue($definition->isPublic());

        $this->assertEquals(
            [
                new Reference('contao.framework'),
            ],
            $definition->getArguments()
        );
    }

    public function testRegistersTheCsrfTokenManager(): void
    {
        $container = $this->getContainerBuilder();

        $this->assertTrue($container->has('contao.csrf.token_manager'));

        $definition = $container->getDefinition('contao.csrf.token_manager');

        $this->assertSame(CsrfTokenManager::class, $definition->getClass());
        $this->assertTrue($definition->isPublic());

        $this->assertEquals(
            [
                new Reference('security.csrf.token_generator'),
                new Reference('contao.csrf.token_storage'),
            ],
            $definition->getArguments()
        );
    }

    public function testRegistersTheCsrfTokenStorage(): void
    {
        $container = $this->getContainerBuilder();

        $this->assertTrue($container->has('contao.csrf.token_storage'));

        $definition = $container->getDefinition('contao.csrf.token_storage');

        $this->assertSame(MemoryTokenStorage::class, $definition->getClass());
        $this->assertTrue($definition->isPrivate());

        $this->assertSame(
            [
                'kernel.reset' => [
                    [
                        'method' => 'reset',
                    ],
                ],
            ],
            $definition->getTags()
        );
    }

    public function testRegistersTheDataCollector(): void
    {
        $container = $this->getContainerBuilder();

        $this->assertTrue($container->has('contao.data_collector'));

        $definition = $container->getDefinition('contao.data_collector');

        $this->assertSame(ContaoDataCollector::class, $definition->getClass());
        $this->assertTrue($definition->isPrivate());

        $this->assertEquals(
            [
                new Reference('%contao.legacy_routing%'),
                new Reference('%kernel.project_dir%'),
                new Reference('%contao.prepend_locale%'),
                new Reference('%contao.url_suffix%'),
            ],
            $definition->getArguments()
        );

        $this->assertSame(
            [
                'data_collector' => [
                    [
                        'template' => '@ContaoCore/Collector/contao.html.twig',
                        'id' => 'contao',
                    ],
                ],
            ],
            $definition->getTags()
        );
    }

    public function testRegistersTheDoctrineSchemaProvider(): void
    {
        $container = $this->getContainerBuilder();

        $this->assertTrue($container->has('contao.doctrine.schema_provider'));

        $definition = $container->getDefinition('contao.doctrine.schema_provider');

        $this->assertSame(DcaSchemaProvider::class, $definition->getClass());
        $this->assertTrue($definition->isPrivate());

        $this->assertEquals(
            [
                new Reference('contao.framework'),
                new Reference('doctrine'),
            ],
            $definition->getArguments()
        );
    }

    public function testRegistersTheFragmentHandler(): void
    {
        $container = $this->getContainerBuilder();

        $this->assertTrue($container->has('contao.fragment.handler'));

        $definition = $container->getDefinition('contao.fragment.handler');

        $this->assertSame(FragmentHandler::class, $definition->getClass());
        $this->assertTrue($definition->isPrivate());
        $this->assertSame('fragment.handler', $definition->getDecoratedService()[0]);

        $this->assertEquals(
            [
                null,
                new Reference('contao.fragment.handler.inner'),
                new Reference('request_stack'),
                new Reference('contao.fragment.registry'),
                new Reference('contao.fragment.pre_handlers'),
                new Reference('%kernel.debug%'),
            ],
            $definition->getArguments()
        );
    }

    public function testRegistersTheFragmentPreHandlers(): void
    {
        $container = $this->getContainerBuilder();

        $this->assertTrue($container->has('contao.fragment.pre_handlers'));

        $definition = $container->getDefinition('contao.fragment.pre_handlers');

        $this->assertSame(ServiceLocator::class, $definition->getClass());
        $this->assertTrue($definition->isPrivate());

        $this->assertSame(
            [
                [],
            ],
            $definition->getArguments()
        );
    }

    public function testRegistersTheFragmentRegistry(): void
    {
        $container = $this->getContainerBuilder();

        $this->assertTrue($container->has('contao.fragment.registry'));

        $definition = $container->getDefinition('contao.fragment.registry');

        $this->assertSame(FragmentRegistry::class, $definition->getClass());
        $this->assertTrue($definition->isPrivate());
    }

    public function testRegistersTheFragmentRendererForward(): void
    {
        $container = $this->getContainerBuilder();

        $this->assertTrue($container->has('contao.fragment.renderer.forward'));

        $definition = $container->getDefinition('contao.fragment.renderer.forward');

        $this->assertSame(ForwardFragmentRenderer::class, $definition->getClass());
        $this->assertTrue($definition->isPrivate());

        $this->assertEquals(
            [
                new Reference('http_kernel'),
                new Reference('event_dispatcher'),
            ],
            $definition->getArguments()
        );

        $this->assertSame(
            [
                [
                    'setFragmentPath',
                    ['%fragment.path%'],
                ],
            ],
            $definition->getMethodCalls()
        );

        $this->assertSame(
            [
                'kernel.fragment_renderer' => [
                    [
                        'alias' => 'forward',
                    ],
                ],
            ],
            $definition->getTags()
        );
    }

    public function testRegistersTheContaoFramework(): void
    {
        $container = $this->getContainerBuilder();

        $this->assertTrue($container->has('contao.framework'));

        $definition = $container->getDefinition('contao.framework');

        $this->assertSame(ContaoFramework::class, $definition->getClass());
        $this->assertTrue($definition->isPublic());

        $this->assertEquals(
            [
                new Reference('request_stack'),
                new Reference('contao.routing.scope_matcher'),
                new Reference('contao.security.token_checker'),
                new Reference('filesystem'),
                new Reference('%kernel.project_dir%'),
                new Reference('%contao.error_level%'),
                new Reference('%contao.legacy_routing%'),
            ],
            $definition->getArguments()
        );

        $this->assertSame(
            [
                'kernel.reset' => [
                    [
                        'method' => 'reset',
                    ],
                ],
            ],
            $definition->getTags()
        );
    }

    public function testRegistersTheDeferredImageStorage(): void
    {
        $container = $this->getContainerBuilder();

        $this->assertTrue($container->has('contao.image.deferred_image_storage'));

        $definition = $container->findDefinition('contao.image.deferred_image_storage');

        $this->assertTrue($definition->isPrivate());

        $this->assertEquals(
            [
                new Reference('%contao.image.target_dir%'),
                new Reference('filesystem', ContainerInterface::IGNORE_ON_INVALID_REFERENCE),
            ],
            $definition->getArguments()
        );
    }

    public function testRegistersTheImageImagineService(): void
    {
        $container = $this->getContainerBuilder();

        $this->assertTrue($container->has('contao.image.imagine'));

        $definition = $container->findDefinition('contao.image.imagine');

        $this->assertTrue($definition->isPublic());
    }

    public function testRegistersTheImageImagineSvgService(): void
    {
        $container = $this->getContainerBuilder();

        $this->assertTrue($container->has('contao.image.imagine_svg'));

        $definition = $container->getDefinition('contao.image.imagine_svg');

        $this->assertSame(ImagineSvg::class, $definition->getClass());
        $this->assertTrue($definition->isPublic());
    }

    public function testRegistersTheImageResizeCalculator(): void
    {
        $container = $this->getContainerBuilder();

        $this->assertTrue($container->has('contao.image.resize_calculator'));

        $definition = $container->getDefinition('contao.image.resize_calculator');

        $this->assertSame(ResizeCalculator::class, $definition->getClass());
        $this->assertTrue($definition->isPrivate());
    }

    public function testRegistersTheImageResizer(): void
    {
        $container = $this->getContainerBuilder();

        $this->assertTrue($container->has('contao.image.resizer'));

        $definition = $container->getDefinition('contao.image.resizer');

        $this->assertSame(LegacyResizer::class, $definition->getClass());
        $this->assertTrue($definition->isPublic());

        $this->assertEquals(
            [
                new Reference('%contao.image.target_dir%'),
                new Reference('contao.image.resize_calculator'),
                new Reference('filesystem'),
                new Reference('contao.image.deferred_image_storage'),
            ],
            $definition->getArguments()
        );
    }

    public function testRegistersTheImageFactory(): void
    {
        $container = $this->getContainerBuilder();

        $this->assertTrue($container->has('contao.image.image_factory'));

        $definition = $container->getDefinition('contao.image.image_factory');

        $this->assertSame(ImageFactory::class, $definition->getClass());
        $this->assertTrue($definition->isPublic());

        $this->assertEquals(
            [
                new Reference('contao.image.resizer'),
                new Reference('contao.image.imagine'),
                new Reference('contao.image.imagine_svg'),
                new Reference('filesystem'),
                new Reference('contao.framework'),
                new Reference('%contao.image.bypass_cache%'),
                new Reference('%contao.image.imagine_options%'),
                new Reference('%contao.image.valid_extensions%'),
                new Reference('%kernel.project_dir%/%contao.upload_path%'),
                new Reference('logger', ContainerInterface::IGNORE_ON_INVALID_REFERENCE),
            ],
            $definition->getArguments()
        );
    }

    public function testRegistersTheImageSizesService(): void
    {
        $container = $this->getContainerBuilder();

        $this->assertTrue($container->has('contao.image.image_sizes'));

        $definition = $container->getDefinition('contao.image.image_sizes');

        $this->assertSame(ImageSizes::class, $definition->getClass());
        $this->assertTrue($definition->isPublic());

        $this->assertEquals(
            [
                new Reference('database_connection'),
                new Reference('event_dispatcher'),
                new Reference('contao.framework'),
                new Reference('contao.translation.translator'),
            ],
            $definition->getArguments()
        );

        $this->assertSame(
            [
                'kernel.reset' => [
                    [
                        'method' => 'reset',
                    ],
                ],
            ],
            $definition->getTags()
        );
    }

    public function testRegistersTheImagePictureFactory(): void
    {
        $container = $this->getContainerBuilder();

        $this->assertTrue($container->has('contao.image.picture_factory'));

        $definition = $container->getDefinition('contao.image.picture_factory');

        $this->assertSame(PictureFactory::class, $definition->getClass());
        $this->assertTrue($definition->isPublic());

        $this->assertEquals(
            [
                new Reference('contao.image.picture_generator'),
                new Reference('contao.image.image_factory'),
                new Reference('contao.framework'),
                new Reference('%contao.image.bypass_cache%'),
                new Reference('%contao.image.imagine_options%'),
            ],
            $definition->getArguments()
        );
    }

    public function testRegistersTheImagePictureGenerator(): void
    {
        $container = $this->getContainerBuilder();

        $this->assertTrue($container->has('contao.image.picture_generator'));

        $definition = $container->getDefinition('contao.image.picture_generator');

        $this->assertSame(PictureGenerator::class, $definition->getClass());
        $this->assertTrue($definition->isPublic());

        $this->assertEquals(
            [
                new Reference('contao.image.resizer'),
                new Reference('contao.image.resize_calculator', ContainerInterface::IGNORE_ON_INVALID_REFERENCE),
            ],
            $definition->getArguments()
        );
    }

    public function testRegistersTheAvailableTransports(): void
    {
        $container = $this->getContainerBuilder();

        $this->assertTrue($container->has(AvailableTransports::class));

        $definition = $container->getDefinition(AvailableTransports::class);

        $this->assertTrue($definition->isPrivate());

        $this->assertEquals(
            [
                new Reference('translator', ContainerInterface::IGNORE_ON_INVALID_REFERENCE),
            ],
            $definition->getArguments()
        );
    }

    public function testRegistersTheContaoMailer(): void
    {
        $container = $this->getContainerBuilder();

        $this->assertTrue($container->has(ContaoMailer::class));

        $definition = $container->getDefinition(ContaoMailer::class);

        $this->assertTrue($definition->isPrivate());
        $this->assertSame('mailer', $definition->getDecoratedService()[0]);

        $this->assertEquals(
            [
                new Reference('Contao\CoreBundle\Mailer\ContaoMailer.inner'),
                new Reference(AvailableTransports::class),
                new Reference('request_stack'),
            ],
            $definition->getArguments()
        );
    }

    public function testRegistersTheImageStudio(): void
    {
        $container = $this->getContainerBuilder();

        $this->assertTrue($container->has(Studio::class));

        $definition = $container->getDefinition(Studio::class);

        $this->assertTrue($definition->isPublic());

        $this->assertEquals(
            [
                new Reference(PsrContainerInterface::class),
                new Reference('%kernel.project_dir%'),
                new Reference('%contao.upload_path%'),
                new Reference('%contao.image.valid_extensions%'),
            ],
            $definition->getArguments()
        );

        $this->assertSame(
            [
                'container.service_subscriber' => [
                    ['id' => 'contao.assets.files_context'],
                ],
            ],
            $definition->getTags()
        );
    }

    public function testRegistersTheBackendMenuBuilder(): void
    {
        $container = $this->getContainerBuilder();

        $this->assertTrue($container->has('contao.menu.backend_menu_builder'));

        $definition = $container->getDefinition('contao.menu.backend_menu_builder');

        $this->assertSame(BackendMenuBuilder::class, $definition->getClass());
        $this->assertTrue($definition->isPublic());

        $this->assertEquals(
            [
                new Reference('knp_menu.factory'),
                new Reference('event_dispatcher'),
            ],
            $definition->getArguments()
        );
    }

    public function testRegistersTheMenuMatcher(): void
    {
        $container = $this->getContainerBuilder();

        $this->assertTrue($container->has('contao.menu.matcher'));

        $definition = $container->getDefinition('contao.menu.matcher');

        $this->assertSame(Matcher::class, $definition->getClass());
        $this->assertTrue($definition->isPrivate());
    }

    public function testRegistersTheMenuRenderer(): void
    {
        $container = $this->getContainerBuilder();

        $this->assertTrue($container->has('contao.menu.renderer'));

        $definition = $container->getDefinition('contao.menu.renderer');

        $this->assertSame(ListRenderer::class, $definition->getClass());
        $this->assertTrue($definition->isPublic());

        $this->assertEquals(
            [
                new Reference('contao.menu.matcher'),
            ],
            $definition->getArguments()
        );
    }

    public function testRegistersTheModelArgumentResolver(): void
    {
        $container = $this->getContainerBuilder();

        $this->assertTrue($container->has('contao.model_argument_resolver'));

        $definition = $container->getDefinition('contao.model_argument_resolver');

        $this->assertSame(ModelArgumentResolver::class, $definition->getClass());
        $this->assertTrue($definition->isPrivate());

        $this->assertEquals(
            [
                new Reference('contao.framework'),
                new Reference('contao.routing.scope_matcher'),
            ],
            $definition->getArguments()
        );

        $this->assertSame(
            [
                'controller.argument_value_resolver' => [
                    [
                        'priority' => 101,
                    ],
                ],
            ],
            $definition->getTags()
        );
    }

    public function testRegistersTheMonologHandler(): void
    {
        $container = $this->getContainerBuilder();

        $this->assertTrue($container->has('contao.monolog.handler'));

        $definition = $container->getDefinition('contao.monolog.handler');

        $this->assertSame(ContaoTableHandler::class, $definition->getClass());
        $this->assertTrue($definition->isPrivate());

        $this->assertEquals(
            [
                new Reference('debug'),
                false,
            ],
            $definition->getArguments()
        );

        $this->assertSame(
            [
                'monolog.logger' => [
                    [
                        'channel' => 'contao',
                    ],
                ],
            ],
            $definition->getTags()
        );
    }

    public function testRegistersTheMonologProcessor(): void
    {
        $container = $this->getContainerBuilder();

        $this->assertTrue($container->has('contao.monolog.processor'));

        $definition = $container->getDefinition('contao.monolog.processor');

        $this->assertSame(ContaoTableProcessor::class, $definition->getClass());
        $this->assertTrue($definition->isPrivate());

        $this->assertEquals(
            [
                new Reference('request_stack'),
                new Reference('security.token_storage'),
                new Reference('contao.routing.scope_matcher'),
            ],
            $definition->getArguments()
        );
    }

    public function testRegistersTheOptInService(): void
    {
        $container = $this->getContainerBuilder();

        $this->assertTrue($container->has('contao.opt-in'));

        $definition = $container->getDefinition('contao.opt-in');

        $this->assertSame(OptIn::class, $definition->getClass());
        $this->assertTrue($definition->isPublic());

        $this->assertEquals(
            [
                new Reference('contao.framework'),
            ],
            $definition->getArguments()
        );
    }

    public function testRegistersTheArticlePickerProvider(): void
    {
        $container = $this->getContainerBuilder();

        $this->assertTrue($container->has('contao.picker.article_provider'));

        $definition = $container->getDefinition('contao.picker.article_provider');

        $this->assertSame(ArticlePickerProvider::class, $definition->getClass());
        $this->assertTrue($definition->isPrivate());

        $this->assertEquals(
            [
                new Reference('knp_menu.factory'),
                new Reference('router'),
                new Reference('translator', ContainerInterface::IGNORE_ON_INVALID_REFERENCE),
                new Reference('security.helper'),
            ],
            $definition->getArguments()
        );
    }

    public function testRegistersThePickerBuilder(): void
    {
        $container = $this->getContainerBuilder();

        $this->assertTrue($container->has('contao.picker.builder'));

        $definition = $container->getDefinition('contao.picker.builder');

        $this->assertSame(PickerBuilder::class, $definition->getClass());
        $this->assertTrue($definition->isPublic());

        $this->assertEquals(
            [
                new Reference('knp_menu.factory'),
                new Reference('router'),
            ],
            $definition->getArguments()
        );
    }

    public function testRegistersTheFilePickerProvider(): void
    {
        $container = $this->getContainerBuilder();

        $this->assertTrue($container->has('contao.picker.file_provider'));

        $definition = $container->getDefinition('contao.picker.file_provider');

        $this->assertSame(FilePickerProvider::class, $definition->getClass());
        $this->assertTrue($definition->isPrivate());

        $this->assertEquals(
            [
                new Reference('knp_menu.factory'),
                new Reference('router'),
                new Reference('translator'),
                new Reference('security.helper'),
                new Reference('%contao.upload_path%'),
            ],
            $definition->getArguments()
        );

        $this->assertSame(
            [
                'contao.picker_provider' => [
                    [
                        'priority' => 160,
                    ],
                ],
            ],
            $definition->getTags()
        );
    }

    public function testRegistersThePagePickerProvider(): void
    {
        $container = $this->getContainerBuilder();

        $this->assertTrue($container->has('contao.picker.page_provider'));

        $definition = $container->getDefinition('contao.picker.page_provider');

        $this->assertSame(PagePickerProvider::class, $definition->getClass());
        $this->assertTrue($definition->isPrivate());

        $this->assertEquals(
            [
                new Reference('knp_menu.factory'),
                new Reference('router'),
                new Reference('translator', ContainerInterface::IGNORE_ON_INVALID_REFERENCE),
                new Reference('security.helper'),
            ],
            $definition->getArguments()
        );

        $this->assertSame(
            [
                'contao.picker_provider' => [
                    [
                        'priority' => 192,
                    ],
                ],
            ],
            $definition->getTags()
        );
    }

    public function testRegistersTheTablePickerProvider(): void
    {
        $container = $this->getContainerBuilder();

        $this->assertTrue($container->has('contao.picker.table_provider'));

        $definition = $container->getDefinition('contao.picker.table_provider');

        $this->assertSame(TablePickerProvider::class, $definition->getClass());
        $this->assertTrue($definition->isPrivate());

        $this->assertEquals(
            [
                new Reference('contao.framework'),
                new Reference('knp_menu.factory'),
                new Reference('router'),
                new Reference('translator'),
                new Reference('database_connection'),
            ],
            $definition->getArguments()
        );

        $this->assertSame(
            [
                'contao.picker_provider' => [
                    [],
                ],
            ],
            $definition->getTags()
        );
    }

    public function testRegistersTheCronJobRepository(): void
    {
        $container = $this->getContainerBuilder();

        $this->assertTrue($container->has(CronJobRepository::class));

        $definition = $container->getDefinition(CronJobRepository::class);

        $this->assertTrue($definition->isPrivate());

        $this->assertEquals(
            [
                new Reference('doctrine'),
            ],
            $definition->getArguments()
        );
    }

    public function testRegistersTheRememberMeRepository(): void
    {
        $container = $this->getContainerBuilder();

        $this->assertTrue($container->has('contao.repository.remember_me'));

        $definition = $container->getDefinition('contao.repository.remember_me');

        $this->assertSame(RememberMeRepository::class, $definition->getClass());
        $this->assertTrue($definition->isPrivate());

        $this->assertEquals(
            [
                new Reference('doctrine'),
            ],
            $definition->getArguments()
        );
    }

    public function testRegistersTheResourceFinder(): void
    {
        $container = $this->getContainerBuilder();

        $this->assertTrue($container->has('contao.resource_finder'));

        $definition = $container->getDefinition('contao.resource_finder');

        $this->assertSame(ResourceFinder::class, $definition->getClass());
        $this->assertTrue($definition->isPublic());

        $this->assertEquals(
            [
                new Reference('%contao.resources_paths%'),
            ],
            $definition->getArguments()
        );
    }

    public function testRegistersTheResourceLocator(): void
    {
        $container = $this->getContainerBuilder();

        $this->assertTrue($container->has('contao.resource_locator'));

        $definition = $container->getDefinition('contao.resource_locator');

        $this->assertSame(FileLocator::class, $definition->getClass());
        $this->assertTrue($definition->isPublic());

        $this->assertEquals(
            [
                new Reference('%contao.resources_paths%'),
            ],
            $definition->getArguments()
        );
    }

    public function testRegistersTheRoutingBackendMatcher(): void
    {
        $container = $this->getContainerBuilder();

        $this->assertTrue($container->has('contao.routing.backend_matcher'));

        $definition = $container->getDefinition('contao.routing.backend_matcher');

        $this->assertSame(RequestMatcher::class, $definition->getClass());
        $this->assertTrue($definition->isPrivate());

        $this->assertSame(
            [
                [
                    'matchAttribute',
                    ['_scope', 'backend'],
                ],
            ],
            $definition->getMethodCalls()
        );
    }

    public function testRegistersTheRoutingDomainFilter(): void
    {
        $container = $this->getContainerBuilder();

        $this->assertTrue($container->has('contao.routing.domain_filter'));

        $definition = $container->getDefinition('contao.routing.domain_filter');

        $this->assertSame(DomainFilter::class, $definition->getClass());
        $this->assertTrue($definition->isPrivate());
    }

    public function testRegistersTheRoutingFinalMatcher(): void
    {
        $container = $this->getContainerBuilder();

        $this->assertTrue($container->has('contao.routing.final_matcher'));

        $definition = $container->getDefinition('contao.routing.final_matcher');

        $this->assertSame(UrlMatcher::class, $definition->getClass());
        $this->assertTrue($definition->isPrivate());
    }

    /**
     * @group legacy
     */
    public function testOnlyRegistersTheRoutingFrontendLoaderInLegacyMode(): void
    {
        $container = $this->getContainerBuilder([
            'contao' => [
                'encryption_key' => 'foobar',
                'localconfig' => ['foo' => 'bar'],
                'legacy_routing' => false,
            ],
        ]);

        $this->assertFalse($container->has('contao.routing.frontend_loader'));

        $container = $this->getContainerBuilder();

        $this->assertTrue($container->has('contao.routing.frontend_loader'));

        $definition = $container->getDefinition('contao.routing.frontend_loader');

        $this->assertSame(FrontendLoader::class, $definition->getClass());
        $this->assertTrue($definition->isPrivate());

        $this->assertEquals(
            [
                new Reference('%contao.prepend_locale%'),
                new Reference('%contao.url_suffix%'),
            ],
            $definition->getArguments()
        );

        $this->assertSame(
            [
                'routing.loader' => [
                    [],
                ],
            ],
            $definition->getTags()
        );
    }

    public function testRegistersTheRoutingFrontendMatcher(): void
    {
        $container = $this->getContainerBuilder();

        $this->assertTrue($container->has('contao.routing.frontend_matcher'));

        $definition = $container->getDefinition('contao.routing.frontend_matcher');

        $this->assertSame(RequestMatcher::class, $definition->getClass());
        $this->assertTrue($definition->isPrivate());

        $this->assertSame(
            [
                [
                    'matchAttribute',
                    ['_scope', 'frontend'],
                ],
            ],
            $definition->getMethodCalls()
        );
    }

    public function testRegistersTheRoutingImagesLoader(): void
    {
        $container = $this->getContainerBuilder();

        $this->assertTrue($container->has('contao.routing.images_loader'));

        $definition = $container->getDefinition('contao.routing.images_loader');

        $this->assertSame(ImagesLoader::class, $definition->getClass());
        $this->assertTrue($definition->isPrivate());

        $this->assertEquals(
            [
                new Reference('%kernel.project_dir%'),
                new Reference('%contao.image.target_dir%'),
            ],
            $definition->getArguments()
        );

        $this->assertSame(
            [
                'routing.loader' => [
                    [],
                ],
            ],
            $definition->getTags()
        );
    }

    public function testRegistersTheRoutingInputEnhancer(): void
    {
        $container = $this->getContainerBuilder();

        $this->assertTrue($container->has('contao.routing.input_enhancer'));

        $definition = $container->getDefinition('contao.routing.input_enhancer');

        $this->assertSame(InputEnhancer::class, $definition->getClass());
        $this->assertTrue($definition->isPrivate());

        $this->assertEquals(
            [
                new Reference('contao.framework'),
            ],
            $definition->getArguments()
        );
    }

    public function testRegistersTheRoutingLanguageFilter(): void
    {
        $container = $this->getContainerBuilder();

        $this->assertTrue($container->has('contao.routing.language_filter'));

        $definition = $container->getDefinition('contao.routing.language_filter');

        $this->assertSame(LanguageFilter::class, $definition->getClass());
        $this->assertTrue($definition->isPrivate());

        $this->assertSame([], $definition->getArguments());
    }

    /**
     * @group legacy
     */
    public function testOnlyRegistersTheRoutingLegacyMatcherInLegacyMode(): void
    {
        $container = $this->getContainerBuilder([
            'contao' => [
                'encryption_key' => 'foobar',
                'localconfig' => ['foo' => 'bar'],
                'legacy_routing' => false,
            ],
        ]);

        $this->assertFalse($container->has('contao.routing.legacy_matcher'));

        $container = $this->getContainerBuilder();

        $this->assertTrue($container->has('contao.routing.legacy_matcher'));

        $definition = $container->getDefinition('contao.routing.legacy_matcher');

        $this->assertSame(LegacyMatcher::class, $definition->getClass());
        $this->assertTrue($definition->isPrivate());
        $this->assertSame('contao.routing.nested_matcher', $definition->getDecoratedService()[0]);

        $this->assertEquals(
            [
                new Reference('contao.framework'),
                new Reference('contao.routing.legacy_matcher.inner'),
                new Reference('%contao.url_suffix%'),
                new Reference('%contao.prepend_locale%'),
            ],
            $definition->getArguments()
        );
    }

    /**
     * @group legacy
     */
    public function testOnlyRegistersTheRoutingLegacyRouteProviderInLegacyMode(): void
    {
        $container = $this->getContainerBuilder([
            'contao' => [
                'encryption_key' => 'foobar',
                'localconfig' => ['foo' => 'bar'],
                'legacy_routing' => false,
            ],
        ]);

        $this->assertFalse($container->has('contao.routing.legacy_route_provider'));

        $container = $this->getContainerBuilder();

        $this->assertTrue($container->has('contao.routing.legacy_route_provider'));

        $container = $this->getContainerBuilder([
            'contao' => [
                'encryption_key' => 'foobar',
                'localconfig' => ['foo' => 'bar'],
                'url_suffix' => '.php',
            ],
        ]);

        $this->assertTrue($container->has('contao.routing.legacy_route_provider'));

        $definition = $container->getDefinition('contao.routing.legacy_route_provider');

        $this->assertSame(LegacyRouteProvider::class, $definition->getClass());
        $this->assertTrue($definition->isPrivate());

        $this->assertEquals(
            [
                new Reference('contao.routing.frontend_loader'),
            ],
            $definition->getArguments()
        );
    }

    public function testRegistersTheRoutingNestedMatcher(): void
    {
        $container = $this->getContainerBuilder();

        $this->assertTrue($container->has('contao.routing.nested_matcher'));

        $definition = $container->getDefinition('contao.routing.nested_matcher');

        $this->assertSame(NestedMatcher::class, $definition->getClass());
        $this->assertTrue($definition->isPublic());

        $this->assertEquals(
            [
                new Reference('contao.routing.route_provider'),
                new Reference('contao.routing.final_matcher'),
            ],
            $definition->getArguments()
        );

        $this->assertEquals(
            [
                [
                    'addRouteFilter',
                    [new Reference('contao.routing.domain_filter')],
                ],
                [
                    'addRouteFilter',
                    [new Reference('contao.routing.published_filter')],
                ],
                [
                    'addRouteFilter',
                    [new Reference('contao.routing.language_filter')],
                ],
            ],
            $definition->getMethodCalls()
        );
    }

    public function testRegistersTheRoutingNested404Matcher(): void
    {
        $container = $this->getContainerBuilder();

        $this->assertTrue($container->has('contao.routing.nested_404_matcher'));

        $definition = $container->getDefinition('contao.routing.nested_404_matcher');

        $this->assertSame(NestedMatcher::class, $definition->getClass());
        $this->assertTrue($definition->isPrivate());

        $this->assertEquals(
            [
                new Reference('contao.routing.route_404_provider'),
                new Reference('contao.routing.final_matcher'),
            ],
            $definition->getArguments()
        );
    }

    public function testRegistersTheRoutingPageRouter(): void
    {
        $container = $this->getContainerBuilder();

        $this->assertTrue($container->has('contao.routing.page_router'));

        $definition = $container->getDefinition('contao.routing.page_router');

        $this->assertSame(DynamicRouter::class, $definition->getClass());
        $this->assertTrue($definition->isPrivate());

        $this->assertEquals(
            [
                new Reference('router.request_context'),
                new Reference('contao.routing.nested_matcher'),
                new Reference('contao.routing.route_generator'),
                '',
                new Reference('event_dispatcher'),
                new Reference('contao.routing.route_provider'),
            ],
            $definition->getArguments()
        );

        $this->assertSame([], $definition->getMethodCalls());

        $this->assertSame(
            [
                'router' => [
                    [
                        'priority' => 20,
                    ],
                ],
            ],
            $definition->getTags()
        );
    }

    public function testRegistersTheRoutingPage404Router(): void
    {
        $container = $this->getContainerBuilder();

        $this->assertTrue($container->has('contao.routing.page_404_router'));

        $definition = $container->getDefinition('contao.routing.page_404_router');

        $this->assertSame(DynamicRouter::class, $definition->getClass());
        $this->assertTrue($definition->isPrivate());

        $this->assertEquals(
            [
                new Reference('router.request_context'),
                new Reference('contao.routing.nested_404_matcher'),
                new Reference('contao.routing.route_generator'),
                null,
                new Reference('event_dispatcher'),
                new Reference('contao.routing.route_404_provider'),
            ],
            $definition->getArguments()
        );
    }

    public function testRegistersTheRoutingPublishedFilter(): void
    {
        $container = $this->getContainerBuilder();

        $this->assertTrue($container->has('contao.routing.published_filter'));

        $definition = $container->getDefinition('contao.routing.published_filter');

        $this->assertSame(PublishedFilter::class, $definition->getClass());
        $this->assertTrue($definition->isPrivate());

        $this->assertEquals(
            [
                new Reference('contao.security.token_checker'),
            ],
            $definition->getArguments()
        );
    }

    public function testRegistersTheRoutingRouteGenerator(): void
    {
        $container = $this->getContainerBuilder();

        $this->assertTrue($container->has('contao.routing.route_generator'));

        $definition = $container->getDefinition('contao.routing.route_generator');

        $this->assertSame(PageUrlGenerator::class, $definition->getClass());
        $this->assertTrue($definition->isPrivate());

        $this->assertEquals(
            [
                new Reference('contao.routing.route_provider'),
                new Reference(PageRegistry::class),
                new Reference('logger', ContainerInterface::IGNORE_ON_INVALID_REFERENCE),
            ],
            $definition->getArguments()
        );
    }

    public function testRegistersTheRoutingRouteProvider(): void
    {
        $container = $this->getContainerBuilder();

        $this->assertTrue($container->has('contao.routing.route_provider'));

        $definition = $container->getDefinition('contao.routing.route_provider');

        $this->assertSame(RouteProvider::class, $definition->getClass());
        $this->assertTrue($definition->isPrivate());

        $this->assertEquals(
            [
                new Reference('contao.framework'),
<<<<<<< HEAD
                new Reference('database_connection'),
                new Reference('contao.routing.candidates'),
                new Reference(PageRegistry::class),
                new Reference('%contao.legacy_routing%'),
=======
                new Reference('%contao.url_suffix%'),
>>>>>>> 5069ec4a
                new Reference('%contao.prepend_locale%'),
            ],
            $definition->getArguments()
        );
    }

    public function testRegistersTheRoutingRoute404Provider(): void
    {
        $container = $this->getContainerBuilder();

        $this->assertTrue($container->has('contao.routing.route_404_provider'));

        $definition = $container->getDefinition('contao.routing.route_404_provider');

        $this->assertSame(Route404Provider::class, $definition->getClass());
        $this->assertTrue($definition->isPrivate());

        $this->assertEquals(
            [
                new Reference('contao.framework'),
                new Reference('database_connection'),
                new Reference('contao.routing.locale_candidates'),
                new Reference(PageRegistry::class),
            ],
            $definition->getArguments()
        );
    }

    public function testRegistersTheRoutingScopeMatcher(): void
    {
        $container = $this->getContainerBuilder();

        $this->assertTrue($container->has('contao.routing.scope_matcher'));

        $definition = $container->getDefinition('contao.routing.scope_matcher');

        $this->assertSame(ScopeMatcher::class, $definition->getClass());
        $this->assertTrue($definition->isPublic());

        $this->assertEquals(
            [
                new Reference('contao.routing.backend_matcher'),
                new Reference('contao.routing.frontend_matcher'),
            ],
            $definition->getArguments()
        );
    }

    /**
     * @group legacy
     */
    public function testOnlyRegistersTheRoutingUrlGeneratorInLegacyMode(): void
    {
        $container = $this->getContainerBuilder([
            'contao' => [
                'encryption_key' => 'foobar',
                'localconfig' => ['foo' => 'bar'],
                'legacy_routing' => false,
            ],
        ]);

        $this->assertFalse($container->has('contao.routing.url_generator'));

        $container = $this->getContainerBuilder();

        $this->assertTrue($container->has('contao.routing.url_generator'));

        $container = $this->getContainerBuilder([
            'contao' => [
                'encryption_key' => 'foobar',
                'localconfig' => ['foo' => 'bar'],
                'url_suffix' => '.php',
            ],
        ]);

        $this->assertTrue($container->has('contao.routing.url_generator'));

        $definition = $container->getDefinition('contao.routing.url_generator');

        $this->assertSame(UrlGenerator::class, $definition->getClass());
        $this->assertTrue($definition->isPublic());

        $this->assertEquals(
            [
                new Reference('router'),
                new Reference('contao.framework'),
                new Reference('%contao.prepend_locale%'),
            ],
            $definition->getArguments()
        );
    }

    public function testRegistersTheSecurityAuthenticationFailureHandler(): void
    {
        $container = $this->getContainerBuilder();

        $this->assertTrue($container->has('contao.security.authentication_failure_handler'));

        $definition = $container->getDefinition('contao.security.authentication_failure_handler');

        $this->assertSame(AuthenticationFailureHandler::class, $definition->getClass());
        $this->assertTrue($definition->isPrivate());

        $this->assertEquals(
            [
                new Reference('logger', ContainerInterface::IGNORE_ON_INVALID_REFERENCE),
            ],
            $definition->getArguments()
        );
    }

    public function testRegistersTheSecurityAuthenticationListener(): void
    {
        $container = $this->getContainerBuilder();

        $this->assertTrue($container->has('contao.security.authentication_listener'));

        $definition = $container->getDefinition('contao.security.authentication_listener');

        $this->assertSame(ContaoLoginAuthenticationListener::class, $definition->getClass());
        $this->assertTrue($definition->isPrivate());

        $this->assertEquals(
            [
                new Reference('security.token_storage'),
                new Reference('security.authentication.manager'),
                new Reference('security.authentication.session_strategy'),
                new Reference('security.http_utils'),
                null,
                new Reference('contao.security.authentication_success_handler'),
                new Reference('contao.security.authentication_failure_handler'),
                [],
                new Reference('scheb_two_factor.token_factory'),
                new Reference('logger', ContainerInterface::IGNORE_ON_INVALID_REFERENCE),
                new Reference('event_dispatcher', ContainerInterface::IGNORE_ON_INVALID_REFERENCE),
            ],
            $definition->getArguments()
        );

        $this->assertSame(
            [
                'monolog.logger' => [
                    [
                        'channel' => 'security',
                    ],
                ],
            ],
            $definition->getTags()
        );
    }

    public function testRegistersTheSecurityAuthenticationProvider(): void
    {
        $container = $this->getContainerBuilder();

        $this->assertTrue($container->has('contao.security.authentication_provider'));

        $definition = $container->getDefinition('contao.security.authentication_provider');

        $this->assertSame(AuthenticationProvider::class, $definition->getClass());
        $this->assertTrue($definition->isPrivate());

        $this->assertEquals(
            [
                null,
                null,
                null,
                new Reference('security.encoder_factory'),
                new Reference('contao.framework'),
                null,
                new Reference('scheb_two_factor.authenticated_token_handler'),
                new Reference('scheb_two_factor.authentication_context_factory'),
                new Reference('request_stack'),
                new Reference('contao.security.two_factor.trusted_device_manager'),
            ],
            $definition->getArguments()
        );
    }

    public function testRegistersTheSecurityAuthenticationSuccessHandler(): void
    {
        $container = $this->getContainerBuilder();

        $this->assertTrue($container->has('contao.security.authentication_success_handler'));

        $definition = $container->getDefinition('contao.security.authentication_success_handler');

        $this->assertSame(AuthenticationSuccessHandler::class, $definition->getClass());
        $this->assertTrue($definition->isPrivate());

        $this->assertEquals(
            [
                new Reference('contao.framework'),
                new Reference('contao.security.two_factor.trusted_device_manager'),
                new Reference('security.firewall.map'),
                new Reference('logger', ContainerInterface::IGNORE_ON_INVALID_REFERENCE),
            ],
            $definition->getArguments()
        );
    }

    public function testRegistersTheSecurityBackendAccessVoter(): void
    {
        $container = $this->getContainerBuilder();

        $this->assertTrue($container->has('contao.security.backend_access_voter'));

        $definition = $container->getDefinition('contao.security.backend_access_voter');

        $this->assertSame(BackendAccessVoter::class, $definition->getClass());
        $this->assertTrue($definition->isPrivate());
    }

    public function testRegistersTheSecurityBackendUserProvider(): void
    {
        $container = $this->getContainerBuilder();

        $this->assertTrue($container->has('contao.security.backend_user_provider'));

        $definition = $container->getDefinition('contao.security.backend_user_provider');

        $this->assertSame(ContaoUserProvider::class, $definition->getClass());
        $this->assertTrue($definition->isPrivate());

        $this->assertEquals(
            [
                new Reference('contao.framework'),
                new Reference('session'),
                BackendUser::class,
                new Reference('logger', ContainerInterface::IGNORE_ON_INVALID_REFERENCE),
            ],
            $definition->getArguments()
        );
    }

    public function testRegistersTheSecurityEntryPoint(): void
    {
        $container = $this->getContainerBuilder();

        $this->assertTrue($container->has('contao.security.entry_point'));

        $definition = $container->getDefinition('contao.security.entry_point');

        $this->assertSame(AuthenticationEntryPoint::class, $definition->getClass());
        $this->assertTrue($definition->isPrivate());

        $this->assertEquals(
            [
                new Reference('router'),
                new Reference('uri_signer'),
                new Reference('contao.framework'),
                new Reference('contao.routing.scope_matcher'),
            ],
            $definition->getArguments()
        );
    }

    public function testRegistersTheSecurityExpiringTokenBasedRemembermeServices(): void
    {
        $container = $this->getContainerBuilder();

        $this->assertTrue($container->has('contao.security.expiring_token_based_remember_me_services'));

        $definition = $container->getDefinition('contao.security.expiring_token_based_remember_me_services');

        $this->assertSame(ExpiringTokenBasedRememberMeServices::class, $definition->getClass());
        $this->assertTrue($definition->isPrivate());

        $this->assertEquals(
            [
                new Reference('contao.repository.remember_me'),
                null,
                null,
                null,
                null,
                new Reference('logger', ContainerInterface::IGNORE_ON_INVALID_REFERENCE),
            ],
            $definition->getArguments()
        );

        $this->assertSame(
            [
                'monolog.logger' => [
                    [
                        'channel' => 'security',
                    ],
                ],
            ],
            $definition->getTags()
        );
    }

    public function testRegistersTheSecurityFrontendPreviewAuthenticator(): void
    {
        $container = $this->getContainerBuilder();

        $this->assertTrue($container->has('contao.security.frontend_preview_authenticator'));

        $definition = $container->getDefinition('contao.security.frontend_preview_authenticator');

        $this->assertSame(FrontendPreviewAuthenticator::class, $definition->getClass());
        $this->assertFalse($definition->isPrivate());

        $this->assertEquals(
            [
                new Reference('security.helper'),
                new Reference('session'),
                new Reference('contao.security.frontend_user_provider'),
                new Reference('logger', ContainerInterface::IGNORE_ON_INVALID_REFERENCE),
            ],
            $definition->getArguments()
        );
    }

    public function testRegistersTheSecurityFrontendUserProvider(): void
    {
        $container = $this->getContainerBuilder();

        $this->assertTrue($container->has('contao.security.frontend_user_provider'));

        $definition = $container->getDefinition('contao.security.frontend_user_provider');

        $this->assertSame(ContaoUserProvider::class, $definition->getClass());
        $this->assertTrue($definition->isPrivate());

        $this->assertEquals(
            [
                new Reference('contao.framework'),
                new Reference('session'),
                FrontendUser::class,
                new Reference('logger', ContainerInterface::IGNORE_ON_INVALID_REFERENCE),
            ],
            $definition->getArguments()
        );
    }

    public function testRegistersTheSecurityLogoutHandler(): void
    {
        $container = $this->getContainerBuilder();

        $this->assertTrue($container->has('contao.security.logout_handler'));

        $definition = $container->getDefinition('contao.security.logout_handler');

        $this->assertSame(LogoutHandler::class, $definition->getClass());
        $this->assertTrue($definition->isPrivate());

        $this->assertEquals(
            [
                new Reference('contao.framework'),
                new Reference('logger', ContainerInterface::IGNORE_ON_INVALID_REFERENCE),
            ],
            $definition->getArguments()
        );
    }

    public function testRegistersTheSecurityLogoutSuccessHandler(): void
    {
        $container = $this->getContainerBuilder();

        $this->assertTrue($container->has('contao.security.logout_success_handler'));

        $definition = $container->getDefinition('contao.security.logout_success_handler');

        $this->assertSame(LogoutSuccessHandler::class, $definition->getClass());
        $this->assertTrue($definition->isPrivate());

        $this->assertEquals(
            [
                new Reference('security.http_utils'),
                new Reference('contao.routing.scope_matcher'),
            ],
            $definition->getArguments()
        );
    }

    public function testRegistersTheSecurityTokenCheckerWithSimpleRoleVoter(): void
    {
        $container = $this->getContainerBuilder();

        $this->assertTrue($container->has('contao.security.token_checker'));

        $definition = $container->getDefinition('contao.security.token_checker');

        $this->assertSame(TokenChecker::class, $definition->getClass());
        $this->assertTrue($definition->isPublic());

        $this->assertEquals(
            [
                new Reference('request_stack'),
                new Reference('security.firewall.map'),
                new Reference('security.token_storage'),
                new Reference('session'),
                new Reference('security.authentication.trust_resolver'),
                new Reference('security.access.simple_role_voter'),
                new Reference('%contao.preview_script%'),
            ],
            $definition->getArguments()
        );
    }

    public function testRegistersTheSecurityTokenCheckerWithRoleHierarchyVoter(): void
    {
        $container = $this->getContainerBuilder();

        // Populate security configuration
        $container->setParameter('security.role_hierarchy.roles', [
            'ROLE_ADMIN' => ['ROLE_USER'],
            'ROLE_SUPER_ADMIN' => ['ROLE_ADMIN', 'ROLE_ALLOWED_TO_SWITCH'],
        ]);

        // Reload container
        $extension = new ContaoCoreExtension();
        $extension->load([], $container);

        $this->assertTrue($container->has('contao.security.token_checker'));

        $definition = $container->getDefinition('contao.security.token_checker');

        $this->assertSame(TokenChecker::class, $definition->getClass());
        $this->assertTrue($definition->isPublic());

        $this->assertEquals(
            [
                new Reference('request_stack'),
                new Reference('security.firewall.map'),
                new Reference('security.token_storage'),
                new Reference('session'),
                new Reference('security.authentication.trust_resolver'),
                new Reference('security.access.role_hierarchy_voter'),
                new Reference('%contao.preview_script%'),
            ],
            $definition->getArguments()
        );
    }

    public function testRegistersTheSecurityTwoFactorAuthenticator(): void
    {
        $container = $this->getContainerBuilder();

        $this->assertTrue($container->has('contao.security.two_factor.authenticator'));

        $definition = $container->getDefinition('contao.security.two_factor.authenticator');

        $this->assertSame(Authenticator::class, $definition->getClass());
        $this->assertTrue($definition->isPublic());
    }

    public function testRegistersTheSecurityTwoFactorBackupCodeManager(): void
    {
        $container = $this->getContainerBuilder();

        $this->assertTrue($container->has(BackupCodeManager::class));

        $definition = $container->getDefinition(BackupCodeManager::class);

        $this->assertTrue($definition->isPublic());
    }

    public function testRegistersTheSecurityTwoFactorProvider(): void
    {
        $container = $this->getContainerBuilder();

        $this->assertTrue($container->has('contao.security.two_factor.provider'));

        $definition = $container->getDefinition('contao.security.two_factor.provider');

        $this->assertSame(Provider::class, $definition->getClass());
        $this->assertTrue($definition->isPrivate());

        $this->assertEquals(
            [
                new Reference('contao.security.two_factor.authenticator'),
            ],
            $definition->getArguments()
        );

        $this->assertSame(
            [
                'scheb_two_factor.provider' => [
                    [
                        'alias' => 'contao',
                    ],
                ],
            ],
            $definition->getTags()
        );
    }

    public function testRegistersTheSecurityTwoFactorTrustedDeviceManager(): void
    {
        $container = $this->getContainerBuilder();

        $this->assertTrue($container->has('contao.security.two_factor.trusted_device_manager'));

        $definition = $container->getDefinition('contao.security.two_factor.trusted_device_manager');

        $this->assertSame(TrustedDeviceManager::class, $definition->getClass());
        $this->assertTrue($definition->isPublic());

        $this->assertEquals(
            [
                new Reference('request_stack'),
                new Reference('scheb_two_factor.trusted_token_storage'),
                new Reference('doctrine.orm.entity_manager'),
            ],
            $definition->getArguments()
        );
    }

    public function testRegistersTheSecurityUserChecker(): void
    {
        $container = $this->getContainerBuilder();

        $this->assertTrue($container->has('contao.security.user_checker'));

        $definition = $container->getDefinition('contao.security.user_checker');

        $this->assertSame(UserChecker::class, $definition->getClass());
        $this->assertTrue($definition->isPrivate());

        $this->assertEquals(
            [
                new Reference('contao.framework'),
            ],
            $definition->getArguments()
        );
    }

    public function testRegistersTheContaoBackendSession(): void
    {
        $container = $this->getContainerBuilder();

        $this->assertTrue($container->has('contao.session.contao_backend'));

        $definition = $container->getDefinition('contao.session.contao_backend');

        $this->assertSame(ArrayAttributeBag::class, $definition->getClass());
        $this->assertTrue($definition->isPrivate());

        $this->assertSame(
            [
                '_contao_be_attributes',
            ],
            $definition->getArguments()
        );

        $this->assertSame(
            [
                [
                    'setName',
                    ['contao_backend'],
                ],
            ],
            $definition->getMethodCalls()
        );
    }

    public function testRegistersTheContaoFrontendSession(): void
    {
        $container = $this->getContainerBuilder();

        $this->assertTrue($container->has('contao.session.contao_frontend'));

        $definition = $container->getDefinition('contao.session.contao_frontend');

        $this->assertSame(ArrayAttributeBag::class, $definition->getClass());
        $this->assertTrue($definition->isPrivate());

        $this->assertSame(
            [
                '_contao_fe_attributes',
            ],
            $definition->getArguments()
        );

        $this->assertSame(
            [
                [
                    'setName',
                    ['contao_frontend'],
                ],
            ],
            $definition->getMethodCalls()
        );
    }

    public function testRegistersTheSlugService(): void
    {
        $container = $this->getContainerBuilder();

        $this->assertTrue($container->has('contao.slug'));

        $definition = $container->getDefinition('contao.slug');

        $this->assertSame(Slug::class, $definition->getClass());
        $this->assertTrue($definition->isPublic());

        $this->assertEquals(
            [
                new Reference('contao.slug.generator'),
                new Reference('contao.framework'),
            ],
            $definition->getArguments()
        );
    }

    public function testRegistersTheSlugGenerator(): void
    {
        $container = $this->getContainerBuilder();

        $this->assertTrue($container->has('contao.slug.generator'));

        $definition = $container->getDefinition('contao.slug.generator');

        $this->assertSame(SlugGenerator::class, $definition->getClass());
        $this->assertTrue($definition->isPublic());

        $this->assertSame(
            [
                ['validChars' => '0-9a-z'],
            ],
            $definition->getArguments()
        );
    }

    public function testRegistersTheSlugValidCharactersService(): void
    {
        $container = $this->getContainerBuilder();

        $this->assertTrue($container->has('contao.slug.valid_characters'));

        $definition = $container->getDefinition('contao.slug.valid_characters');

        $this->assertSame(ValidCharacters::class, $definition->getClass());
        $this->assertTrue($definition->isPublic());

        $this->assertEquals(
            [
                new Reference('event_dispatcher'),
                new Reference('translator'),
            ],
            $definition->getArguments()
        );
    }

    public function testRegistersTheTokenGenerator(): void
    {
        $container = $this->getContainerBuilder();

        $this->assertTrue($container->has('contao.token_generator'));

        $definition = $container->getDefinition('contao.token_generator');

        $this->assertSame(UriSafeTokenGenerator::class, $definition->getClass());
        $this->assertTrue($definition->isPrivate());

        $this->assertSame(
            [
                48,
            ],
            $definition->getArguments()
        );
    }

    public function testRegistersTheContaoTranslator(): void
    {
        $container = $this->getContainerBuilder();

        $this->assertTrue($container->has('contao.translation.translator'));

        $definition = $container->getDefinition('contao.translation.translator');

        $this->assertSame(Translator::class, $definition->getClass());
        $this->assertTrue($definition->isPrivate());
        $this->assertSame('translator', $definition->getDecoratedService()[0]);

        $this->assertEquals(
            [
                new Reference('contao.translation.translator.inner'),
                new Reference('contao.framework'),
            ],
            $definition->getArguments()
        );
    }

    public function testRegistersTheContaoTranslatorDataCollector(): void
    {
        $container = $this->getContainerBuilder();

        $this->assertTrue($container->has('contao.translation.translator.data_collector'));

        $definition = $container->getDefinition('contao.translation.translator.data_collector');

        $this->assertSame(DataCollectorTranslator::class, $definition->getClass());
        $this->assertTrue($definition->isPrivate());

        $this->assertEquals(
            [
                new Reference('contao.translation.translator.data_collector.inner'),
            ],
            $definition->getArguments()
        );

        $this->assertSame(
            [
                'kernel.reset' => [
                    [
                        'method' => 'reset',
                    ],
                ],
            ],
            $definition->getTags()
        );
    }

    public function testRegistersTheTwigTemplateExtension(): void
    {
        $container = $this->getContainerBuilder();

        $this->assertTrue($container->has('contao.twig.template_extension'));

        $definition = $container->getDefinition('contao.twig.template_extension');

        $this->assertSame(ContaoTemplateExtension::class, $definition->getClass());
        $this->assertTrue($definition->isPrivate());

        $this->assertEquals(
            [
                new Reference('request_stack'),
                new Reference('contao.framework'),
                new Reference('contao.routing.scope_matcher'),
            ],
            $definition->getArguments()
        );
    }

    public function testRegistersTheMigrationCollection(): void
    {
        $container = $this->getContainerBuilder();

        $this->assertTrue($container->has(MigrationCollection::class));

        $definition = $container->getDefinition(MigrationCollection::class);

        $this->assertTrue($definition->isPrivate());
    }

    public function testRegistersTheVersion409CeAccessMigration(): void
    {
        $container = $this->getContainerBuilder();

        $this->assertTrue($container->has(CeAccessMigration::class));

        $definition = $container->getDefinition(CeAccessMigration::class);

        $this->assertTrue($definition->isPrivate());

        $this->assertEquals(
            [
                new Reference('database_connection'),
                new Reference('contao.framework'),
            ],
            $definition->getArguments()
        );
    }

    public function testRegistersTheVersion410RoutingMigration(): void
    {
        $container = $this->getContainerBuilder();

        $this->assertTrue($container->has(RoutingMigration::class));

        $definition = $container->getDefinition(RoutingMigration::class);

        $this->assertTrue($definition->isPrivate());

        $this->assertEquals(
            [
                new Reference('database_connection'),
                new Reference('contao.framework'),
                '%contao.url_suffix%',
                '%contao.prepend_locale%',
            ],
            $definition->getArguments()
        );
    }

    public function testRegistersThePredefinedImageSizes(): void
    {
        $container = $this->getContainerBuilder();

        $services = ['contao.image.image_sizes', 'contao.image.image_factory', 'contao.image.picture_factory'];

        $extension = new ContaoCoreExtension();
        $extension->load([], $container);

        foreach ($services as $service) {
            $this->assertFalse($container->getDefinition($service)->hasMethodCall('setPredefinedSizes'));
        }

        $extension->load(
            [
                'contao' => [
                    'image' => [
                        'sizes' => [
                            'foobar' => [
                                'width' => 100,
                                'height' => 200,
                                'resize_mode' => 'box',
                                'zoom' => 100,
                                'css_class' => 'foobar-image',
                                'lazy_loading' => true,
                                'densities' => '1x, 2x',
                                'sizes' => '100vw',
                                'skip_if_dimensions_match' => false,
                                'items' => [[
                                    'width' => 50,
                                    'height' => 50,
                                    'resize_mode' => 'box',
                                    'zoom' => 100,
                                    'densities' => '0.5x, 2x',
                                    'sizes' => '50vw',
                                    'media' => '(max-width: 900px)',
                                ]],
                            ],
                        ],
                    ],
                ],
            ],
            $container
        );

        foreach ($services as $service) {
            $this->assertTrue($container->getDefinition($service)->hasMethodCall('setPredefinedSizes'));
        }

        $methodCalls = $container->getDefinition('contao.image.image_sizes')->getMethodCalls();

        $this->assertSame('setPredefinedSizes', $methodCalls[0][0]);

        $this->assertSame(
            [[
                '_foobar' => [
                    'width' => 100,
                    'height' => 200,
                    'resizeMode' => 'box',
                    'zoom' => 100,
                    'cssClass' => 'foobar-image',
                    'lazyLoading' => true,
                    'densities' => '1x, 2x',
                    'sizes' => '100vw',
                    'skipIfDimensionsMatch' => false,
                    'items' => [[
                        'width' => 50,
                        'height' => 50,
                        'resizeMode' => 'box',
                        'zoom' => 100,
                        'densities' => '0.5x, 2x',
                        'sizes' => '50vw',
                        'media' => '(max-width: 900px)',
                    ]],
                    'formats' => [],
                ],
            ]],
            $methodCalls[0][1]
        );
    }

    public function testSetsTheCrawlOptionsOnTheEscargotFactory(): void
    {
        $container = $this->getContainerBuilder();

        $extension = new ContaoCoreExtension();
        $extension->load([], $container);

        $this->assertTrue($container->has('contao.crawl.escargot_factory'));

        $definition = $container->getDefinition('contao.crawl.escargot_factory');

        $this->assertEquals(
            [
                new Reference('database_connection'),
                new Reference('contao.framework'),
                [],
                [],
            ],
            $definition->getArguments()
        );

        $extension->load(
            [
                'contao' => [
                    'crawl' => [
                        'additional_uris' => [
                            'https://example.com',
                        ],
                        'default_http_client_options' => [
                            'proxy' => 'http://localhost:7080',
                        ],
                    ],
                ],
            ],
            $container
        );

        $definition = $container->getDefinition('contao.crawl.escargot_factory');

        $this->assertEquals(
            [
                new Reference('database_connection'),
                new Reference('contao.framework'),
                ['https://example.com'],
                ['proxy' => 'http://localhost:7080'],
            ],
            $definition->getArguments()
        );
    }

    public function testRegistersTheDefaultSearchIndexer(): void
    {
        $container = $this->getContainerBuilder();

        $extension = new ContaoCoreExtension();
        $extension->load([], $container);

        $extension->load(
            [
                'contao' => [
                    'search' => [
                        'default_indexer' => [
                            'enable' => true,
                        ],
                        'index_protected' => true,
                    ],
                ],
            ],
            $container
        );

        $this->assertArrayHasKey(IndexerInterface::class, $container->getAutoconfiguredInstanceof());
        $this->assertTrue($container->hasDefinition('contao.search.indexer.default'));

        $definition = $container->getDefinition('contao.search.indexer.default');

        $this->assertEquals(
            [
                new Reference('contao.framework'),
                new Reference('database_connection'),
                true,
            ],
            $definition->getArguments()
        );
    }

    public function testDoesNotRegisterTheDefaultSearchIndexerIfItIsDisabled(): void
    {
        $container = $this->getContainerBuilder();

        $extension = new ContaoCoreExtension();
        $extension->load([], $container);

        $extension->load(
            [
                'contao' => [
                    'search' => [
                        'default_indexer' => [
                            'enable' => false,
                        ],
                    ],
                ],
            ],
            $container
        );

        // Should still have the interface registered for autoconfiguration
        $this->assertArrayHasKey(IndexerInterface::class, $container->getAutoconfiguredInstanceof());
        $this->assertFalse($container->hasDefinition('contao.search.indexer.default'));
    }

    public function testSetsTheCorrectFeatureFlagOnTheSearchIndexListener(): void
    {
        $container = $this->getContainerBuilder();

        $extension = new ContaoCoreExtension();
        $extension->load([], $container);

        $extension->load(
            [
                'contao' => [
                    'search' => [
                        'listener' => [
                            'delete' => false,
                        ],
                    ],
                ],
            ],
            $container
        );

        $definition = $container->getDefinition('contao.listener.search_index');

        $this->assertSame(SearchIndexListener::class, $definition->getClass());

        $this->assertEquals(
            [
                new Reference('contao.search.indexer'),
                new Reference('%fragment.path%'),
                SearchIndexListener::FEATURE_INDEX,
            ],
            $definition->getArguments()
        );
    }

    public function testRemovesTheSearchIndexListenerIfItIsDisabled(): void
    {
        $container = $this->getContainerBuilder();

        $extension = new ContaoCoreExtension();
        $extension->load([], $container);

        $extension->load(
            [
                'contao' => [
                    'search' => [
                        'listener' => [
                            'index' => false,
                            'delete' => false,
                        ],
                    ],
                ],
            ],
            $container
        );

        $this->assertFalse($container->has('contao.listener.search_index'));
    }

    public function testRegistersThePreviewAuthenticationListener(): void
    {
        $container = $this->getContainerBuilder();

        $this->assertTrue($container->has('contao.listener.preview_authentication'));

        $definition = $container->getDefinition('contao.listener.preview_authentication');

        $this->assertSame(PreviewAuthenticationListener::class, $definition->getClass());
        $this->assertTrue($definition->isPrivate());

        $this->assertEquals(
            [
                new Reference('contao.routing.scope_matcher'),
                new Reference('contao.security.token_checker'),
                new Reference('router'),
                new Reference('uri_signer'),
                new Reference('%contao.preview_script%'),
            ],
            $definition->getArguments()
        );

        $this->assertSame(
            [
                'kernel.event_listener' => [
                    [
                        'priority' => 7,
                    ],
                ],
            ],
            $definition->getTags()
        );
    }

    /**
     * @group legacy
     *
     * @expectedDeprecation Since contao/core-bundle 4.4: Using the "contao.image.target_path" parameter has been deprecated %s.
     */
    public function testRegistersTheImageTargetPath(): void
    {
        $container = new ContainerBuilder(
            new ParameterBag([
                'kernel.debug' => false,
                'kernel.project_dir' => Path::normalize($this->getTempDir()),
                'kernel.default_locale' => 'en',
            ])
        );

        $extension = new ContaoCoreExtension();
        $extension->load([], $container);

        $this->assertSame(Path::normalize($this->getTempDir()).'/assets/images', $container->getParameter('contao.image.target_dir'));

        $params = [
            'contao' => [
                'image' => ['target_path' => 'my/custom/dir'],
            ],
        ];

        $extension = new ContaoCoreExtension();
        $extension->load($params, $container);

        $this->assertSame(Path::normalize($this->getTempDir()).'/my/custom/dir', $container->getParameter('contao.image.target_dir'));
    }

    private function getContainerBuilder(array $params = null): ContainerBuilder
    {
        $container = new ContainerBuilder(
            new ParameterBag([
                'kernel.debug' => false,
                'kernel.project_dir' => $this->getTempDir(),
                'kernel.default_locale' => 'en',
            ])
        );

        if (null === $params) {
            $params = [
                'contao' => [
                    'encryption_key' => 'foobar',
                    'localconfig' => ['foo' => 'bar'],
                ],
            ];
        }

        $extension = new ContaoCoreExtension();
        $extension->load($params, $container);

        return $container;
    }
}<|MERGE_RESOLUTION|>--- conflicted
+++ resolved
@@ -792,7 +792,7 @@
         // Ensure that the listener is registered after the MergeHeaderListener
         $this->assertTrue($priority < $mergeHeadersListenerPriority);
 
-        $clearSessionDataListenerDefinition = $this->container->getDefinition('contao.listener.clear_session_data');
+        $clearSessionDataListenerDefinition = $container->getDefinition('contao.listener.clear_session_data');
         $clearSessionDataListenerTags = $clearSessionDataListenerDefinition->getTags();
         $clearSessionDataListenerPriority = $clearSessionDataListenerTags['kernel.event_listener'][0]['priority'] ?? 0;
 
@@ -2954,14 +2954,9 @@
         $this->assertEquals(
             [
                 new Reference('contao.framework'),
-<<<<<<< HEAD
-                new Reference('database_connection'),
                 new Reference('contao.routing.candidates'),
                 new Reference(PageRegistry::class),
                 new Reference('%contao.legacy_routing%'),
-=======
-                new Reference('%contao.url_suffix%'),
->>>>>>> 5069ec4a
                 new Reference('%contao.prepend_locale%'),
             ],
             $definition->getArguments()
@@ -2982,7 +2977,6 @@
         $this->assertEquals(
             [
                 new Reference('contao.framework'),
-                new Reference('database_connection'),
                 new Reference('contao.routing.locale_candidates'),
                 new Reference(PageRegistry::class),
             ],
