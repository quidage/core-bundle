<?php

declare(strict_types=1);

/*
 * This file is part of Contao.
 *
 * (c) Leo Feyer
 *
 * @license LGPL-3.0-or-later
 */

namespace Contao\CoreBundle\Tests\Routing;

use Contao\Config;
use Contao\CoreBundle\Exception\NoRootPageFoundException;
use Contao\CoreBundle\Framework\Adapter;
use Contao\CoreBundle\Framework\ContaoFramework;
use Contao\CoreBundle\Routing\Page\PageRegistry;
use Contao\CoreBundle\Routing\Page\PageRoute;
use Contao\CoreBundle\Routing\RouteProvider;
use Contao\CoreBundle\Tests\TestCase;
use Contao\Model\Collection;
use Contao\PageModel;
use PHPUnit\Framework\MockObject\MockObject;
use Symfony\Cmf\Component\Routing\Candidates\CandidatesInterface;
use Symfony\Component\HttpFoundation\Request;
use Symfony\Component\Routing\Exception\RouteNotFoundException;

class RouteProviderTest extends TestCase
{
    public function testGetsARouteByName(): void
    {
        /** @var PageModel&MockObject $page */
        $page = $this->mockClassWithProperties(PageModel::class);
        $page->id = 17;
        $page->rootId = 1;
        $page->urlPrefix = '';

        $route = new PageRoute($page);

        $pageAdapter = $this->mockAdapter(['findByPk']);
        $pageAdapter
            ->expects($this->once())
            ->method('findByPk')
            ->with(17)
            ->willReturn($page)
        ;

        $pageRegistry = $this->createMock(PageRegistry::class);
        $pageRegistry
            ->expects($this->once())
            ->method('getRoute')
            ->with($page)
            ->willReturn($route)
        ;

        $framework = $this->mockFramework($pageAdapter);

        $this->assertSame($route, $this->getRouteProvider($framework, $pageRegistry)->getRouteByName('tl_page.17'));
    }

    public function testThrowsAnExceptionIfTheRouteNameDoesNotMatchAPageId(): void
    {
        $provider = $this->getRouteProvider();

        $this->expectException(RouteNotFoundException::class);
        $this->expectExceptionMessage('Route name does not match a page ID');

        $provider->getRouteByName('foobar');
    }

    public function testThrowsAnExceptionIfThePageIdIsInvalid(): void
    {
        $pageAdapter = $this->mockAdapter(['findByPk']);
        $pageAdapter
            ->expects($this->once())
            ->method('findByPk')
            ->with(17)
        ;

        $provider = $this->getRouteProvider($this->mockFramework($pageAdapter));

        $this->expectException(RouteNotFoundException::class);
        $this->expectExceptionMessage('Page ID "17" not found');

        $provider->getRouteByName('tl_page.17');
    }

    public function testGetsMultipleRoutesByNames(): void
    {
        /** @var PageModel&MockObject $page1 */
        $page1 = $this->mockClassWithProperties(PageModel::class);
        $page1->id = 17;
        $page1->rootId = 1;
        $page1->urlPrefix = '';

        /** @var PageModel&MockObject $page2 */
        $page2 = $this->mockClassWithProperties(PageModel::class);
        $page2->id = 21;
        $page2->rootId = 1;
        $page2->urlPrefix = '';

        $pageAdapter = $this->mockAdapter(['findBy']);
        $pageAdapter
            ->expects($this->once())
            ->method('findBy')
            ->with('tl_page.id IN (17,21)')
            ->willReturn(new Collection([$page1, $page2], 'tl_page'))
        ;

        $pageRegistry = $this->createMock(PageRegistry::class);
        $pageRegistry
            ->expects($this->exactly(2))
            ->method('getRoute')
            ->withConsecutive([$page1], [$page2])
            ->willReturnOnConsecutiveCalls(new PageRoute($page1), new PageRoute($page2))
        ;

        $provider = $this->getRouteProvider($this->mockFramework($pageAdapter), $pageRegistry);
        $routes = $provider->getRoutesByNames(['tl_page.17', 'tl_page.21']);

        $this->assertCount(2, $routes);
    }

    public function testHandlesRoutesWithDomain(): void
    {
        /** @var PageModel&MockObject $page */
        $page = $this->mockClassWithProperties(PageModel::class);
        $page->id = 17;
        $page->rootId = 1;
        $page->domain = 'example.org';
        $page->urlPrefix = '';

        $pageAdapter = $this->mockAdapter(['findByPk']);
        $pageAdapter
            ->expects($this->once())
            ->method('findByPk')
            ->with(17)
            ->willReturn($page)
        ;

        $route = new PageRoute($page);

        $pageRegistry = $this->createMock(PageRegistry::class);
        $pageRegistry
            ->expects($this->once())
            ->method('getRoute')
            ->with($page)
            ->willReturn($route)
        ;

        $framework = $this->mockFramework($pageAdapter);

        $this->assertSame($route, $this->getRouteProvider($framework, $pageRegistry)->getRouteByName('tl_page.17'));
    }

    public function testHandlesRoutesWithDomainAndPort(): void
    {
        /** @var PageModel&MockObject $page */
        $page = $this->mockClassWithProperties(PageModel::class);
        $page->id = 17;
        $page->rootId = 1;
        $page->domain = 'example.org:8080';
        $page->urlPrefix = '';

        $pageAdapter = $this->mockAdapter(['findByPk']);
        $pageAdapter
            ->expects($this->once())
            ->method('findByPk')
            ->with(17)
            ->willReturn($page)
        ;

        $route = new PageRoute($page);

        $pageRegistry = $this->createMock(PageRegistry::class);
        $pageRegistry
            ->expects($this->once())
            ->method('getRoute')
            ->with($page)
            ->willReturn($route)
        ;

        $framework = $this->mockFramework($pageAdapter);

        $this->assertSame($route, $this->getRouteProvider($framework, $pageRegistry)->getRouteByName('tl_page.17'));
    }

    public function testSelectsAllPagesIfNoPageNamesAreGiven(): void
    {
        $pageAdapter = $this->mockAdapter(['findAll']);
        $pageAdapter
            ->expects($this->once())
            ->method('findAll')
        ;

        $provider = $this->getRouteProvider($this->mockFramework($pageAdapter));
        $provider->getRoutesByNames(null);
    }

    public function testReturnsAnEmptyArrayIfThereAreNoMatchingPages(): void
    {
        $pageAdapter = $this->mockAdapter(['findBy']);
        $pageAdapter
            ->expects($this->never())
            ->method('findBy')
        ;

        $provider = $this->getRouteProvider($this->mockFramework($pageAdapter));

        $this->assertSame([], $provider->getRoutesByNames(['foo', 'bar']));
    }

    public function testReturnsAnEmptyCollectionIfThePathContainsAutoItem(): void
    {
        $request = $this->mockRequestWithPath('/foo/auto_item/bar.html');

        $this->assertEmpty($this->getRouteProvider()->getRouteCollectionForRequest($request));
    }

    public function testReturnsAnEmptyCollectionIfTheUrlSuffixDoesNotMatch(): void
    {
        $request = $this->mockRequestWithPath('/foo.php');
        $provider = $this->getRouteProvider($this->mockFramework($this->mockAdapter(['findBy'])));

        $this->assertEmpty($provider->getRouteCollectionForRequest($request));
    }

    public function testReturnsAnEmptyCollectionIfTheLanguageIsNotGiven(): void
    {
        $request = $this->mockRequestWithPath('/foo.html');
        $provider = $this->getRouteProvider($this->mockFramework($this->mockAdapter(['findBy'])), null, true);

        $this->assertEmpty($provider->getRouteCollectionForRequest($request));
    }

    /**
<<<<<<< HEAD
=======
     * @dataProvider getAliasCandidates
     */
    public function testFindsPagesByAliasCandidates(string $path, string $urlSuffix, bool $prependLocale, bool $folderUrl, array $aliases, array $ids = []): void
    {
        $conditions = [];

        if (!empty($ids)) {
            $conditions[] = 'tl_page.id IN ('.implode(',', $ids).')';
        }

        if (!empty($aliases)) {
            $conditions[] = 'tl_page.alias IN ('.implode(',', array_fill(0, \count($aliases), '?')).')';
        }

        $pageAdapter = $this->mockAdapter(['findBy']);
        $pageAdapter
            ->expects($this->once())
            ->method('findBy')
            ->with([implode(' OR ', $conditions)], $aliases)
            ->willReturn(null)
        ;

        $configAdapter = $this->mockConfigAdapter(compact('folderUrl'));
        $framework = $this->mockFramework($pageAdapter, $configAdapter);
        $request = $this->mockRequestWithPath($path);

        $provider = $this->getRouteProvider($framework, $urlSuffix, $prependLocale);
        $provider->getRouteCollectionForRequest($request);
    }

    public function getAliasCandidates(): \Generator
    {
        yield [
            '/foo.html',
            '.html',
            false,
            false,
            ['foo'],
        ];

        yield [
            '/bar.php',
            '.php',
            false,
            false,
            ['bar'],
        ];

        yield [
            '/foo/bar.html',
            '.html',
            false,
            false,
            ['foo'],
        ];

        yield [
            '/de/foo.html',
            '.html',
            true,
            false,
            ['foo'],
        ];

        yield [
            '/de/foo/bar.html',
            '.html',
            true,
            false,
            ['foo'],
        ];

        yield [
            '/foo/bar.html',
            '.html',
            false,
            true,
            ['foo/bar', 'foo'],
        ];

        yield [
            '/foo/bar/baz/some/more.html',
            '.html',
            false,
            true,
            ['foo/bar/baz/some/more', 'foo/bar/baz/some', 'foo/bar/baz', 'foo/bar', 'foo'],
        ];

        yield [
            '/de/foo/bar.html',
            '.html',
            true,
            true,
            ['foo/bar', 'foo'],
        ];

        yield [
            '/15.html',
            '.html',
            false,
            false,
            [],
            [15],
        ];

        yield [
            '/de/15.html',
            '.html',
            true,
            false,
            [],
            [15],
        ];

        yield [
            '/15/foo.html',
            '.html',
            false,
            true,
            ['15/foo'],
            [15],
        ];
    }

    /**
>>>>>>> 5069ec4a
     * @dataProvider getRoutes
     */
    public function testSortsTheRoutes(array $pages, array $languages): void
    {
        $pageAdapter = $this->mockAdapter(['findBy']);
        $pageAdapter
            ->expects($this->once())
            ->method('findBy')
            ->willReturn(new Collection(array_values($pages), 'tl_page'))
        ;

        $framework = $this->mockFramework($pageAdapter);
        $request = $this->mockRequestWithPath('/foo/bar/baz.html', $languages);

        $args = [];
        $routes = [];

        foreach ($pages as $page) {
            $args[] = [$page];
            $routes[] = new PageRoute($page);
        }

        $pageRegistry = $this->createMock(PageRegistry::class);
        $pageRegistry
            ->expects($this->exactly(\count($pages)))
            ->method('getRoute')
            ->withConsecutive(...$args)
            ->willReturnOnConsecutiveCalls(...$routes)
        ;

        $provider = $this->getRouteProvider($framework, $pageRegistry);
        $collection = $provider->getRouteCollectionForRequest($request);

        $this->assertCount(\count($pages), $collection);

        $i = 0;
        ksort($pages);

        foreach ($collection as $name => $route) {
            /** @var PageModel $routedPage */
            $routedPage = $route->getDefault('pageModel');

            $this->assertInstanceOf(PageModel::class, $routedPage);
            $this->assertSame('tl_page.'.$routedPage->id, $name);

            $this->assertSame(
                $pages[$i],
                $routedPage,
                sprintf(
                    'Position %s should be %s/%s but is %s/%s',
                    $i,
                    $pages[$i]->rootLanguage,
                    $pages[$i]->alias,
                    $routedPage->rootLanguage,
                    $routedPage->alias
                )
            );

            ++$i;
        }
    }

    public function getRoutes(): \Generator
    {
        yield 'Sorts host first (1)' => [
            [
                1 => $this->createPage('en', 'foo'),
                0 => $this->createPage('en', 'foo', true, 'example.com'),
            ],
            ['en'],
        ];

        yield 'Sorts host first (2)' => [
            [
                0 => $this->createPage('fr', 'foo', true, 'example.com'),
                1 => $this->createPage('it', 'foo'),
            ],
            ['en'],
        ];

        yield 'Sorts by language priority (1)' => [
            [
                1 => $this->createPage('en', 'foo'),
                0 => $this->createPage('de', 'foo'),
            ],
            ['de', 'en'],
        ];

        yield 'Sorts by language priority (2)' => [
            [
                1 => $this->createPage('fr', 'foo'),
                0 => $this->createPage('de', 'foo'),
            ],
            ['en', 'de', 'fr'],
        ];

        yield 'Sorts by language match (1)' => [
            [
                1 => $this->createPage('de', 'foo'),
                0 => $this->createPage('fr', 'foo'),
            ],
            ['fr'],
        ];

        yield 'Sorts by language match (2)' => [
            [
                0 => $this->createPage('it', 'foo'),
                1 => $this->createPage('de', 'foo'),
            ],
            ['it'],
        ];

        yield 'Sorts by fallback without language' => [
            [
                1 => $this->createPage('de', 'foo', false),
                0 => $this->createPage('fr', 'foo'),
            ],
            ['en', 'it'],
        ];

        yield 'Sorts by folder alias' => [
            [
                1 => $this->createPage('de', 'foo/bar'),
                0 => $this->createPage('de', 'foo/bar/baz'),
                2 => $this->createPage('de', 'foo'),
            ],
            ['en'],
        ];

        yield 'Sorts fallback root first' => [
            [
                2 => $this->createPage('de', 'foo', false),
                4 => $this->createPage('en', 'foo', false),
                1 => $this->createPage('de', 'foo/bar', false),
                0 => $this->createPage('en', 'foo', true, 'example.com'),
                3 => $this->createPage('en', 'foo/bar', false),
            ],
            ['de', 'fr'],
        ];

        // createPage() generates a rootSorting value from the language, so the test order is by language
        yield 'Sorts by root page sorting if all of the languages are fallback' => [
            [
                1 => $this->createPage('en', 'foo', true),
                3 => $this->createPage('ru', 'foo', true),
                2 => $this->createPage('fr', 'foo', true),
                0 => $this->createPage('en', 'foo/bar', true),
            ],
            ['de'],
        ];

        // createPage() generates a rootSorting value from the language, so the test order is by language
        yield 'Sorts by root page sorting if none of the languages is fallback' => [
            [
                1 => $this->createPage('en', 'foo', false),
                3 => $this->createPage('ru', 'foo', false),
                2 => $this->createPage('fr', 'foo', false),
                0 => $this->createPage('en', 'foo/bar', false),
            ],
            ['de'],
        ];

        yield 'Sorts by "de" if "de_CH" is accepted' => [
            [
                1 => $this->createPage('en', 'foo'),
                0 => $this->createPage('de', 'foo', false),
            ],
            ['de_CH'],
        ];

        yield 'Converts "de_CH" to "de-CH"' => [
            [
                1 => $this->createPage('en', 'foo'),
                0 => $this->createPage('de-CH', 'foo', false),
            ],
            ['de_CH'],
        ];

        yield 'Appends "de" in case "de_CH" is accepted and "de" is not' => [
            [
                1 => $this->createPage('de', 'foo', false),
                3 => $this->createPage('fr', 'foo', false),
                0 => $this->createPage('en', 'foo', false),
                2 => $this->createPage('it', 'foo'),
            ],
            ['de_CH', 'en'],
        ];
    }

    /**
     * @dataProvider getRootRoutes
     */
    public function testSortsTheRootRoutes(array $pages, array $languages, array $expectedNames): void
    {
        $pageAdapter = $this->mockAdapter(['findBy']);
        $pageAdapter
            ->expects($this->exactly(2))
            ->method('findBy')
            ->willReturnOnConsecutiveCalls(new Collection(array_values($pages), 'tl_page'), null)
        ;

        $framework = $this->mockFramework($pageAdapter);
        $request = $this->mockRequestWithPath('/', $languages);

        $args = [];
        $routes = [];

        foreach ($pages as $page) {
            $args[] = [$page];
            $routes[] = new PageRoute($page);
        }

        $pageRegistry = $this->createMock(PageRegistry::class);
        $pageRegistry
            ->expects($this->exactly(\count($pages)))
            ->method('getRoute')
            ->withConsecutive(...$args)
            ->willReturnOnConsecutiveCalls(...$routes)
        ;

        $provider = $this->getRouteProvider($framework, $pageRegistry);
        $collection = $provider->getRouteCollectionForRequest($request);

        $this->assertCount(\count($expectedNames), $collection);

        $i = 0;
        $c = \count($pages);
        ksort($pages);

        foreach ($collection as $name => $route) {
            /** @var PageModel $routedPage */
            $routedPage = $route->getDefault('pageModel');

            if ($i > $c - 1) {
                $suffix = '.fallback';
                $page = $pages[$i - $c];
            } else {
                $suffix = '.root';
                $page = $pages[$i];
            }

            $this->assertInstanceOf(PageModel::class, $routedPage);
            $this->assertSame('tl_page.'.$page->id.$suffix, $name);

            $this->assertSame(
                $page,
                $routedPage,
                sprintf(
                    'Position %s should be %s/%s but is %s/%s',
                    $i,
                    $page->rootLanguage,
                    $page->alias,
                    $routedPage->rootLanguage,
                    $routedPage->alias
                )
            );

            ++$i;
        }
    }

    public function getRootRoutes(): \Generator
    {
        $pages = [
            2 => $this->createRootPage('en', 'english-root', true),
            1 => $this->createPage('en', 'index', true),
            0 => $this->createRootPage('de', 'german-root', false),
        ];

        $routeNames = [
            'tl_page.'.$pages[0]->id.'.root',
            'tl_page.'.$pages[1]->id.'.root',
            'tl_page.'.$pages[2]->id.'.root',
        ];

        yield [
            $pages,
            ['de', 'en'],
            $routeNames,
        ];

        $pages = [
            2 => $this->createRootPage('en', 'english-root', true),
            1 => $this->createPage('en', 'index', true),
            0 => $this->createRootPage('de', 'german-root', false),
        ];

        $pages[0]->urlPrefix = 'en';
        $pages[1]->urlPrefix = 'en';
        $pages[2]->urlPrefix = 'de';

        $routeNames = [
            'tl_page.'.$pages[0]->id.'.root',
            'tl_page.'.$pages[1]->id.'.root',
            'tl_page.'.$pages[2]->id.'.root',
            'tl_page.'.$pages[0]->id.'.fallback',
            'tl_page.'.$pages[1]->id.'.fallback',
            'tl_page.'.$pages[2]->id.'.fallback',
        ];

        yield [
            $pages,
            ['de', 'en'],
            $routeNames,
        ];
    }

    /**
     * @dataProvider getPageRoutes
     */
    public function testAddsRoutesForAPage(string $alias, string $language, string $domain, string $urlSuffix, bool $prependLocale, ?string $scheme): void
    {
        $pageModel = $this->createPage($language, $alias, true, $domain, $scheme, $urlSuffix);
        $pageModel->urlPrefix = $prependLocale ? $language : '';

        $pageModel
            ->expects($this->atLeastOnce())
            ->method('loadDetails')
        ;

        $pageAdapter = $this->mockAdapter(['findBy']);
        $pageAdapter
            ->expects($this->once())
            ->method('findBy')
            ->willReturn(new Collection([$pageModel], 'tl_page'))
        ;

        $framework = $this->mockFramework($pageAdapter);
        $request = $this->mockRequestWithPath(($prependLocale ? '/'.$language : '').'/foo/bar'.$urlSuffix);

        $route = new PageRoute($pageModel);
        $route->setPath(sprintf('/%s{parameters}', $pageModel->alias ?: $pageModel->id));
        $route->setDefault('parameters', '/foo/bar');
        $route->setRequirement('parameters', $pageModel->requireItem ? '/.+' : '(/.+)?');

        $pageRegistry = $this->createMock(PageRegistry::class);
        $pageRegistry
            ->expects($this->once())
            ->method('getRoute')
            ->with($pageModel)
            ->willReturn($route)
        ;

        $provider = $this->getRouteProvider($framework, $pageRegistry, $prependLocale);
        $collection = $provider->getRouteCollectionForRequest($request);

        $this->assertCount(1, $collection);
        $this->assertArrayHasKey('tl_page.'.$pageModel->id, $collection->all());
        $this->assertSame($route, $collection->get('tl_page.'.$pageModel->id));
    }

    public function getPageRoutes(): \Generator
    {
        foreach (['foo', 'foo/bar'] as $alias) {
            foreach (['en', 'de'] as $language) {
                foreach (['', 'example.com'] as $domain) {
                    foreach (['.html', '.php', ''] as $urlSuffix) {
                        foreach ([true, false] as $addLanguageToUrl) {
                            foreach ([null, 'https'] as $scheme) {
                                yield [
                                    $alias,
                                    $language,
                                    $domain,
                                    $urlSuffix,
                                    $addLanguageToUrl,
                                    $scheme,
                                ];
                            }
                        }
                    }
                }
            }
        }
    }

    public function testIgnoresRoutesWithoutRootId(): void
    {
        /** @var PageModel&MockObject $page */
        $page = $this->createPage('de', 'foo');
        $page->rootId = null;

        $page
            ->expects($this->once())
            ->method('loadDetails')
        ;

        $pageAdapter = $this->mockAdapter(['findBy']);
        $pageAdapter
            ->expects($this->once())
            ->method('findBy')
            ->willReturn(new Collection([$page], 'tl_page'))
        ;

        $framework = $this->mockFramework($pageAdapter);
        $request = $this->mockRequestWithPath('/foo.html');
        $routes = $this->getRouteProvider($framework)->getRouteCollectionForRequest($request)->all();

        $this->assertIsArray($routes);
        $this->assertEmpty($routes);
    }

    public function testIgnoresPagesWithNoRootPageFoundException(): void
    {
        /** @var PageModel&MockObject $page */
        $page = $this->createPage('de', 'foo');
        $page
            ->expects($this->once())
            ->method('loadDetails')
            ->willThrowException(new NoRootPageFoundException())
        ;

        $pageAdapter = $this->mockAdapter(['findBy']);
        $pageAdapter
            ->expects($this->once())
            ->method('findBy')
            ->willReturn(new Collection([$page], 'tl_page'))
        ;

        $framework = $this->mockFramework($pageAdapter);
        $request = $this->mockRequestWithPath('/foo.html');
        $routes = $this->getRouteProvider($framework)->getRouteCollectionForRequest($request)->all();

        $this->assertIsArray($routes);
        $this->assertEmpty($routes);
    }

    /**
     * @return Request&MockObject
     */
    private function mockRequestWithPath(string $path, array $languages = ['en'], string $host = 'example.com'): Request
    {
        $request = $this->createMock(Request::class);
        $request
            ->method('getPathInfo')
            ->willReturn($path)
        ;

        $request
            ->method('getLanguages')
            ->willReturn($languages)
        ;

        $request
            ->method('getHttpHost')
            ->willReturn($host)
        ;

        return $request;
    }

    /**
     * @return ContaoFramework&MockObject
     */
    private function mockFramework(Adapter $pageAdapter = null, Adapter $configAdapter = null): ContaoFramework
    {
        return $this->mockContaoFramework([PageModel::class => $pageAdapter, Config::class => $configAdapter]);
    }

    /**
     * @return PageModel&MockObject
     */
    private function createPage(string $language, string $alias, bool $fallback = true, string $domain = '', string $scheme = null, string $urlSuffix = '.html'): PageModel
    {
        /** @var PageModel&MockObject $page */
        $page = $this->mockClassWithProperties(PageModel::class);
        $page->id = random_int(1, 10000);
        $page->rootId = 1;
        $page->type = 'regular';
        $page->alias = $alias;
        $page->domain = $domain;
        $page->urlPrefix = '';
        $page->urlSuffix = $urlSuffix;
        $page->rootLanguage = $language;
        $page->rootIsFallback = $fallback;
        $page->rootUseSSL = 'https' === $scheme;
        $page->rootSorting = array_reduce((array) $language, static function ($c, $i) { return $c + \ord($i); }, 0);

        return $page;
    }

    /**
     * @return PageModel&MockObject
     */
    private function createRootPage(string $language, string $alias, bool $fallback = true, string $domain = '', string $scheme = null): PageModel
    {
        /** @var PageModel&MockObject $page */
        $page = $this->mockClassWithProperties(PageModel::class);
        $page->id = random_int(1, 10000);
        $page->rootId = 1;
        $page->type = 'root';
        $page->alias = $alias;
        $page->domain = $domain;
        $page->urlPrefix = '';
        $page->urlSuffix = '.html';
        $page->rootLanguage = $language;
        $page->rootIsFallback = $fallback;
        $page->rootUseSSL = 'https' === $scheme;
        $page->rootSorting = array_reduce((array) $language, static function ($c, $i) { return $c + \ord($i); }, 0);

        return $page;
    }

    private function getRouteProvider(ContaoFramework $framework = null, PageRegistry $pageRegistry = null, bool $prependLocale = false): RouteProvider
    {
        if (null === $framework) {
            $framework = $this->mockContaoFramework();
        }

<<<<<<< HEAD
        $connection = $this->createMock(Connection::class);
        $connection
            ->method('quote')
            ->willReturnArgument(0)
        ;

        $candidates = $this->createMock(CandidatesInterface::class);
        $candidates
            ->method('getCandidates')
            ->willReturn(['foo'])
        ;

        if (null === $pageRegistry) {
            $pageRegistry = $this->createMock(PageRegistry::class);
        }

        return new RouteProvider($framework, $connection, $candidates, $pageRegistry, false, $prependLocale);
=======
        return new RouteProvider($framework, $urlSuffix, $prependLocale);
>>>>>>> 5069ec4a
    }
}<|MERGE_RESOLUTION|>--- conflicted
+++ resolved
@@ -236,134 +236,6 @@
     }
 
     /**
-<<<<<<< HEAD
-=======
-     * @dataProvider getAliasCandidates
-     */
-    public function testFindsPagesByAliasCandidates(string $path, string $urlSuffix, bool $prependLocale, bool $folderUrl, array $aliases, array $ids = []): void
-    {
-        $conditions = [];
-
-        if (!empty($ids)) {
-            $conditions[] = 'tl_page.id IN ('.implode(',', $ids).')';
-        }
-
-        if (!empty($aliases)) {
-            $conditions[] = 'tl_page.alias IN ('.implode(',', array_fill(0, \count($aliases), '?')).')';
-        }
-
-        $pageAdapter = $this->mockAdapter(['findBy']);
-        $pageAdapter
-            ->expects($this->once())
-            ->method('findBy')
-            ->with([implode(' OR ', $conditions)], $aliases)
-            ->willReturn(null)
-        ;
-
-        $configAdapter = $this->mockConfigAdapter(compact('folderUrl'));
-        $framework = $this->mockFramework($pageAdapter, $configAdapter);
-        $request = $this->mockRequestWithPath($path);
-
-        $provider = $this->getRouteProvider($framework, $urlSuffix, $prependLocale);
-        $provider->getRouteCollectionForRequest($request);
-    }
-
-    public function getAliasCandidates(): \Generator
-    {
-        yield [
-            '/foo.html',
-            '.html',
-            false,
-            false,
-            ['foo'],
-        ];
-
-        yield [
-            '/bar.php',
-            '.php',
-            false,
-            false,
-            ['bar'],
-        ];
-
-        yield [
-            '/foo/bar.html',
-            '.html',
-            false,
-            false,
-            ['foo'],
-        ];
-
-        yield [
-            '/de/foo.html',
-            '.html',
-            true,
-            false,
-            ['foo'],
-        ];
-
-        yield [
-            '/de/foo/bar.html',
-            '.html',
-            true,
-            false,
-            ['foo'],
-        ];
-
-        yield [
-            '/foo/bar.html',
-            '.html',
-            false,
-            true,
-            ['foo/bar', 'foo'],
-        ];
-
-        yield [
-            '/foo/bar/baz/some/more.html',
-            '.html',
-            false,
-            true,
-            ['foo/bar/baz/some/more', 'foo/bar/baz/some', 'foo/bar/baz', 'foo/bar', 'foo'],
-        ];
-
-        yield [
-            '/de/foo/bar.html',
-            '.html',
-            true,
-            true,
-            ['foo/bar', 'foo'],
-        ];
-
-        yield [
-            '/15.html',
-            '.html',
-            false,
-            false,
-            [],
-            [15],
-        ];
-
-        yield [
-            '/de/15.html',
-            '.html',
-            true,
-            false,
-            [],
-            [15],
-        ];
-
-        yield [
-            '/15/foo.html',
-            '.html',
-            false,
-            true,
-            ['15/foo'],
-            [15],
-        ];
-    }
-
-    /**
->>>>>>> 5069ec4a
      * @dataProvider getRoutes
      */
     public function testSortsTheRoutes(array $pages, array $languages): void
@@ -872,13 +744,6 @@
             $framework = $this->mockContaoFramework();
         }
 
-<<<<<<< HEAD
-        $connection = $this->createMock(Connection::class);
-        $connection
-            ->method('quote')
-            ->willReturnArgument(0)
-        ;
-
         $candidates = $this->createMock(CandidatesInterface::class);
         $candidates
             ->method('getCandidates')
@@ -889,9 +754,6 @@
             $pageRegistry = $this->createMock(PageRegistry::class);
         }
 
-        return new RouteProvider($framework, $connection, $candidates, $pageRegistry, false, $prependLocale);
-=======
-        return new RouteProvider($framework, $urlSuffix, $prependLocale);
->>>>>>> 5069ec4a
+        return new RouteProvider($framework, $candidates, $pageRegistry, false, $prependLocale);
     }
 }