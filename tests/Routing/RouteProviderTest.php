--- conflicted
+++ resolved
@@ -35,7 +35,6 @@
         $page->id = 17;
         $page->rootId = 1;
 
-        /** @var PageModel&MockObject $pageAdapter */
         $pageAdapter = $this->mockAdapter(['findByPk']);
         $pageAdapter
             ->expects($this->once())
@@ -62,7 +61,6 @@
 
     public function testThrowsAnExceptionIfThePageIdIsInvalid(): void
     {
-        /** @var PageModel&MockObject $pageAdapter */
         $pageAdapter = $this->mockAdapter(['findByPk']);
         $pageAdapter
             ->expects($this->once())
@@ -90,7 +88,6 @@
         $page2->id = 21;
         $page2->rootId = 1;
 
-        /** @var PageModel&MockObject $pageAdapter */
         $pageAdapter = $this->mockAdapter(['findBy']);
         $pageAdapter
             ->expects($this->once())
@@ -113,7 +110,6 @@
         $page->rootId = 1;
         $page->domain = 'example.org';
 
-        /** @var PageModel&MockObject $pageAdapter */
         $pageAdapter = $this->mockAdapter(['findByPk']);
         $pageAdapter
             ->expects($this->once())
@@ -136,7 +132,6 @@
         $page->rootId = 1;
         $page->domain = 'example.org:8080';
 
-        /** @var PageModel&MockObject $pageAdapter */
         $pageAdapter = $this->mockAdapter(['findByPk']);
         $pageAdapter
             ->expects($this->once())
@@ -153,7 +148,6 @@
 
     public function testSelectsAllPagesIfNoPageNamesAreGiven(): void
     {
-        /** @var PageModel&MockObject $pageAdapter */
         $pageAdapter = $this->mockAdapter(['findAll']);
         $pageAdapter
             ->expects($this->once())
@@ -166,7 +160,6 @@
 
     public function testReturnsAnEmptyArrayIfThereAreNoMatchingPages(): void
     {
-        /** @var PageModel&MockObject $pageAdapter */
         $pageAdapter = $this->mockAdapter(['findBy']);
         $pageAdapter
             ->expects($this->never())
@@ -215,7 +208,6 @@
             $conditions[] = 'tl_page.alias IN ('.implode(',', $aliases).')';
         }
 
-        /** @var PageModel&MockObject $pageAdapter */
         $pageAdapter = $this->mockAdapter(['findBy']);
         $pageAdapter
             ->expects($this->once())
@@ -312,7 +304,6 @@
      */
     public function testSortsTheRoutes(array $pages, array $languages): void
     {
-        /** @var PageModel&MockObject $pageAdapter */
         $pageAdapter = $this->mockAdapter(['findBy']);
         $pageAdapter
             ->expects($this->once())
@@ -487,7 +478,6 @@
      */
     public function testSortsTheRootRoutes(array $pages, array $languages, array $expectedNames): void
     {
-        /** @var (Adapter|PageModel)&MockObject $pageAdapter */
         $pageAdapter = $this->mockAdapter(['findBy']);
         $pageAdapter
             ->expects($this->exactly(2))
@@ -574,7 +564,6 @@
             ->method('loadDetails')
         ;
 
-        /** @var PageModel&MockObject $pageAdapter */
         $pageAdapter = $this->mockAdapter(['findBy']);
         $pageAdapter
             ->expects($this->once())
@@ -646,7 +635,6 @@
             ->method('loadDetails')
         ;
 
-        /** @var PageModel&MockObject $pageAdapter */
         $pageAdapter = $this->mockAdapter(['findBy']);
         $pageAdapter
             ->expects($this->once())
@@ -673,7 +661,6 @@
             ->willThrowException(new NoRootPageFoundException())
         ;
 
-        /** @var PageModel&MockObject $pageAdapter */
         $pageAdapter = $this->mockAdapter(['findBy']);
         $pageAdapter
             ->expects($this->once())
@@ -690,24 +677,6 @@
         $this->assertEmpty($routes);
     }
 
-<<<<<<< HEAD
-=======
-    private function mockConfigAdapter(array $config): Adapter
-    {
-        $configAdapter = $this->mockAdapter(['get']);
-        $configAdapter
-            ->method('get')
-            ->willReturnCallback(
-                static function ($param) use ($config) {
-                    return $config[$param] ?? null;
-                }
-            )
-        ;
-
-        return $configAdapter;
-    }
-
->>>>>>> 49a8d431
     /**
      * @return Request&MockObject
      */
