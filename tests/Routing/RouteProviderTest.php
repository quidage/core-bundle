--- conflicted
+++ resolved
@@ -305,14 +305,8 @@
             ->willReturn(new Collection(array_values($pages), 'tl_page'))
         ;
 
-<<<<<<< HEAD
         $framework = $this->mockFramework($pageAdapter);
-        $request = $this->mockRequestWithPath('/foo.html', $languages);
-=======
-        $configAdapter = $this->mockConfigAdapter(['folderUrl' => true]);
-        $framework = $this->mockFramework($pageAdapter, $configAdapter);
         $request = $this->mockRequestWithPath('/foo/bar/baz.html', $languages);
->>>>>>> dd3ad994
 
         $provider = $this->getRouteProvider($framework);
         $collection = $provider->getRouteCollectionForRequest($request);
@@ -462,14 +456,8 @@
             ->willReturn(new Collection([$page], 'tl_page'))
         ;
 
-<<<<<<< HEAD
         $framework = $this->mockFramework($pageAdapter);
-        $request = $this->mockRequestWithPath(($prependLocale ? '/'.$language : '').'/foo'.$urlSuffix);
-=======
-        $configAdapter = $this->mockConfigAdapter(['folderUrl' => true]);
-        $framework = $this->mockFramework($pageAdapter, $configAdapter);
         $request = $this->mockRequestWithPath(($prependLocale ? '/'.$language : '').'/foo/bar'.$urlSuffix);
->>>>>>> dd3ad994
 
         $provider = $this->getRouteProvider($framework, $urlSuffix, $prependLocale);
         $collection = $provider->getRouteCollectionForRequest($request);
