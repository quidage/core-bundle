<?php

declare(strict_types=1);

/*
 * This file is part of Contao.
 *
 * Copyright (c) 2005-2018 Leo Feyer
 *
 * @license LGPL-3.0+
 */

namespace Contao\CoreBundle\Tests\Doctrine\Schema;

use Contao\CoreBundle\Doctrine\Schema\DcaSchemaProvider;
use Contao\CoreBundle\Tests\Doctrine\DoctrineTestCase;
use Doctrine\DBAL\Platforms\MySqlPlatform;
<<<<<<< HEAD
use Doctrine\DBAL\Statement;
=======
>>>>>>> 0aaa68ba
use Doctrine\ORM\Mapping\ClassMetadata;

class DcaSchemaProviderTest extends DoctrineTestCase
{
    public function testCanBeInstantiated(): void
    {
        $this->assertInstanceOf('Contao\CoreBundle\Doctrine\Schema\DcaSchemaProvider', $this->getProvider());
    }

    public function testHasAnEmptySchema(): void
    {
        $this->assertCount(0, $this->getProvider()->createSchema()->getTableNames());
    }

    /**
     * @param array $dca
     * @param array $sql
     *
     * @dataProvider createSchemaProvider
     */
    public function testCreatesASchema(array $dca = [], array $sql = []): void
    {
        $schema = $this->getProvider($dca, $sql)->createSchema();

        $this->assertCount(1, $schema->getTableNames());
        $this->assertTrue($schema->hasTable('tl_member'));

        $table = $schema->getTable('tl_member');

        $this->assertTrue($table->hasColumn('id'));
        $this->assertSame('integer', $table->getColumn('id')->getType()->getName());
        $this->assertTrue($table->getColumn('id')->getNotnull());
        $this->assertFalse($table->getColumn('id')->getFixed());

        if (null !== ($default = $table->getColumn('id')->getDefault())) {
            $this->assertSame('0', $default);
        }

        $this->assertTrue($table->hasColumn('pid'));
        $this->assertSame('integer', $table->getColumn('pid')->getType()->getName());
        $this->assertFalse($table->getColumn('pid')->getNotnull());
        $this->assertFalse($table->getColumn('pid')->getFixed());

        $this->assertTrue($table->hasColumn('title'));
        $this->assertSame('string', $table->getColumn('title')->getType()->getName());
        $this->assertTrue($table->getColumn('title')->getNotnull());
        $this->assertFalse($table->getColumn('title')->getFixed());
        $this->assertSame(128, $table->getColumn('title')->getLength());
        $this->assertSame('utf8mb4_bin', $table->getColumn('title')->getPlatformOption('collation'));

        if (null !== ($default = $table->getColumn('title')->getDefault())) {
            $this->assertSame('', $default);
        }

        $this->assertTrue($table->hasColumn('uppercase'));
        $this->assertSame('string', $table->getColumn('uppercase')->getType()->getName());
        $this->assertTrue($table->getColumn('uppercase')->getNotnull());
        $this->assertFalse($table->getColumn('uppercase')->getFixed());
        $this->assertSame(64, $table->getColumn('uppercase')->getLength());
        $this->assertSame('Foobar', $table->getColumn('uppercase')->getDefault());

        $this->assertTrue($table->hasColumn('teaser'));
        $this->assertSame('text', $table->getColumn('teaser')->getType()->getName());
        $this->assertFalse($table->getColumn('teaser')->getNotnull());
        $this->assertFalse($table->getColumn('teaser')->getFixed());
        $this->assertSame(MySqlPlatform::LENGTH_LIMIT_TINYTEXT, $table->getColumn('teaser')->getLength());

        $this->assertTrue($table->hasColumn('description'));
        $this->assertSame('text', $table->getColumn('description')->getType()->getName());
        $this->assertFalse($table->getColumn('description')->getNotnull());
        $this->assertFalse($table->getColumn('description')->getFixed());
        $this->assertSame(MySqlPlatform::LENGTH_LIMIT_TEXT, $table->getColumn('description')->getLength());

        $this->assertTrue($table->hasColumn('content'));
        $this->assertSame('text', $table->getColumn('content')->getType()->getName());
        $this->assertFalse($table->getColumn('content')->getNotnull());
        $this->assertFalse($table->getColumn('content')->getFixed());
        $this->assertSame(MySqlPlatform::LENGTH_LIMIT_MEDIUMTEXT, $table->getColumn('content')->getLength());

        $this->assertTrue($table->hasColumn('price'));
        $this->assertSame('decimal', $table->getColumn('price')->getType()->getName());
        $this->assertTrue($table->getColumn('price')->getNotnull());
        $this->assertFalse($table->getColumn('price')->getFixed());
        $this->assertSame(6, $table->getColumn('price')->getPrecision());
        $this->assertSame(2, $table->getColumn('price')->getScale());
        $this->assertSame('0.00', $table->getColumn('price')->getDefault());

        $this->assertTrue($table->hasColumn('thumb'));
        $this->assertSame('blob', $table->getColumn('thumb')->getType()->getName());
        $this->assertFalse($table->getColumn('thumb')->getNotnull());
        $this->assertFalse($table->getColumn('thumb')->getFixed());
        $this->assertSame(MySqlPlatform::LENGTH_LIMIT_TINYBLOB, $table->getColumn('thumb')->getLength());

        $this->assertTrue($table->hasColumn('image'));
        $this->assertSame('blob', $table->getColumn('image')->getType()->getName());
        $this->assertFalse($table->getColumn('image')->getNotnull());
        $this->assertFalse($table->getColumn('image')->getFixed());
        $this->assertSame(MySqlPlatform::LENGTH_LIMIT_BLOB, $table->getColumn('image')->getLength());

        $this->assertTrue($table->hasColumn('attachment'));
        $this->assertSame('blob', $table->getColumn('attachment')->getType()->getName());
        $this->assertFalse($table->getColumn('attachment')->getNotnull());
        $this->assertFalse($table->getColumn('attachment')->getFixed());
        $this->assertSame(MySqlPlatform::LENGTH_LIMIT_MEDIUMBLOB, $table->getColumn('attachment')->getLength());

        $this->assertTrue($table->hasColumn('published'));
        $this->assertSame('string', $table->getColumn('published')->getType()->getName());
        $this->assertTrue($table->getColumn('published')->getNotnull());
        $this->assertTrue($table->getColumn('published')->getFixed());

        if (null !== ($default = $table->getColumn('published')->getDefault())) {
            $this->assertSame('', $default);
        }
    }

    /**
     * @return array
     */
    public function createSchemaProvider(): array
    {
        return [
            // Test table fields SQL string from DCA file
            [
                [
                    'tl_member' => [
                        'TABLE_FIELDS' => [
                            'id' => "`id` int(10) NOT NULL default '0'",
                            'pid' => '`pid` int(10) NULL',
                            'title' => "`title` varchar(128) BINARY NOT NULL default ''",
                            'uppercase' => "`uppercase` varchar(64) NOT NULL DEFAULT 'Foobar'",
                            'teaser' => '`teaser` tinytext NULL',
                            'description' => '`description` text NULL',
                            'content' => '`content` mediumtext NULL',
                            'price' => "`price` decimal(6,2) NOT NULL default '0.00'",
                            'thumb' => '`thumb` tinyblob NULL',
                            'image' => '`image` blob NULL',
                            'attachment' => '`attachment` mediumblob NULL',
                            'published' => "`published` char(1) NOT NULL default ''",
                        ],
                    ],
                ],
            ],

            // Test schema definition from DCA file
            [
                [
                    'tl_member' => [
                        'SCHEMA_FIELDS' => [
                            ['name' => 'id', 'type' => 'integer'],
                            ['name' => 'pid', 'type' => 'integer', 'notnull' => false],
                            ['name' => 'title', 'type' => 'string', 'length' => 128, 'customSchemaOptions' => ['case_sensitive' => true]],
                            ['name' => 'uppercase', 'type' => 'string', 'length' => 64, 'default' => 'Foobar'],
                            ['name' => 'teaser', 'type' => 'text', 'notnull' => false, 'length' => MySqlPlatform::LENGTH_LIMIT_TINYTEXT],
                            ['name' => 'description', 'type' => 'text', 'notnull' => false, 'length' => MySqlPlatform::LENGTH_LIMIT_TEXT],
                            ['name' => 'content', 'type' => 'text', 'notnull' => false, 'length' => MySqlPlatform::LENGTH_LIMIT_MEDIUMTEXT],
                            ['name' => 'price', 'type' => 'decimal', 'precision' => 6, 'scale' => 2, 'default' => '0.00'],
                            ['name' => 'thumb', 'type' => 'blob', 'notnull' => false, 'length' => MySqlPlatform::LENGTH_LIMIT_TINYBLOB],
                            ['name' => 'image', 'type' => 'blob', 'notnull' => false, 'length' => MySqlPlatform::LENGTH_LIMIT_BLOB],
                            ['name' => 'attachment', 'type' => 'blob', 'notnull' => false, 'length' => MySqlPlatform::LENGTH_LIMIT_MEDIUMBLOB],
                            ['name' => 'published', 'type' => 'string', 'fixed' => true, 'length' => 1],
                        ],
                    ],
                ],
            ],

            // Test table fields from database.sql file
            [
                [],
                [
                    'tl_member' => [
                        'TABLE_FIELDS' => [
                            'id' => "`id` int(10) NOT NULL default '0'",
                            'pid' => '`pid` int(10) NULL',
                            'title' => "`title` varchar(128) BINARY NOT NULL default ''",
                            'uppercase' => "`uppercase` varchar(64) NOT NULL DEFAULT 'Foobar'",
                            'teaser' => '`teaser` tinytext NULL',
                            'description' => '`description` text NULL',
                            'content' => '`content` mediumtext NULL',
                            'price' => "`price` decimal(6,2) NOT NULL default '0.00'",
                            'thumb' => '`thumb` tinyblob NULL',
                            'image' => '`image` blob NULL',
                            'attachment' => '`attachment` mediumblob NULL',
                            'published' => "`published` char(1) NOT NULL default ''",
                        ],
                    ],
                ],
            ],
        ];
    }

    public function testReadsTheTableOptions(): void
    {
        $options = 'ENGINE=InnoDB ROW_FORMAT=DYNAMIC';

        $provider = $this->getProvider(
            [
                'tl_member' => [
                    'TABLE_OPTIONS' => $options.' DEFAULT CHARSET=utf8 COLLATE utf8_unicode_ci',
                ],
            ]
        );

        $schema = $provider->createSchema();

        $this->assertCount(1, $schema->getTableNames());
        $this->assertTrue($schema->hasTable('tl_member'));

        $table = $schema->getTable('tl_member');

        $this->assertSame('InnoDB', $table->getOption('engine'));
        $this->assertSame('utf8', $table->getOption('charset'));
        $this->assertSame('utf8_unicode_ci', $table->getOption('collate'));
        $this->assertSame('DYNAMIC', $table->getOption('row_format'));

        $provider = $this->getProvider(
            [],
            [
                'tl_member' => [
                    'TABLE_OPTIONS' => $options.' DEFAULT CHARSET=utf8mb4 COLLATE utf8mb4_unicode_ci',
                ],
            ]
        );

        $schema = $provider->createSchema();

        $this->assertCount(1, $schema->getTableNames());
        $this->assertTrue($schema->hasTable('tl_member'));

        $table = $schema->getTable('tl_member');

        $this->assertSame('InnoDB', $table->getOption('engine'));
        $this->assertSame('utf8mb4', $table->getOption('charset'));
        $this->assertSame('utf8mb4_unicode_ci', $table->getOption('collate'));
        $this->assertSame('DYNAMIC', $table->getOption('row_format'));

        $provider = $this->getProvider(
            [
                'tl_member' => [
                    'TABLE_OPTIONS' => 'ENGINE=MyISAM DEFAULT CHARSET=latin1 COLLATE latin1_general_ci',
                ],
            ]
        );

        $schema = $provider->createSchema();

        $this->assertCount(1, $schema->getTableNames());
        $this->assertTrue($schema->hasTable('tl_member'));

        $table = $schema->getTable('tl_member');

        $this->assertSame('MyISAM', $table->getOption('engine'));
        $this->assertSame('latin1', $table->getOption('charset'));
        $this->assertSame('latin1_general_ci', $table->getOption('collate'));
        $this->assertFalse($table->hasOption('row_format'));
    }

    public function testCreatesTheTableDefinitions(): void
    {
        $provider = $this->getProvider(
            [
                'tl_member' => [
                    'TABLE_FIELDS' => [
                        'id' => "`id` int(10) NOT NULL default '0'",
                        'pid' => '`pid` int(10) NULL',
                        'username' => "`username` varchar(128) NOT NULL default ''",
                        'firstname' => "`firstname` varchar(128) NOT NULL default ''",
                        'lastname' => "`lastname` varchar(128) NOT NULL default ''",
                    ],
                    'TABLE_CREATE_DEFINITIONS' => [
                        'PRIMARY' => 'PRIMARY KEY (`id`)',
                        'pid' => 'KEY `pid` (`pid`)',
                        'username' => 'UNIQUE KEY `username` (`username`)',
                        'name' => 'KEY `name` (`firstname`, `lastname`)',
                    ],
                ],
            ]
        );

        $schema = $provider->createSchema();

        $this->assertCount(1, $schema->getTableNames());
        $this->assertTrue($schema->hasTable('tl_member'));

        $table = $schema->getTable('tl_member');

        $this->assertTrue($table->hasIndex('PRIMARY'));
        $this->assertTrue($table->getIndex('PRIMARY')->isPrimary());
        $this->assertSame(['id'], $table->getIndex('PRIMARY')->getColumns());

        $this->assertTrue($table->hasIndex('pid'));
        $this->assertFalse($table->getIndex('pid')->isUnique());
        $this->assertSame(['pid'], $table->getIndex('pid')->getColumns());

        $this->assertTrue($table->hasIndex('username'));
        $this->assertTrue($table->getIndex('username')->isUnique());
        $this->assertSame(['username'], $table->getIndex('username')->getColumns());

        $this->assertTrue($table->hasIndex('name'));
        $this->assertFalse($table->getIndex('name')->isUnique());
        $this->assertSame(['firstname', 'lastname'], $table->getIndex('name')->getColumns());
    }

    /**
     * @param int   $actual
     * @param int   $expected
     * @param array $calls
     *
     * @dataProvider getIndexes
     */
    public function testHandlesIndexesWithKeyLength(int $actual, int $expected, array $calls): void
    {
        $statement = $this->createMock(Statement::class);

        $statement
            ->method('fetch')
            ->willReturnOnConsecutiveCalls(...$calls)
        ;

        $provider = $this->getProvider(
            [
                'tl_files' => [
                    'TABLE_FIELDS' => [
                        'path' => "`path` varchar(1022) NOT NULL default ''",
                    ],
                    'TABLE_CREATE_DEFINITIONS' => [
                        'path' => 'KEY `path` (`path`('.$actual.'))',
                    ],
                ],
            ],
            [],
            $statement
        );

        $schema = $provider->createSchema();

        $this->assertCount(1, $schema->getTableNames());
        $this->assertTrue($schema->hasTable('tl_files'));

        $table = $schema->getTable('tl_files');

        $this->assertTrue($table->hasColumn('path'));
        $this->assertSame('string', $table->getColumn('path')->getType()->getName());
        $this->assertSame(1022, $table->getColumn('path')->getLength());

        $this->assertTrue($table->hasIndex('path'));
        $this->assertFalse($table->getIndex('path')->isUnique());
        $this->assertSame(['path('.$expected.')'], $table->getIndex('path')->getColumns());
    }

    /**
     * @return array
     */
    public function getIndexes(): array
    {
        return [
            [
                333,
                333,
                [
                    (object) ['Engine' => 'MyISAM'],
                    (object) ['Collation' => 'utf8_unicode_ci'],
                ],
            ],
            [
                333,
                250,
                [
                    (object) ['Engine' => 'MyISAM'],
                    (object) ['Collation' => 'utf8mb4_unicode_ci'],
                ],
            ],
            [
                1022,
                1022,
                [
                    (object) ['Engine' => 'InnoDB'],
                    (object) ['Value' => 1],
                    (object) ['Collation' => 'utf8_unicode_ci'],
                ],
            ],
            [
                1022,
                768,
                [
                    (object) ['Engine' => 'InnoDB'],
                    (object) ['Value' => 1],
                    (object) ['Collation' => 'utf8mb4_unicode_ci'],
                ],
            ],
            [
                1022,
                255,
                [
                    (object) ['Engine' => 'InnoDB'],
                    (object) ['Value' => 0],
                    (object) ['Collation' => 'utf8_unicode_ci'],
                ],
            ],
            [
                1022,
                191,
                [
                    (object) ['Engine' => 'InnoDB'],
                    (object) ['Value' => 0],
                    (object) ['Collation' => 'utf8mb4_unicode_ci'],
                ],
            ],
        ];
    }

    public function testHandlesFulltextIndexes(): void
    {
        $provider = $this->getProvider(
            [
                'tl_search' => [
                    'TABLE_FIELDS' => [
                        'text' => '`text` mediumtext NULL',
                    ],
                    'TABLE_CREATE_DEFINITIONS' => [
                        'text' => 'FULLTEXT KEY `text` (`text`)',
                    ],
                ],
            ]
        );

        $schema = $provider->createSchema();

        $this->assertCount(1, $schema->getTableNames());
        $this->assertTrue($schema->hasTable('tl_search'));

        $table = $schema->getTable('tl_search');

        $this->assertTrue($table->hasColumn('text'));
        $this->assertSame('text', $table->getColumn('text')->getType()->getName());
        $this->assertFalse($table->getColumn('text')->getNotnull());
        $this->assertFalse($table->getColumn('text')->getFixed());
        $this->assertSame(MySqlPlatform::LENGTH_LIMIT_MEDIUMTEXT, $table->getColumn('text')->getLength());

        $this->assertTrue($table->hasIndex('text'));
        $this->assertFalse($table->getIndex('text')->isUnique());
        $this->assertSame(['fulltext'], $table->getIndex('text')->getFlags());
    }

<<<<<<< HEAD
    public function testAppliesTheSchemaFilterToTheSqlDefinitions(): void
=======
    /**
     * Tests adding a schema filter.
     */
    public function testAppliesTheSchemaFilterToTheSqlDefinitions()
>>>>>>> 0aaa68ba
    {
        $provider = $this->getProvider(['member' => [], 'tl_member' => []], [], null, '/^tl_/');
        $schema = $provider->createSchema();

        $this->assertCount(1, $schema->getTableNames());
        $this->assertFalse($schema->hasTable('member'));
        $this->assertTrue($schema->hasTable('tl_member'));
    }

    public function testFailsIfThePrimaryKeyIsInvalid(): void
    {
        $provider = $this->getProvider(
            [
                'tl_member' => [
                    'TABLE_FIELDS' => [
                        'id' => "`id` int(10) NOT NULL default '0'",
                    ],
                    'TABLE_CREATE_DEFINITIONS' => [
                        'PRIMARY' => 'PRIMARY KEY (id)',
                    ],
                ],
            ]
        );

        $this->expectException('RuntimeException');

        $provider->createSchema();
    }

    public function testFailsIfAKeyIsInvalid(): void
    {
        $provider = $this->getProvider(
            [
                'tl_files' => [
                    'TABLE_FIELDS' => [
                        'path' => "`path` varchar(1022) NOT NULL default ''",
                    ],
                    'TABLE_CREATE_DEFINITIONS' => [
                        'path' => 'KEY path (path)',
                    ],
                ],
            ]
        );

        $this->expectException('RuntimeException');

        $provider->createSchema();
    }

<<<<<<< HEAD
    public function testCreatesSchemaFromOrm(): void
=======
    /**
     * Tests creating the schema from ORM.
     */
    public function testCreatesSchemaFromOrm()
    {
        $metadata = new ClassMetadata('tl_member');
        $metadata->setTableName('tl_member');

        $provider = new DcaSchemaProvider(
            $this->mockContaoFrameworkWithInstaller(),
            $this->mockDoctrineRegistryWithOrm([$metadata])
        );

        $schema = $provider->createSchema();

        $this->assertInstanceOf('Doctrine\DBAL\Schema\Schema', $schema);
        $this->assertCount(1, $schema->getTables());
        $this->assertTrue($schema->hasTable('tl_member'));
    }

    /**
     * Tests adding a schema filter.
     */
    public function testAppliesTheSchemaFilterToTheOrmEntities()
    {
        $class1 = new ClassMetadata('tl_member');
        $class1->setTableName('tl_member');

        $class2 = new ClassMetadata('member');
        $class2->setTableName('member');

        $provider = new DcaSchemaProvider(
            $this->mockContaoFrameworkWithInstaller(),
            $this->mockDoctrineRegistryWithOrm([$class1, $class2], '/^tl_/')
        );

        $schema = $provider->createSchema();

        $this->assertInstanceOf('Doctrine\DBAL\Schema\Schema', $schema);
        $this->assertCount(1, $schema->getTables());
        $this->assertTrue($schema->hasTable('tl_member'));
        $this->assertFalse($schema->hasTable('member'));
    }

    /**
     * Tests adding a schema from ORM if there is no metadata.
     */
    public function testDoesNotCreateTheSchemaFromOrmIfThereIsNoMetadata()
    {
        $provider = new DcaSchemaProvider(
            $this->mockContaoFrameworkWithInstaller(),
            $this->mockDoctrineRegistryWithOrm()
        );

        $schema = $provider->createSchema();

        $this->assertInstanceOf('Doctrine\DBAL\Schema\Schema', $schema);
    }

    /**
     * Returns a DCA schema provider.
     *
     * @param array $dca
     * @param array $file
     * @param null  $filter
     *
     * @return DcaSchemaProvider
     */
    protected function getProvider(array $dca = [], array $file = [], $filter = null)
>>>>>>> 0aaa68ba
    {
        $metadata = new ClassMetadata('tl_member');
        $metadata->setTableName('tl_member');

        $provider = new DcaSchemaProvider(
            $this->mockContaoFrameworkWithInstaller(),
            $this->mockDoctrineRegistryWithOrm([$metadata])
        );

        $schema = $provider->createSchema();

        $this->assertInstanceOf('Doctrine\DBAL\Schema\Schema', $schema);
        $this->assertCount(1, $schema->getTables());
        $this->assertTrue($schema->hasTable('tl_member'));
    }

    public function testAppliesTheSchemaFilterToTheOrmEntities(): void
    {
        $class1 = new ClassMetadata('tl_member');
        $class1->setTableName('tl_member');

        $class2 = new ClassMetadata('member');
        $class2->setTableName('member');

        $provider = new DcaSchemaProvider(
            $this->mockContaoFrameworkWithInstaller(),
            $this->mockDoctrineRegistryWithOrm([$class1, $class2], '/^tl_/')
        );

        $schema = $provider->createSchema();

        $this->assertInstanceOf('Doctrine\DBAL\Schema\Schema', $schema);
        $this->assertCount(1, $schema->getTables());
        $this->assertTrue($schema->hasTable('tl_member'));
        $this->assertFalse($schema->hasTable('member'));
    }

    public function testDoesNotCreateTheSchemaFromOrmIfThereIsNoMetadata(): void
    {
        $provider = new DcaSchemaProvider(
            $this->mockContaoFrameworkWithInstaller(),
            $this->mockDoctrineRegistryWithOrm()
        );

        $schema = $provider->createSchema();

        $this->assertInstanceOf('Doctrine\DBAL\Schema\Schema', $schema);
    }
}<|MERGE_RESOLUTION|>--- conflicted
+++ resolved
@@ -15,10 +15,7 @@
 use Contao\CoreBundle\Doctrine\Schema\DcaSchemaProvider;
 use Contao\CoreBundle\Tests\Doctrine\DoctrineTestCase;
 use Doctrine\DBAL\Platforms\MySqlPlatform;
-<<<<<<< HEAD
 use Doctrine\DBAL\Statement;
-=======
->>>>>>> 0aaa68ba
 use Doctrine\ORM\Mapping\ClassMetadata;
 
 class DcaSchemaProviderTest extends DoctrineTestCase
@@ -462,14 +459,7 @@
         $this->assertSame(['fulltext'], $table->getIndex('text')->getFlags());
     }
 
-<<<<<<< HEAD
     public function testAppliesTheSchemaFilterToTheSqlDefinitions(): void
-=======
-    /**
-     * Tests adding a schema filter.
-     */
-    public function testAppliesTheSchemaFilterToTheSqlDefinitions()
->>>>>>> 0aaa68ba
     {
         $provider = $this->getProvider(['member' => [], 'tl_member' => []], [], null, '/^tl_/');
         $schema = $provider->createSchema();
@@ -519,13 +509,7 @@
         $provider->createSchema();
     }
 
-<<<<<<< HEAD
     public function testCreatesSchemaFromOrm(): void
-=======
-    /**
-     * Tests creating the schema from ORM.
-     */
-    public function testCreatesSchemaFromOrm()
     {
         $metadata = new ClassMetadata('tl_member');
         $metadata->setTableName('tl_member');
@@ -542,10 +526,7 @@
         $this->assertTrue($schema->hasTable('tl_member'));
     }
 
-    /**
-     * Tests adding a schema filter.
-     */
-    public function testAppliesTheSchemaFilterToTheOrmEntities()
+    public function testAppliesTheSchemaFilterToTheOrmEntities(): void
     {
         $class1 = new ClassMetadata('tl_member');
         $class1->setTableName('tl_member');
@@ -566,10 +547,7 @@
         $this->assertFalse($schema->hasTable('member'));
     }
 
-    /**
-     * Tests adding a schema from ORM if there is no metadata.
-     */
-    public function testDoesNotCreateTheSchemaFromOrmIfThereIsNoMetadata()
+    public function testDoesNotCreateTheSchemaFromOrmIfThereIsNoMetadata(): void
     {
         $provider = new DcaSchemaProvider(
             $this->mockContaoFrameworkWithInstaller(),
@@ -580,64 +558,4 @@
 
         $this->assertInstanceOf('Doctrine\DBAL\Schema\Schema', $schema);
     }
-
-    /**
-     * Returns a DCA schema provider.
-     *
-     * @param array $dca
-     * @param array $file
-     * @param null  $filter
-     *
-     * @return DcaSchemaProvider
-     */
-    protected function getProvider(array $dca = [], array $file = [], $filter = null)
->>>>>>> 0aaa68ba
-    {
-        $metadata = new ClassMetadata('tl_member');
-        $metadata->setTableName('tl_member');
-
-        $provider = new DcaSchemaProvider(
-            $this->mockContaoFrameworkWithInstaller(),
-            $this->mockDoctrineRegistryWithOrm([$metadata])
-        );
-
-        $schema = $provider->createSchema();
-
-        $this->assertInstanceOf('Doctrine\DBAL\Schema\Schema', $schema);
-        $this->assertCount(1, $schema->getTables());
-        $this->assertTrue($schema->hasTable('tl_member'));
-    }
-
-    public function testAppliesTheSchemaFilterToTheOrmEntities(): void
-    {
-        $class1 = new ClassMetadata('tl_member');
-        $class1->setTableName('tl_member');
-
-        $class2 = new ClassMetadata('member');
-        $class2->setTableName('member');
-
-        $provider = new DcaSchemaProvider(
-            $this->mockContaoFrameworkWithInstaller(),
-            $this->mockDoctrineRegistryWithOrm([$class1, $class2], '/^tl_/')
-        );
-
-        $schema = $provider->createSchema();
-
-        $this->assertInstanceOf('Doctrine\DBAL\Schema\Schema', $schema);
-        $this->assertCount(1, $schema->getTables());
-        $this->assertTrue($schema->hasTable('tl_member'));
-        $this->assertFalse($schema->hasTable('member'));
-    }
-
-    public function testDoesNotCreateTheSchemaFromOrmIfThereIsNoMetadata(): void
-    {
-        $provider = new DcaSchemaProvider(
-            $this->mockContaoFrameworkWithInstaller(),
-            $this->mockDoctrineRegistryWithOrm()
-        );
-
-        $schema = $provider->createSchema();
-
-        $this->assertInstanceOf('Doctrine\DBAL\Schema\Schema', $schema);
-    }
 }