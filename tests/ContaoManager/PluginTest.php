--- conflicted
+++ resolved
@@ -38,21 +38,7 @@
 
 class PluginTest extends TestCase
 {
-<<<<<<< HEAD
-    public function testCanBeInstantiated(): void
-    {
-        $plugin = new Plugin();
-
-        $this->assertInstanceOf('Contao\CoreBundle\ContaoManager\Plugin', $plugin);
-    }
-
     public function testReturnsTheBundles(): void
-=======
-    /**
-     * Tests returning the bundles.
-     */
-    public function testReturnsTheBundles()
->>>>>>> 9bc1688b
     {
         $plugin = new Plugin();
 
