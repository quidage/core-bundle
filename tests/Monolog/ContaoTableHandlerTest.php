<?php

declare(strict_types=1);

/*
 * This file is part of Contao.
 *
 * (c) Leo Feyer
 *
 * @license LGPL-3.0-or-later
 */

namespace Contao\CoreBundle\Tests\Monolog;

use Contao\CoreBundle\Monolog\ContaoContext;
use Contao\CoreBundle\Monolog\ContaoTableHandler;
use Contao\CoreBundle\Tests\TestCase;
use Contao\System;
use Doctrine\DBAL\Connection;
use Doctrine\DBAL\Statement;
use Monolog\Logger;

class ContaoTableHandlerTest extends TestCase
{
<<<<<<< HEAD
    public function testCanBeInstantiated(): void
    {
        $handler = new ContaoTableHandler();

        $this->assertInstanceOf('Contao\CoreBundle\Monolog\ContaoTableHandler', $handler);
    }

    public function testSupportsReadingAndWritingTheDbalServiceName(): void
=======
    /**
     * Tests setting and retrieving the DBAL service name.
     */
    public function testSupportsReadingAndWritingTheDbalServiceName()
>>>>>>> 9bc1688b
    {
        $handler = new ContaoTableHandler();

        $this->assertSame('doctrine.dbal.default_connection', $handler->getDbalServiceName());

        $handler->setDbalServiceName('foobar');

        $this->assertSame('foobar', $handler->getDbalServiceName());
    }

    /**
     * @group legacy
     *
     * @expectedDeprecation Using the addLogEntry hook has been deprecated %s.
     */
    public function testHandlesContaoRecords(): void
    {
        $record = [
            'level' => Logger::DEBUG,
            'extra' => ['contao' => new ContaoContext('foobar')],
            'context' => [],
            'datetime' => new \DateTime(),
            'message' => 'foobar',
        ];

        $statement = $this->createMock(Statement::class);
        $statement
            ->expects($this->once())
            ->method('execute')
        ;

        $connection = $this->createMock(Connection::class);
        $connection
            ->method('prepare')
            ->willReturn($statement)
        ;

        $system = $this->mockConfiguredAdapter(['importStatic' => $this]);

        $container = $this->mockContainer();
        $container->set('contao.framework', $this->mockContaoFramework([System::class => $system]));
        $container->set('doctrine.dbal.default_connection', $connection);

        $GLOBALS['TL_HOOKS']['addLogEntry'][] = [\get_class($this), 'addLogEntry'];

        $handler = new ContaoTableHandler();
        $handler->setContainer($container);

        $this->assertFalse($handler->handle($record));
    }

    public function addLogEntry(): void
    {
        // Dummy method to test the addLogEntry hook
    }

    public function testDoesNotHandleARecordIfTheLogLevelDoesNotMatch(): void
    {
        $handler = new ContaoTableHandler();
        $handler->setLevel(Logger::INFO);

        $this->assertFalse($handler->handle(['level' => Logger::DEBUG]));
    }

    public function testDoesNotHandleARecordWithoutContaoContext(): void
    {
        $record = [
            'level' => Logger::DEBUG,
            'extra' => ['contao' => null],
            'context' => [],
        ];

        $handler = new ContaoTableHandler();

        $this->assertFalse($handler->handle($record));
    }

    public function testDoesNotHandleTheRecordIfThereIsNoContainer(): void
    {
        $record = [
            'level' => Logger::DEBUG,
            'extra' => ['contao' => new ContaoContext('foobar')],
            'context' => [],
            'datetime' => new \DateTime(),
            'message' => 'foobar',
        ];

        $handler = new ContaoTableHandler();

        $this->assertFalse($handler->handle($record));
    }
}<|MERGE_RESOLUTION|>--- conflicted
+++ resolved
@@ -22,21 +22,7 @@
 
 class ContaoTableHandlerTest extends TestCase
 {
-<<<<<<< HEAD
-    public function testCanBeInstantiated(): void
-    {
-        $handler = new ContaoTableHandler();
-
-        $this->assertInstanceOf('Contao\CoreBundle\Monolog\ContaoTableHandler', $handler);
-    }
-
     public function testSupportsReadingAndWritingTheDbalServiceName(): void
-=======
-    /**
-     * Tests setting and retrieving the DBAL service name.
-     */
-    public function testSupportsReadingAndWritingTheDbalServiceName()
->>>>>>> 9bc1688b
     {
         $handler = new ContaoTableHandler();
 
