--- conflicted
+++ resolved
@@ -94,12 +94,7 @@
     public function testAddsPackagesPassBeforeAssetsPackagesPass(): void
     {
         $container = new ContainerBuilder();
-<<<<<<< HEAD
-        $container->setParameter('kernel.root_dir', $this->getFixturesDir().'/app');
         $container->registerExtension(new SecurityExtension());
-=======
-        $container->setParameter('kernel.project_dir', $this->getRootDir());
->>>>>>> 0d550528
 
         $bundle = new ContaoCoreBundle();
         $bundle->build($container);
