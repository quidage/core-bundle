--- conflicted
+++ resolved
@@ -103,15 +103,9 @@
 
         $connection
             ->expects($this->once())
-<<<<<<< HEAD
             ->method('fetchFirstColumn')
-            ->with('SELECT DISTINCT(type) FROM tl_page WHERE pid=?', [1])
+            ->with('SELECT DISTINCT(type) FROM tl_page WHERE pid=? AND id!=?', [1, 2])
             ->willReturn(['foo', 'error_401', 'error_403'])
-=======
-            ->method('executeQuery')
-            ->with('SELECT DISTINCT(type) FROM tl_page WHERE pid=? AND id!=?', [1, 2])
-            ->willReturn($statement)
->>>>>>> 923acdf3
         ;
 
         $event = new FilterPageTypeEvent(
