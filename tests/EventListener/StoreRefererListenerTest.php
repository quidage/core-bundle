<?php

declare(strict_types=1);

/*
 * This file is part of Contao.
 *
 * (c) Leo Feyer
 *
 * @license LGPL-3.0-or-later
 */

namespace Contao\CoreBundle\Tests\EventListener;

use Contao\CoreBundle\ContaoCoreBundle;
use Contao\CoreBundle\EventListener\StoreRefererListener;
use Contao\CoreBundle\Tests\TestCase;
use Symfony\Component\HttpFoundation\Request;
use Symfony\Component\HttpFoundation\Response;
use Symfony\Component\HttpFoundation\Session\SessionInterface;
use Symfony\Component\HttpKernel\Event\FilterResponseEvent;
use Symfony\Component\HttpKernel\HttpKernelInterface;
use Symfony\Component\HttpKernel\KernelInterface;
use Symfony\Component\Security\Core\Authentication\AuthenticationTrustResolver;
use Symfony\Component\Security\Core\Authentication\Token\AnonymousToken;
use Symfony\Component\Security\Core\Authentication\Token\RememberMeToken;
use Symfony\Component\Security\Core\Authentication\Token\Storage\TokenStorageInterface;
use Symfony\Component\Security\Core\Authentication\Token\UsernamePasswordToken;

class StoreRefererListenerTest extends TestCase
{
<<<<<<< HEAD
    public function testCanBeInstantiated(): void
    {
        $listener = $this->mockListener();

        $this->assertInstanceOf('Contao\CoreBundle\EventListener\StoreRefererListener', $listener);
    }

    /**
=======
    /**
     * Tests that the referer is stored upon kernel.response.
     *
     * @param Request $request
     * @param array   $currentReferer
     * @param array   $expectedReferer
     *
>>>>>>> 9bc1688b
     * @dataProvider refererStoredOnKernelResponseProvider
     */
    public function testStoresTheReferer(Request $request, ?array $currentReferer, ?array $expectedReferer): void
    {
        $tokenStorage = $this->createMock(TokenStorageInterface::class);
        $tokenStorage
            ->method('getToken')
            ->willReturn($this->createMock(UsernamePasswordToken::class))
        ;

        // Set the current referer URLs
        $session = $this->mockSession();
        $session->set('referer', $currentReferer);

        $request->setSession($session);

        $listener = $this->mockListener($tokenStorage);
        $listener->onKernelResponse($this->mockResponseEvent($request));

        $this->assertSame($expectedReferer, $session->get('referer'));
    }

    /**
     * @return array<string,(array<string,array<string,string>|string>|Request|null)[]>
     */
    public function refererStoredOnKernelResponseProvider(): array
    {
        $request = new Request();
        $request->attributes->set('_route', 'contao_backend');
        $request->attributes->set('_contao_referer_id', 'dummyTestRefererId');
        $request->attributes->set('_scope', ContaoCoreBundle::SCOPE_BACKEND);
        $request->server->set('REQUEST_URI', '/path/of/contao?having&query&string=1');

        $requestFrontend = clone $request;
        $requestFrontend->attributes->set('_route', 'contao_frontend');
        $requestFrontend->attributes->set('_scope', ContaoCoreBundle::SCOPE_FRONTEND);

        $requestWithRefInUrl = new Request();
        $requestWithRefInUrl->attributes->set('_route', 'contao_backend');
        $requestWithRefInUrl->attributes->set('_contao_referer_id', 'dummyTestRefererId');
        $requestWithRefInUrl->attributes->set('_scope', ContaoCoreBundle::SCOPE_BACKEND);
        $requestWithRefInUrl->server->set('REQUEST_URI', '/path/of/contao?having&query&string=1');
        $requestWithRefInUrl->query->set('ref', 'dummyTestRefererId');

        $requestWithRefInUrlFrontend = clone $requestWithRefInUrl;
        $requestWithRefInUrlFrontend->attributes->set('_route', 'contao_frontend');
        $requestWithRefInUrlFrontend->attributes->set('_scope', ContaoCoreBundle::SCOPE_FRONTEND);

        return [
            'Test current referer null returns correct new referer for back end scope' => [
                $request,
                null,
                [
                    'dummyTestRefererId' => [
                        'last' => '',
                        'current' => 'path/of/contao?having&query&string=1',
                    ],
                ],
            ],
            'Test referer returns correct new referer for back end scope' => [
                $requestWithRefInUrl,
                [
                    'dummyTestRefererId' => [
                        'last' => '',
                        'current' => 'hi/I/am/your_current_referer.html',
                    ],
                ],
                [
                    'dummyTestRefererId' => [
                        'last' => 'hi/I/am/your_current_referer.html',
                        'current' => 'path/of/contao?having&query&string=1',
                    ],
                ],
            ],
            'Test current referer null returns null for front end scope' => [
                $requestFrontend,
                null,
                null,
            ],
            'Test referer returns correct new referer for front end scope' => [
                $requestWithRefInUrlFrontend,
                [
                    'last' => '',
                    'current' => 'hi/I/am/your_current_referer.html',
                ],
                [
                    'last' => 'hi/I/am/your_current_referer.html',
                    'current' => 'path/of/contao?having&query&string=1',
                ],
            ],
            'Test referers are correctly added to the referers array (see #143)' => [
                $requestWithRefInUrl,
                [
                    'dummyTestRefererId' => [
                        'last' => '',
                        'current' => 'hi/I/am/your_current_referer.html',
                    ],
                    'dummyTestRefererId1' => [
                        'last' => '',
                        'current' => 'hi/I/am/your_current_referer.html',
                    ],
                ],
                [
                    'dummyTestRefererId' => [
                        'last' => 'hi/I/am/your_current_referer.html',
                        'current' => 'path/of/contao?having&query&string=1',
                    ],
                    'dummyTestRefererId1' => [
                        'last' => '',
                        'current' => 'hi/I/am/your_current_referer.html',
                    ],
                ],
            ],
        ];
    }

    public function testDoesNotStoreTheRefererIfTheRequestMethodIsNotGet(): void
    {
        $request = new Request();
        $request->attributes->set('_scope', ContaoCoreBundle::SCOPE_BACKEND);
        $request->setMethod(Request::METHOD_POST);

        $responseEvent = new FilterResponseEvent(
            $this->createMock(KernelInterface::class),
            $request,
            HttpKernelInterface::MASTER_REQUEST,
            new Response('', 404)
        );

        $tokenStorage = $this->createMock(TokenStorageInterface::class);
        $tokenStorage
            ->expects($this->never())
            ->method('getToken')
        ;

        $listener = $this->mockListener($tokenStorage);
        $listener->onKernelResponse($responseEvent);
    }

    public function testDoesNotStoreTheRefererIfTheResponseStatusIsNot200(): void
    {
        $request = new Request();
        $request->attributes->set('_scope', ContaoCoreBundle::SCOPE_BACKEND);

        $responseEvent = new FilterResponseEvent(
            $this->createMock(KernelInterface::class),
            $request,
            HttpKernelInterface::MASTER_REQUEST,
            new Response('', 404)
        );

        $tokenStorage = $this->createMock(TokenStorageInterface::class);
        $tokenStorage
            ->expects($this->never())
            ->method('getToken')
        ;

        $listener = $this->mockListener($tokenStorage);
        $listener->onKernelResponse($responseEvent);
    }

    /**
     * @dataProvider noUserProvider
     */
    public function testDoesNotStoreTheRefererIfThereIsNoUser(AnonymousToken $noUserReturn = null): void
    {
        $session = $this->createMock(SessionInterface::class);
        $session
            ->expects($this->never())
            ->method('set')
        ;

        $tokenStorage = $this->createMock(TokenStorageInterface::class);
        $tokenStorage
            ->expects($this->once())
            ->method('getToken')
            ->willReturn($noUserReturn)
        ;

        $request = new Request();
        $request->setSession($session);
        $request->attributes->set('_scope', ContaoCoreBundle::SCOPE_BACKEND);

        $listener = $this->mockListener($tokenStorage);
        $listener->onKernelResponse($this->mockResponseEvent($request));
    }

    /**
     * @return (AnonymousToken|null)[][]
     */
    public function noUserProvider(): array
    {
        $anonymousToken = new AnonymousToken('key', 'anon.');

        return [
            [null],
            [$anonymousToken],
        ];
    }

    public function testDoesNotStoreTheRefererIfNotAContaoRequest(): void
    {
        $session = $this->createMock(SessionInterface::class);
        $session
            ->expects($this->never())
            ->method('set')
        ;

        $request = new Request();
        $request->setSession($session);

        $listener = $this->mockListener();
        $listener->onKernelResponse($this->mockResponseEvent($request));
    }

    public function testDoesNotStoreTheRefererUponSubrequests(): void
    {
        $session = $this->createMock(SessionInterface::class);
        $session
            ->expects($this->never())
            ->method('set')
        ;

        $request = new Request();
        $request->setSession($session);
        $request->attributes->set('_scope', ContaoCoreBundle::SCOPE_BACKEND);

        $kernel = $this->createMock(KernelInterface::class);
        $event = new FilterResponseEvent($kernel, $request, HttpKernelInterface::SUB_REQUEST, new Response());

        $listener = $this->mockListener();
        $listener->onKernelResponse($event);
    }

    public function testDoesNotStoreTheRefererIfTheBackEndSessionCannotBeModified(): void
    {
        $session = $this->createMock(SessionInterface::class);
        $session
            ->expects($this->never())
            ->method('set')
        ;

        $tokenStorage = $this->createMock(TokenStorageInterface::class);
        $tokenStorage
            ->method('getToken')
            ->willReturn($this->createMock(UsernamePasswordToken::class))
        ;

        $request = new Request();
        $request->setSession($session);
        $request->attributes->set('_scope', ContaoCoreBundle::SCOPE_BACKEND);

        $listener = $this->mockListener($tokenStorage);
        $listener->onKernelResponse($this->mockResponseEvent($request));
    }

    /**
     * @dataProvider noSessionProvider
     */
    public function testFailsToStoreTheRefererIfThereIsNoSession(string $scope): void
    {
        $tokenStorage = $this->createMock(TokenStorageInterface::class);
        $tokenStorage
            ->expects($this->once())
            ->method('getToken')
            ->willReturn($this->createMock(UsernamePasswordToken::class))
        ;

        $request = new Request();
        $request->attributes->set('_route', 'contao_backend');
        $request->attributes->set('_scope', $scope);

        $listener = $this->mockListener($tokenStorage);

        $this->expectException('RuntimeException');
        $this->expectExceptionMessage('The request did not contain a session.');

        $listener->onKernelResponse($this->mockResponseEvent($request));
    }

    /**
     * @return string[][]
     */
    public function noSessionProvider(): array
    {
        return [
            [ContaoCoreBundle::SCOPE_BACKEND],
            [ContaoCoreBundle::SCOPE_FRONTEND],
        ];
    }

    private function mockListener(TokenStorageInterface $tokenStorage = null): StoreRefererListener
    {
        if (null === $tokenStorage) {
            $tokenStorage = $this->createMock(TokenStorageInterface::class);
        }

        $trustResolver = new AuthenticationTrustResolver(AnonymousToken::class, RememberMeToken::class);

        return new StoreRefererListener($tokenStorage, $trustResolver, $this->mockScopeMatcher());
    }

    private function mockResponseEvent(Request $request = null): FilterResponseEvent
    {
        $kernel = $this->createMock(KernelInterface::class);

        if (null === $request) {
            $request = new Request();
        }

        return new FilterResponseEvent($kernel, $request, HttpKernelInterface::MASTER_REQUEST, new Response());
    }
}<|MERGE_RESOLUTION|>--- conflicted
+++ resolved
@@ -29,24 +29,7 @@
 
 class StoreRefererListenerTest extends TestCase
 {
-<<<<<<< HEAD
-    public function testCanBeInstantiated(): void
-    {
-        $listener = $this->mockListener();
-
-        $this->assertInstanceOf('Contao\CoreBundle\EventListener\StoreRefererListener', $listener);
-    }
-
-    /**
-=======
-    /**
-     * Tests that the referer is stored upon kernel.response.
-     *
-     * @param Request $request
-     * @param array   $currentReferer
-     * @param array   $expectedReferer
-     *
->>>>>>> 9bc1688b
+    /**
      * @dataProvider refererStoredOnKernelResponseProvider
      */
     public function testStoresTheReferer(Request $request, ?array $currentReferer, ?array $expectedReferer): void
