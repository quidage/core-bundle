--- conflicted
+++ resolved
@@ -28,21 +28,7 @@
 
 class DoctrineSchemaListenerTest extends DoctrineTestCase
 {
-<<<<<<< HEAD
-    public function testCanBeInstantiated(): void
-    {
-        $listener = new DoctrineSchemaListener($this->createMock(DcaSchemaProvider::class));
-
-        $this->assertInstanceOf('Contao\CoreBundle\EventListener\DoctrineSchemaListener', $listener);
-    }
-
     public function testAppendsToAnExistingSchema(): void
-=======
-    /**
-     * Tests appending to an existing scheme.
-     */
-    public function testAppendsToAnExistingSchema()
->>>>>>> 9bc1688b
     {
         $framework = $this->mockContaoFrameworkWithInstaller(
             [
