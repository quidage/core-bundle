<?php

declare(strict_types=1);

/*
 * This file is part of Contao.
 *
 * Copyright (c) 2005-2017 Leo Feyer
 *
 * @license LGPL-3.0+
 */

namespace Contao\CoreBundle\Tests\EventListener;

use Contao\CoreBundle\EventListener\MergeHttpHeadersListener;
use Contao\CoreBundle\Framework\ContaoFrameworkInterface;
use Contao\CoreBundle\HttpKernel\Header\MemoryHeaderStorage;
use Contao\CoreBundle\Tests\TestCase;
use Symfony\Component\HttpFoundation\Request;
use Symfony\Component\HttpFoundation\Response;
use Symfony\Component\HttpKernel\Event\FilterResponseEvent;
use Symfony\Component\HttpKernel\HttpKernelInterface;
use Symfony\Component\HttpKernel\KernelInterface;

class MergeHttpHeadersListenerTest extends TestCase
{
    public function testCanBeInstantiated(): void
    {
        $listener = new MergeHttpHeadersListener($this->createMock(ContaoFrameworkInterface::class));

        $this->assertInstanceOf('Contao\CoreBundle\EventListener\MergeHttpHeadersListener', $listener);
    }

    public function testMergesTheHeadersSent(): void
    {
        $responseEvent = $this->mockResponseEvent();
        $framework = $this->createMock(ContaoFrameworkInterface::class);

        $framework
            ->expects($this->once())
            ->method('isInitialized')
            ->willReturn(true)
        ;

        $listener = new MergeHttpHeadersListener($framework, new MemoryHeaderStorage(['Content-Type: text/html']));
        $listener->onKernelResponse($responseEvent);

        $response = $responseEvent->getResponse();

        $this->assertTrue($response->headers->has('Content-Type'));
        $this->assertSame('text/html', $response->headers->get('Content-Type'));
    }

    public function testDoesNotMergeTheHeadersSentIfTheContaoFrameworkIsNotInitialized(): void
    {
        $responseEvent = $this->mockResponseEvent();
        $framework = $this->createMock(ContaoFrameworkInterface::class);

        $framework
            ->expects($this->once())
            ->method('isInitialized')
            ->willReturn(false)
        ;

        $listener = new MergeHttpHeadersListener($framework, new MemoryHeaderStorage(['Content-Type: text/html']));
        $listener->onKernelResponse($responseEvent);

        $this->assertFalse($responseEvent->getResponse()->headers->has('Content-Type'));
    }

    public function testDoesNotOverrideMultiValueHeaders(): void
    {
        $response = new Response();
        $response->headers->set('Set-Cookie', 'content=foobar');

        $responseEvent = $this->mockResponseEvent($response);
        $framework = $this->createMock(ContaoFrameworkInterface::class);

        $framework
            ->expects($this->once())
            ->method('isInitialized')
            ->willReturn(true)
        ;

        $headers = new MemoryHeaderStorage(['set-cookie: new-content=foobar']); // lower-case key

        $listener = new MergeHttpHeadersListener($framework, $headers);
        $listener->onKernelResponse($responseEvent);

        $response = $responseEvent->getResponse();

        $this->assertTrue($response->headers->has('Set-Cookie'));

        $allHeaders = $response->headers->get('Set-Cookie', null, false);

        $this->assertSame('content=foobar; path=/', $allHeaders[0]);
        $this->assertSame('new-content=foobar; path=/', $allHeaders[1]);
    }

    public function testAddsAndRemovesMultiValueHeaders(): void
    {
        $listener = new MergeHttpHeadersListener($this->mockContaoFramework());

        $this->assertSame(
            $listener->getMultiHeaders(),
            [
                'set-cookie',
                'link',
                'vary',
                'pragma',
                'cache-control',
            ]
        );

        $listener->removeMultiHeader('cache-control');

        $this->assertSame(
            $listener->getMultiHeaders(),
            [
                'set-cookie',
                'link',
                'vary',
                'pragma',
            ]
        );

        $listener->addMultiHeader('dummy');

        $this->assertSame(
            $listener->getMultiHeaders(),
            [
                'set-cookie',
                'link',
                'vary',
                'pragma',
                'dummy',
            ]
        );

        $listener->setMultiHeader(['set-cookie', 'link', 'vary', 'pragma', 'cache-control']);

        $this->assertSame(
            $listener->getMultiHeaders(),
            [
                'set-cookie',
                'link',
                'vary',
                'pragma',
                'cache-control',
            ]
        );
    }

    public function testInheritsHeadersFromSubrequest(): void
    {
        $responseEvent = $this->mockResponseEvent();
        $framework = $this->createMock(ContaoFrameworkInterface::class);

        $framework
            ->expects($this->atLeastOnce())
            ->method('isInitialized')
            ->willReturn(true)
        ;

        $headerStorage = new MemoryHeaderStorage(['Content-Type: text/html']);

        $listener = new MergeHttpHeadersListener($framework, $headerStorage);
        $listener->onKernelResponse($responseEvent);

        $response = $responseEvent->getResponse();

        $this->assertTrue($response->headers->has('Content-Type'));
        $this->assertSame('text/html', $response->headers->get('Content-Type'));

        $headerStorage->add('Content-Type: application/json');

        $responseEvent->setResponse(new Response());
        $listener->onKernelResponse($responseEvent);

        $response = $responseEvent->getResponse();

        $this->assertTrue($response->headers->has('Content-Type'));
        $this->assertSame('application/json', $response->headers->get('Content-Type'));
    }

    public function testInheritsMultiHeadersFromSubrequest(): void
    {
        $responseEvent = $this->mockResponseEvent();
        $framework = $this->createMock(ContaoFrameworkInterface::class);

        $framework
            ->expects($this->atLeastOnce())
            ->method('isInitialized')
            ->willReturn(true)
        ;

        $headerStorage = new MemoryHeaderStorage(['Set-Cookie: content=foobar']);

        $listener = new MergeHttpHeadersListener($framework, $headerStorage);
        $listener->onKernelResponse($responseEvent);

        $response = $responseEvent->getResponse();
        $allHeaders = $response->headers->get('Set-Cookie', null, false);

        $this->assertTrue($response->headers->has('Set-Cookie'));
        $this->assertCount(1, $allHeaders);
        $this->assertSame('content=foobar; path=/', $allHeaders[0]);

        $headerStorage->add('Set-Cookie: new-content=foobar');

        $responseEvent->setResponse(new Response());
        $listener->onKernelResponse($responseEvent);

        $response = $responseEvent->getResponse();

        $allHeaders = $response->headers->get('Set-Cookie', null, false);

        $this->assertTrue($response->headers->has('Set-Cookie'));
        $this->assertCount(2, $allHeaders);
        $this->assertSame('content=foobar; path=/', $allHeaders[0]);
        $this->assertSame('new-content=foobar; path=/', $allHeaders[1]);
    }

    /**
<<<<<<< HEAD
     * Mocks a response event.
     *
     * @param Response|null $response
     *
     * @return FilterResponseEvent
     */
    private function mockResponseEvent(Response $response = null): FilterResponseEvent
    {
        $kernel = $this->createMock(KernelInterface::class);

        if (null === $response) {
            $response = new Response();
        }

        return new FilterResponseEvent($kernel, new Request(), HttpKernelInterface::MASTER_REQUEST, $response);
=======
     * Tests that the headers are merged into the response object.
     */
    public function testDoesNotMergeCacheControlHeaders()
    {
        $responseEvent = new FilterResponseEvent(
            $this->mockKernel(),
            new Request(),
            HttpKernelInterface::MASTER_REQUEST,
            new Response()
        );

        $framework = $this->createMock(ContaoFrameworkInterface::class);

        $framework
            ->expects($this->once())
            ->method('isInitialized')
            ->willReturn(true)
        ;

        $storage = new MemoryHeaderStorage(['Cache-Control: public, s-maxage=10800']);

        $listener = new MergeHttpHeadersListener($framework, $storage);
        $listener->onKernelResponse($responseEvent);

        $response = $responseEvent->getResponse();

        $this->assertTrue($response->headers->has('Cache-Control'));
        $this->assertSame('no-cache, private', $response->headers->get('Cache-Control'));
>>>>>>> 541a8ca5
    }
}<|MERGE_RESOLUTION|>--- conflicted
+++ resolved
@@ -221,8 +221,35 @@
         $this->assertSame('new-content=foobar; path=/', $allHeaders[1]);
     }
 
+    public function testDoesNotMergeCacheControlHeaders(): void
+    {
+        $responseEvent = new FilterResponseEvent(
+            $this->mockKernel(),
+            new Request(),
+            HttpKernelInterface::MASTER_REQUEST,
+            new Response()
+        );
+
+        $framework = $this->createMock(ContaoFrameworkInterface::class);
+
+        $framework
+            ->expects($this->once())
+            ->method('isInitialized')
+            ->willReturn(true)
+        ;
+
+        $storage = new MemoryHeaderStorage(['Cache-Control: public, s-maxage=10800']);
+
+        $listener = new MergeHttpHeadersListener($framework, $storage);
+        $listener->onKernelResponse($responseEvent);
+
+        $response = $responseEvent->getResponse();
+
+        $this->assertTrue($response->headers->has('Cache-Control'));
+        $this->assertSame('no-cache, private', $response->headers->get('Cache-Control'));
+    }
+
     /**
-<<<<<<< HEAD
      * Mocks a response event.
      *
      * @param Response|null $response
@@ -238,35 +265,5 @@
         }
 
         return new FilterResponseEvent($kernel, new Request(), HttpKernelInterface::MASTER_REQUEST, $response);
-=======
-     * Tests that the headers are merged into the response object.
-     */
-    public function testDoesNotMergeCacheControlHeaders()
-    {
-        $responseEvent = new FilterResponseEvent(
-            $this->mockKernel(),
-            new Request(),
-            HttpKernelInterface::MASTER_REQUEST,
-            new Response()
-        );
-
-        $framework = $this->createMock(ContaoFrameworkInterface::class);
-
-        $framework
-            ->expects($this->once())
-            ->method('isInitialized')
-            ->willReturn(true)
-        ;
-
-        $storage = new MemoryHeaderStorage(['Cache-Control: public, s-maxage=10800']);
-
-        $listener = new MergeHttpHeadersListener($framework, $storage);
-        $listener->onKernelResponse($responseEvent);
-
-        $response = $responseEvent->getResponse();
-
-        $this->assertTrue($response->headers->has('Cache-Control'));
-        $this->assertSame('no-cache, private', $response->headers->get('Cache-Control'));
->>>>>>> 541a8ca5
     }
 }