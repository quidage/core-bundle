<?php

declare(strict_types=1);

/*
 * This file is part of Contao.
 *
 * (c) Leo Feyer
 *
 * @license LGPL-3.0-or-later
 */

namespace Contao\CoreBundle\Tests\EventListener;

use Contao\CoreBundle\EventListener\ExceptionConverterListener;
use Contao\CoreBundle\Exception\AccessDeniedException;
use Contao\CoreBundle\Exception\ForwardPageNotFoundException;
use Contao\CoreBundle\Exception\IncompleteInstallationException;
use Contao\CoreBundle\Exception\InsecureInstallationException;
use Contao\CoreBundle\Exception\InsufficientAuthenticationException;
use Contao\CoreBundle\Exception\InvalidRequestTokenException;
use Contao\CoreBundle\Exception\NoActivePageFoundException;
use Contao\CoreBundle\Exception\NoLayoutSpecifiedException;
use Contao\CoreBundle\Exception\NoRootPageFoundException;
use Contao\CoreBundle\Exception\PageNotFoundException;
use Contao\CoreBundle\Tests\Fixtures\Exception\DerivedPageNotFoundException;
use Lexik\Bundle\MaintenanceBundle\Exception\ServiceUnavailableException;
use PHPUnit\Framework\TestCase;
use Symfony\Component\HttpFoundation\Request;
use Symfony\Component\HttpKernel\Event\GetResponseForExceptionEvent;
use Symfony\Component\HttpKernel\HttpKernelInterface;
use Symfony\Component\HttpKernel\KernelInterface;

class ExceptionConverterListenerTest extends TestCase
{
<<<<<<< HEAD
    public function testCanBeInstantiated(): void
    {
        $listener = new ExceptionConverterListener();

        $this->assertInstanceOf('Contao\CoreBundle\EventListener\ExceptionConverterListener', $listener);
    }

    public function testConvertsAccessDeniedExceptions(): void
=======
    /**
     * Tests converting an AccessDeniedException exception.
     */
    public function testConvertsAccessDeniedExceptions()
>>>>>>> 9bc1688b
    {
        $event = $this->mockResponseEvent(new AccessDeniedException());

        $listener = new ExceptionConverterListener();
        $listener->onKernelException($event);

        $exception = $event->getException();

        $this->assertInstanceOf('Symfony\Component\HttpKernel\Exception\AccessDeniedHttpException', $exception);
        $this->assertInstanceOf('Contao\CoreBundle\Exception\AccessDeniedException', $exception->getPrevious());
    }

    public function testConvertsForwardPageNotFoundExceptions(): void
    {
        $event = $this->mockResponseEvent(new ForwardPageNotFoundException());

        $listener = new ExceptionConverterListener();
        $listener->onKernelException($event);

        $exception = $event->getException();

        $this->assertInstanceOf('Contao\CoreBundle\Exception\InternalServerErrorHttpException', $exception);
        $this->assertInstanceOf('Contao\CoreBundle\Exception\ForwardPageNotFoundException', $exception->getPrevious());
    }

    public function testConvertsIncompleteInstallationExceptions(): void
    {
        $event = $this->mockResponseEvent(new IncompleteInstallationException());

        $listener = new ExceptionConverterListener();
        $listener->onKernelException($event);

        $exception = $event->getException();

        $this->assertInstanceOf('Contao\CoreBundle\Exception\InternalServerErrorHttpException', $exception);
        $this->assertInstanceOf('Contao\CoreBundle\Exception\IncompleteInstallationException', $exception->getPrevious());
    }

    public function testConvertsInsecureInstallationExceptions(): void
    {
        $event = $this->mockResponseEvent(new InsecureInstallationException());

        $listener = new ExceptionConverterListener();
        $listener->onKernelException($event);

        $exception = $event->getException();

        $this->assertInstanceOf('Contao\CoreBundle\Exception\InternalServerErrorHttpException', $exception);
        $this->assertInstanceOf('Contao\CoreBundle\Exception\InsecureInstallationException', $exception->getPrevious());
    }

    public function testConvertsInsufficientAuthenticationExceptions(): void
    {
        $event = $this->mockResponseEvent(new InsufficientAuthenticationException());

        $listener = new ExceptionConverterListener();
        $listener->onKernelException($event);

        $exception = $event->getException();

        $this->assertInstanceOf('Symfony\Component\HttpKernel\Exception\UnauthorizedHttpException', $exception);

        $this->assertInstanceOf(
            'Contao\CoreBundle\Exception\InsufficientAuthenticationException',
            $exception->getPrevious()
        );
    }

    public function testConvertsInvalidRequestTokenExceptions(): void
    {
        $event = $this->mockResponseEvent(new InvalidRequestTokenException());

        $listener = new ExceptionConverterListener();
        $listener->onKernelException($event);

        $exception = $event->getException();

        $this->assertInstanceOf('Symfony\Component\HttpKernel\Exception\BadRequestHttpException', $exception);
        $this->assertInstanceOf('Contao\CoreBundle\Exception\InvalidRequestTokenException', $exception->getPrevious());
    }

    public function testConvertsNoActivePageFoundExceptions(): void
    {
        $event = $this->mockResponseEvent(new NoActivePageFoundException());

        $listener = new ExceptionConverterListener();
        $listener->onKernelException($event);

        $exception = $event->getException();

        $this->assertInstanceOf('Contao\CoreBundle\Exception\InternalServerErrorHttpException', $exception);
        $this->assertInstanceOf('Contao\CoreBundle\Exception\NoActivePageFoundException', $exception->getPrevious());
    }

    public function testConvertsNoLayoutSpecifiedExceptions(): void
    {
        $event = $this->mockResponseEvent(new NoLayoutSpecifiedException());

        $listener = new ExceptionConverterListener();
        $listener->onKernelException($event);

        $exception = $event->getException();

        $this->assertInstanceOf('Contao\CoreBundle\Exception\InternalServerErrorHttpException', $exception);
        $this->assertInstanceOf('Contao\CoreBundle\Exception\NoLayoutSpecifiedException', $exception->getPrevious());
    }

    public function testConvertsNoRootPageFoundExceptions(): void
    {
        $event = $this->mockResponseEvent(new NoRootPageFoundException());

        $listener = new ExceptionConverterListener();
        $listener->onKernelException($event);

        $exception = $event->getException();

        $this->assertInstanceOf('Contao\CoreBundle\Exception\InternalServerErrorHttpException', $exception);
        $this->assertInstanceOf('Contao\CoreBundle\Exception\NoRootPageFoundException', $exception->getPrevious());
    }

    public function testConvertsPageNotFoundExceptions(): void
    {
        $event = $this->mockResponseEvent(new PageNotFoundException());

        $listener = new ExceptionConverterListener();
        $listener->onKernelException($event);

        $exception = $event->getException();

        $this->assertInstanceOf('Symfony\Component\HttpKernel\Exception\NotFoundHttpException', $exception);
        $this->assertInstanceOf('Contao\CoreBundle\Exception\PageNotFoundException', $exception->getPrevious());
    }

    public function testConvertsServiceUnavailableExceptions(): void
    {
        $event = $this->mockResponseEvent(new ServiceUnavailableException());

        $listener = new ExceptionConverterListener();
        $listener->onKernelException($event);

        $exception = $event->getException();

        $this->assertInstanceOf('Symfony\Component\HttpKernel\Exception\ServiceUnavailableHttpException', $exception);
        $this->assertInstanceOf('Lexik\Bundle\MaintenanceBundle\Exception\ServiceUnavailableException', $exception->getPrevious());
    }

    public function testConvertsUnknownExceptions(): void
    {
        $event = $this->mockResponseEvent(new \RuntimeException());

        $listener = new ExceptionConverterListener();
        $listener->onKernelException($event);

        $exception = $event->getException();

        $this->assertInstanceOf('RuntimeException', $exception);
    }

    public function testConvertsDerivedPageNotFoundExceptions(): void
    {
        $event = $this->mockResponseEvent(new DerivedPageNotFoundException());

        $listener = new ExceptionConverterListener();
        $listener->onKernelException($event);

        $exception = $event->getException();

        $this->assertInstanceOf('Symfony\Component\HttpKernel\Exception\NotFoundHttpException', $exception);
        $this->assertInstanceOf('Contao\CoreBundle\Exception\PageNotFoundException', $exception->getPrevious());
    }

    private function mockResponseEvent(\Exception $exception): GetResponseForExceptionEvent
    {
        $kernel = $this->createMock(KernelInterface::class);
        $request = new Request();

        return new GetResponseForExceptionEvent($kernel, $request, HttpKernelInterface::MASTER_REQUEST, $exception);
    }
}<|MERGE_RESOLUTION|>--- conflicted
+++ resolved
@@ -33,21 +33,7 @@
 
 class ExceptionConverterListenerTest extends TestCase
 {
-<<<<<<< HEAD
-    public function testCanBeInstantiated(): void
-    {
-        $listener = new ExceptionConverterListener();
-
-        $this->assertInstanceOf('Contao\CoreBundle\EventListener\ExceptionConverterListener', $listener);
-    }
-
     public function testConvertsAccessDeniedExceptions(): void
-=======
-    /**
-     * Tests converting an AccessDeniedException exception.
-     */
-    public function testConvertsAccessDeniedExceptions()
->>>>>>> 9bc1688b
     {
         $event = $this->mockResponseEvent(new AccessDeniedException());
 
