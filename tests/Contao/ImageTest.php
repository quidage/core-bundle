<?php

declare(strict_types=1);

/*
 * This file is part of Contao.
 *
 * (c) Leo Feyer
 *
 * @license LGPL-3.0-or-later
 */

namespace Contao\CoreBundle\Tests\Contao;

use Contao\CoreBundle\Framework\Adapter;
use Contao\CoreBundle\Image\ImageFactory;
use Contao\CoreBundle\Image\LegacyResizer;
use Contao\CoreBundle\Tests\TestCase;
use Contao\File;
use Contao\FilesModel;
use Contao\Image;
use Contao\Image\DeferredImageInterface;
use Contao\Image\ResizeCalculator;
use Contao\ImagineSvg\Imagine as ImagineSvg;
use Contao\System;
use Imagine\Gd\Imagine as ImagineGd;
use PHPUnit\Framework\MockObject\MockObject;
use Psr\Log\NullLogger;
use Symfony\Bridge\PhpUnit\ExpectDeprecationTrait;
use Symfony\Component\DependencyInjection\ContainerBuilder;
use Symfony\Component\Filesystem\Filesystem;
use Webmozart\PathUtil\Path;

class ImageTest extends TestCase
{
<<<<<<< HEAD
    use ExpectDeprecationTrait;

    /**
     * @var Filesystem
     */
    private $filesystem;

=======
>>>>>>> 0ca5b843
    public static function setUpBeforeClass(): void
    {
        parent::setUpBeforeClass();

        $filesystem = new Filesystem();

        $filesystem->copy(
            Path::join((new self())->getFixturesDir(), 'images/dummy.jpg'),
            Path::join(self::getTempDir(), 'dummy.jpg')
        );

        foreach ([0, 1, 2, 3, 4, 5, 6, 7, 8, 9, 'a', 'b', 'c', 'd', 'e', 'f'] as $subdir) {
            $filesystem->mkdir(Path::join(self::getTempDir(), 'assets/images', (string) $subdir));
        }

        $filesystem->mkdir(Path::join(static::getTempDir(), 'system/tmp'));
    }

    protected function setUp(): void
    {
        parent::setUp();

        System::setContainer($this->getContainerWithImageServices());

        $GLOBALS['TL_CONFIG']['debugMode'] = false;
        $GLOBALS['TL_CONFIG']['gdMaxImgWidth'] = 3000;
        $GLOBALS['TL_CONFIG']['gdMaxImgHeight'] = 3000;
        $GLOBALS['TL_CONFIG']['validImageTypes'] = 'jpeg,jpg,svg,svgz';
    }

    protected function tearDown(): void
    {
        parent::tearDown();

        (new Filesystem())->remove(Path::join($this->getTempDir(), 'assets/images'));

        unset($GLOBALS['TL_CONFIG']);
    }

    /**
     * @group legacy
     */
    public function testFailsIfTheFileDoesNotExist(): void
    {
        $this->expectDeprecation('Since contao/core-bundle 4.3: Using the "Contao\Image" class has been deprecated %s.');

        $fileMock = $this->createMock(File::class);
        $fileMock
            ->method('exists')
            ->willReturn(false)
        ;

        $this->expectException('InvalidArgumentException');

        new Image($fileMock);
    }

    /**
     * @group legacy
     */
    public function testFailsIfTheFileExtensionIsInvalid(): void
    {
        $this->expectDeprecation('Since contao/core-bundle 4.3: Using the "Contao\Image" class has been deprecated %s.');

        /** @var File&MockObject $fileMock */
        $fileMock = $this->mockClassWithProperties(File::class, ['extension' => 'foobar']);
        $fileMock
            ->method('exists')
            ->willReturn(true)
        ;

        $this->expectException('InvalidArgumentException');

        new Image($fileMock);
    }

    /**
     * @group legacy
     * @dataProvider getComputeResizeDataWithoutImportantPart
     */
    public function testResizesImagesWithoutImportantPart(array $arguments, array $expectedResult): void
    {
        $this->expectDeprecation('Since contao/core-bundle 4.3: Using the "Contao\Image" class has been deprecated %s.');

        $properties = [
            'extension' => 'jpg',
            'path' => 'dummy.jpg',
            'viewWidth' => $arguments[2],
            'viewHeight' => $arguments[3],
        ];

        /** @var File&MockObject $fileMock */
        $fileMock = $this->mockClassWithProperties(File::class, $properties);
        $fileMock
            ->method('exists')
            ->willReturn(true)
        ;

        $imageObj = new Image($fileMock);
        $imageObj->setTargetWidth($arguments[0]);
        $imageObj->setTargetHeight($arguments[1]);
        $imageObj->setResizeMode($arguments[4]);

        $this->assertSame(
            $expectedResult,
            $imageObj->computeResize()
        );

        $imageObj->setZoomLevel(50);

        $this->assertSame(
            $expectedResult,
            $imageObj->computeResize(),
            'Zoom 50 should return the same results if no important part is specified'
        );

        $imageObj->setZoomLevel(100);

        $this->assertSame(
            $expectedResult,
            $imageObj->computeResize(),
            'Zoom 100 should return the same results if no important part is specified'
        );
    }

    public function getComputeResizeDataWithoutImportantPart(): \Generator
    {
        yield 'No dimensions' => [
            [null, null, 100, 100, null],
            [
                'width' => 100,
                'height' => 100,
                'target_x' => 0,
                'target_y' => 0,
                'target_width' => 100,
                'target_height' => 100,
            ],
        ];

        yield 'Same dimensions' => [
            [100, 100, 100, 100, null],
            [
                'width' => 100,
                'height' => 100,
                'target_x' => 0,
                'target_y' => 0,
                'target_width' => 100,
                'target_height' => 100,
            ],
        ];

        yield 'Scale down' => [
            [50, 50, 100, 100, null],
            [
                'width' => 50,
                'height' => 50,
                'target_x' => 0,
                'target_y' => 0,
                'target_width' => 50,
                'target_height' => 50,
            ],
        ];

        yield 'Scale up' => [
            [100, 100, 50, 50, null],
            [
                'width' => 100,
                'height' => 100,
                'target_x' => 0,
                'target_y' => 0,
                'target_width' => 100,
                'target_height' => 100,
            ],
        ];

        yield 'Width only' => [
            [100, null, 50, 50, null],
            [
                'width' => 100,
                'height' => 100,
                'target_x' => 0,
                'target_y' => 0,
                'target_width' => 100,
                'target_height' => 100,
            ],
        ];

        yield 'Height only' => [
            [null, 100, 50, 50, null],
            [
                'width' => 100,
                'height' => 100,
                'target_x' => 0,
                'target_y' => 0,
                'target_width' => 100,
                'target_height' => 100,
            ],
        ];

        yield 'Crop landscape' => [
            [100, 50, 100, 100, null],
            [
                'width' => 100,
                'height' => 50,
                'target_x' => 0,
                'target_y' => -25,
                'target_width' => 100,
                'target_height' => 100,
            ],
        ];

        yield 'Crop portrait' => [
            [50, 100, 100, 100, null],
            [
                'width' => 50,
                'height' => 100,
                'target_x' => -25,
                'target_y' => 0,
                'target_width' => 100,
                'target_height' => 100,
            ],
        ];

        yield 'Mode proportional landscape' => [
            [100, 10, 100, 50, 'proportional'],
            [
                'width' => 100,
                'height' => 50,
                'target_x' => 0,
                'target_y' => 0,
                'target_width' => 100,
                'target_height' => 50,
            ],
        ];

        yield 'Mode proportional portrait' => [
            [10, 100, 50, 100, 'proportional'],
            [
                'width' => 50,
                'height' => 100,
                'target_x' => 0,
                'target_y' => 0,
                'target_width' => 50,
                'target_height' => 100,
            ],
        ];

        yield 'Mode proportional square' => [
            [100, 50, 100, 100, 'proportional'],
            [
                'width' => 100,
                'height' => 100,
                'target_x' => 0,
                'target_y' => 0,
                'target_width' => 100,
                'target_height' => 100,
            ],
        ];

        yield 'Mode box landscape 1' => [
            [100, 100, 100, 50, 'box'],
            [
                'width' => 100,
                'height' => 50,
                'target_x' => 0,
                'target_y' => 0,
                'target_width' => 100,
                'target_height' => 50,
            ],
        ];

        yield 'Mode box landscape 2' => [
            [100, 10, 100, 50, 'box'],
            [
                'width' => 20,
                'height' => 10,
                'target_x' => 0,
                'target_y' => 0,
                'target_width' => 20,
                'target_height' => 10,
            ],
        ];

        yield 'Mode box portrait 1' => [
            [100, 100, 50, 100, 'box'],
            [
                'width' => 50,
                'height' => 100,
                'target_x' => 0,
                'target_y' => 0,
                'target_width' => 50,
                'target_height' => 100,
            ],
        ];

        yield 'Mode box portrait 2' => [
            [10, 100, 50, 100, 'box'],
            [
                'width' => 10,
                'height' => 20,
                'target_x' => 0,
                'target_y' => 0,
                'target_width' => 10,
                'target_height' => 20,
            ],
        ];

        yield 'Mode left_top landscape' => [
            [100, 100, 100, 50, 'left_top'],
            [
                'width' => 100,
                'height' => 100,
                'target_x' => 0,
                'target_y' => 0,
                'target_width' => 200,
                'target_height' => 100,
            ],
        ];

        yield 'Mode left_top portrait' => [
            [100, 100, 50, 100, 'left_top'],
            [
                'width' => 100,
                'height' => 100,
                'target_x' => 0,
                'target_y' => 0,
                'target_width' => 100,
                'target_height' => 200,
            ],
        ];

        yield 'Mode center_top landscape' => [
            [100, 100, 100, 50, 'center_top'],
            [
                'width' => 100,
                'height' => 100,
                'target_x' => -50,
                'target_y' => 0,
                'target_width' => 200,
                'target_height' => 100,
            ],
        ];

        yield 'Mode center_top portrait' => [
            [100, 100, 50, 100, 'center_top'],
            [
                'width' => 100,
                'height' => 100,
                'target_x' => 0,
                'target_y' => 0,
                'target_width' => 100,
                'target_height' => 200,
            ],
        ];

        yield 'Mode right_top landscape' => [
            [100, 100, 100, 50, 'right_top'],
            [
                'width' => 100,
                'height' => 100,
                'target_x' => -100,
                'target_y' => 0,
                'target_width' => 200,
                'target_height' => 100,
            ],
        ];

        yield 'Mode right_top portrait' => [
            [100, 100, 50, 100, 'right_top'],
            [
                'width' => 100,
                'height' => 100,
                'target_x' => 0,
                'target_y' => 0,
                'target_width' => 100,
                'target_height' => 200,
            ],
        ];

        yield 'Mode left_center landscape' => [
            [100, 100, 100, 50, 'left_center'],
            [
                'width' => 100,
                'height' => 100,
                'target_x' => 0,
                'target_y' => 0,
                'target_width' => 200,
                'target_height' => 100,
            ],
        ];

        yield 'Mode left_center portrait' => [
            [100, 100, 50, 100, 'left_center'],
            [
                'width' => 100,
                'height' => 100,
                'target_x' => 0,
                'target_y' => -50,
                'target_width' => 100,
                'target_height' => 200,
            ],
        ];

        yield 'Mode center_center landscape' => [
            [100, 100, 100, 50, 'center_center'],
            [
                'width' => 100,
                'height' => 100,
                'target_x' => -50,
                'target_y' => 0,
                'target_width' => 200,
                'target_height' => 100,
            ],
        ];

        yield 'Mode center_center portrait' => [
            [100, 100, 50, 100, 'center_center'],
            [
                'width' => 100,
                'height' => 100,
                'target_x' => 0,
                'target_y' => -50,
                'target_width' => 100,
                'target_height' => 200,
            ],
        ];

        yield 'Mode right_center landscape' => [
            [100, 100, 100, 50, 'right_center'],
            [
                'width' => 100,
                'height' => 100,
                'target_x' => -100,
                'target_y' => 0,
                'target_width' => 200,
                'target_height' => 100,
            ],
        ];

        yield 'Mode right_center portrait' => [
            [100, 100, 50, 100, 'right_center'],
            [
                'width' => 100,
                'height' => 100,
                'target_x' => 0,
                'target_y' => -50,
                'target_width' => 100,
                'target_height' => 200,
            ],
        ];

        yield 'Mode left_bottom landscape' => [
            [100, 100, 100, 50, 'left_bottom'],
            [
                'width' => 100,
                'height' => 100,
                'target_x' => 0,
                'target_y' => 0,
                'target_width' => 200,
                'target_height' => 100,
            ],
        ];

        yield 'Mode left_bottom portrait' => [
            [100, 100, 50, 100, 'left_bottom'],
            [
                'width' => 100,
                'height' => 100,
                'target_x' => 0,
                'target_y' => -100,
                'target_width' => 100,
                'target_height' => 200,
            ],
        ];

        yield 'Mode center_bottom landscape' => [
            [100, 100, 100, 50, 'center_bottom'],
            [
                'width' => 100,
                'height' => 100,
                'target_x' => -50,
                'target_y' => 0,
                'target_width' => 200,
                'target_height' => 100,
            ],
        ];

        yield 'Mode center_bottom portrait' => [
            [100, 100, 50, 100, 'center_bottom'],
            [
                'width' => 100,
                'height' => 100,
                'target_x' => 0,
                'target_y' => -100,
                'target_width' => 100,
                'target_height' => 200,
            ],
        ];

        yield 'Mode right_bottom landscape' => [
            [100, 100, 100, 50, 'right_bottom'],
            [
                'width' => 100,
                'height' => 100,
                'target_x' => -100,
                'target_y' => 0,
                'target_width' => 200,
                'target_height' => 100,
            ],
        ];

        yield 'Mode right_bottom portrait' => [
            [100, 100, 50, 100, 'right_bottom'],
            [
                'width' => 100,
                'height' => 100,
                'target_x' => 0,
                'target_y' => -100,
                'target_width' => 100,
                'target_height' => 200,
            ],
        ];

        yield 'Float values' => [
            [100.4, 100.4, 50, 50, null],
            [
                'width' => 100,
                'height' => 100,
                'target_x' => 0,
                'target_y' => 0,
                'target_width' => 100,
                'target_height' => 100,
            ],
        ];
    }

    /**
     * @group legacy
     * @dataProvider getComputeResizeDataWithImportantPart
     */
    public function testResizesImagesWithImportantPart(array $arguments, array $expectedResult): void
    {
        $this->expectDeprecation('Since contao/core-bundle 4.3: Using the "Contao\Image" class has been deprecated %s.');

        $properties = [
            'extension' => 'jpg',
            'path' => 'dummy.jpg',
            'viewWidth' => $arguments[2],
            'viewHeight' => $arguments[3],
        ];

        /** @var File&MockObject $fileMock */
        $fileMock = $this->mockClassWithProperties(File::class, $properties);
        $fileMock
            ->method('exists')
            ->willReturn(true)
        ;

        $imageObj = new Image($fileMock);
        $imageObj->setTargetWidth($arguments[0]);
        $imageObj->setTargetHeight($arguments[1]);
        $imageObj->setResizeMode($arguments[4]);
        $imageObj->setZoomLevel($arguments[5]);
        $imageObj->setImportantPart($arguments[6]);

        $this->assertSame($expectedResult, $imageObj->computeResize());
    }

    public function getComputeResizeDataWithImportantPart(): \Generator
    {
        yield 'No dimensions zoom 0' => [
            [null, null, 100, 100, null, 0, ['x' => 20, 'y' => 20, 'width' => 60, 'height' => 60]],
            [
                'width' => 100,
                'height' => 100,
                'target_x' => 0,
                'target_y' => 0,
                'target_width' => 100,
                'target_height' => 100,
            ],
        ];

        yield 'No dimensions zoom 50' => [
            [null, null, 100, 100, null, 50, ['x' => 20, 'y' => 20, 'width' => 60, 'height' => 60]],
            [
                'width' => 80,
                'height' => 80,
                'target_x' => -10,
                'target_y' => -10,
                'target_width' => 100,
                'target_height' => 100,
            ],
        ];

        yield 'No dimensions zoom 100' => [
            [null, null, 100, 100, null, 100, ['x' => 20, 'y' => 20, 'width' => 60, 'height' => 60]],
            [
                'width' => 60,
                'height' => 60,
                'target_x' => -20,
                'target_y' => -20,
                'target_width' => 100,
                'target_height' => 100,
            ],
        ];

        yield 'Width only zoom 0' => [
            [100, null, 100, 100, null, 0, ['x' => 20, 'y' => 20, 'width' => 60, 'height' => 60]],
            [
                'width' => 100,
                'height' => 100,
                'target_x' => 0,
                'target_y' => 0,
                'target_width' => 100,
                'target_height' => 100,
            ],
        ];

        yield 'Width only zoom 50' => [
            [100, null, 100, 100, null, 50, ['x' => 20, 'y' => 20, 'width' => 60, 'height' => 60]],
            [
                'width' => 100,
                'height' => 100,
                'target_x' => -13,
                'target_y' => -13,
                'target_width' => 125,
                'target_height' => 125,
            ],
        ];

        yield 'Width only zoom 100' => [
            [100, null, 100, 100, null, 100, ['x' => 20, 'y' => 20, 'width' => 60, 'height' => 60]],
            [
                'width' => 100,
                'height' => 100,
                'target_x' => -33,
                'target_y' => -33,
                'target_width' => 167,
                'target_height' => 167,
            ],
        ];

        yield 'Same dimensions zoom 0' => [
            [100, 100, 100, 100, null, 0, ['x' => 25, 'y' => 25, 'width' => 50, 'height' => 50]],
            [
                'width' => 100,
                'height' => 100,
                'target_x' => 0,
                'target_y' => 0,
                'target_width' => 100,
                'target_height' => 100,
            ],
        ];

        yield 'Same dimensions zoom 50' => [
            [100, 100, 100, 100, null, 50, ['x' => 25, 'y' => 25, 'width' => 50, 'height' => 50]],
            [
                'width' => 100,
                'height' => 100,
                'target_x' => -17,
                'target_y' => -17,
                'target_width' => 133,
                'target_height' => 133,
            ],
        ];

        yield 'Same dimensions zoom 100' => [
            [100, 100, 100, 100, null, 100, ['x' => 25, 'y' => 25, 'width' => 50, 'height' => 50]],
            [
                'width' => 100,
                'height' => 100,
                'target_x' => -50,
                'target_y' => -50,
                'target_width' => 200,
                'target_height' => 200,
            ],
        ];

        yield 'Landscape to portrait zoom 0' => [
            [100, 200, 200, 100, null, 0, ['x' => 140, 'y' => 40, 'width' => 20, 'height' => 20]],
            [
                'width' => 100,
                'height' => 200,
                'target_x' => -233,
                'target_y' => 0,
                'target_width' => 400,
                'target_height' => 200,
            ],
        ];

        yield 'Landscape to portrait zoom 50' => [
            [100, 200, 200, 100, null, 50, ['x' => 140, 'y' => 40, 'width' => 20, 'height' => 20]],
            [
                'width' => 100,
                'height' => 200,
                'target_x' => -367,
                'target_y' => -43,
                'target_width' => 571,
                'target_height' => 286,
            ],
        ];

        yield 'Landscape to portrait zoom 100' => [
            [100, 200, 200, 100, null, 100, ['x' => 140, 'y' => 40, 'width' => 20, 'height' => 20]],
            [
                'width' => 100,
                'height' => 200,
                'target_x' => -700,
                'target_y' => -150,
                'target_width' => 1000,
                'target_height' => 500,
            ],
        ];
    }

    /**
     * @group legacy
     */
    public function testSupportsReadingAndWritingValues(): void
    {
        $this->expectDeprecation('Since contao/core-bundle 4.3: Using the "Contao\Image" class has been deprecated %s.');

        $properties = [
            'extension' => 'jpg',
            'path' => 'dummy.jpg',
            'width' => 100,
            'viewWidth' => 100,
            'height' => 100,
            'viewHeight' => 100,
        ];

        /** @var File&MockObject $fileMock */
        $fileMock = $this->mockClassWithProperties(File::class, $properties);
        $fileMock
            ->method('exists')
            ->willReturn(true)
        ;

        $imageObj = new Image($fileMock);

        $this->assertFalse($imageObj->getForceOverride());

        $imageObj->setForceOverride(true);

        $this->assertTrue($imageObj->getForceOverride());

        $this->assertSame($imageObj->getImportantPart(), [
            'x' => 0,
            'y' => 0,
            'width' => 100,
            'height' => 100,
        ]);

        $imageObj->setImportantPart([
            'x' => 20,
            'y' => 40,
            'width' => 80,
            'height' => 60,
        ]);

        $this->assertSame($imageObj->getImportantPart(), [
            'x' => 20,
            'y' => 40,
            'width' => 80,
            'height' => 60,
        ]);

        $imageObj->setImportantPart([
            'x' => -20,
            'y' => 40.1,
            'width' => '80',
            'height' => 120,
        ]);

        $this->assertSame($imageObj->getImportantPart(), [
            'x' => 0,
            'y' => 40,
            'width' => 80,
            'height' => 60,
        ]);

        $imageObj->setImportantPart([
            'x' => 200,
            'y' => 200,
            'width' => 200,
            'height' => 200,
        ]);

        $this->assertSame($imageObj->getImportantPart(), [
            'x' => 99,
            'y' => 99,
            'width' => 1,
            'height' => 1,
        ]);

        $imageObj->setImportantPart();

        $this->assertSame($imageObj->getImportantPart(), [
            'x' => 0,
            'y' => 0,
            'width' => 100,
            'height' => 100,
        ]);

        $this->assertSame($imageObj->getTargetHeight(), 0);
        $imageObj->setTargetHeight(20);
        $this->assertSame($imageObj->getTargetHeight(), 20);

        /** @phpstan-ignore-next-line */
        $imageObj->setTargetHeight(50.125);
        $this->assertSame($imageObj->getTargetHeight(), 50);

        $this->assertSame($imageObj->getTargetWidth(), 0);
        $imageObj->setTargetWidth(20);
        $this->assertSame($imageObj->getTargetWidth(), 20);

        /** @phpstan-ignore-next-line */
        $imageObj->setTargetWidth(50.125);
        $this->assertSame($imageObj->getTargetWidth(), 50);

        $this->assertSame($imageObj->getTargetPath(), '');
        $imageObj->setTargetPath('foobar');
        $this->assertSame($imageObj->getTargetPath(), 'foobar');

        $this->assertSame($imageObj->getZoomLevel(), 0);
        $imageObj->setZoomLevel(54);
        $this->assertSame($imageObj->getZoomLevel(), 54);

        $this->assertSame($imageObj->getResizeMode(), 'crop');
        $imageObj->setResizeMode('foobar');
        $this->assertSame($imageObj->getResizeMode(), 'foobar');

        $this->assertSame($imageObj->getOriginalPath(), 'dummy.jpg');
        $this->assertSame($imageObj->getResizedPath(), '');
    }

    /**
     * @group legacy
     * @dataProvider getCacheName
     */
    public function testReturnsTheCacheName(array $arguments, string $expectedCacheName): void
    {
        $this->expectDeprecation('Since contao/core-bundle 4.3: Using the "Contao\Image" class has been deprecated %s.');

        $properties = [
            'extension' => 'jpg',
            'path' => $arguments[2],
            'filename' => $arguments[2],
            'mtime' => $arguments[5],
            'width' => 200,
            'viewWidth' => 200,
            'height' => 200,
            'viewHeight' => 200,
        ];

        /** @var File&MockObject $fileMock */
        $fileMock = $this->mockClassWithProperties(File::class, $properties);
        $fileMock
            ->method('exists')
            ->willReturn(true)
        ;

        $imageObj = new Image($fileMock);
        $imageObj->setTargetWidth($arguments[0]);
        $imageObj->setTargetHeight($arguments[1]);
        $imageObj->setResizeMode($arguments[3]);
        $imageObj->setZoomLevel($arguments[4]);
        $imageObj->setImportantPart($arguments[6]);

        $this->assertSame($imageObj->getCacheName(), $expectedCacheName);
    }

    public function getCacheName(): \Generator
    {
        // target width, target height, file name (path), resize mode, zoom level, mtime, important part
        // expected cache name
        yield [
            [
                100,
                100,
                'dummy.jpg',
                'crop',
                0,
                12345678,
                ['x' => 20, 'y' => 20, 'width' => 60, 'height' => 60],
            ],
            'assets/images/c/dummy.jpg-fc94db8c.jpg',
        ];

        yield [
            [
                200,
                100,
                'test.jpg',
                'proportional',
                50,
                87654321,
                ['x' => 30, 'y' => 20, 'width' => 60, 'height' => 90],
            ],
            'assets/images/3/test.jpg-4e7b07e3.jpg',
        ];

        yield [
            [
                100,
                200,
                'other.jpg',
                'center_center',
                100,
                6666666,
                ['x' => 10, 'y' => 20, 'width' => 70, 'height' => 20],
            ],
            'assets/images/f/other.jpg-1fe4f44f.jpg',
        ];
    }

    /**
     * @group legacy
     * @dataProvider getZoomLevel
     */
    public function testFailsIfTheZoomValueIsOutOfBounds(int $value): void
    {
        $this->expectDeprecation('Since contao/core-bundle 4.3: Using the "Contao\Image" class has been deprecated %s.');

        /** @var File&MockObject $fileMock */
        $fileMock = $this->mockClassWithProperties(File::class, ['extension' => 'jpg']);
        $fileMock
            ->method('exists')
            ->willReturn(true)
        ;

        $imageObj = new Image($fileMock);

        $this->expectException('InvalidArgumentException');

        $imageObj->setZoomLevel($value);
    }

    public function getZoomLevel(): \Generator
    {
        yield 'Underflow' => [-1];
        yield 'Overflow' => [101];
    }

    /**
     * @group legacy
     * @dataProvider getGetLegacy
     */
    public function testFactorsImagesInTheLegacyMethod(array $arguments): void
    {
        $this->expectDeprecation('Since contao/core-bundle 4.3: Using "Contao\Image::get()" has been deprecated %s.');

        $result = Image::get($arguments[0], $arguments[1], $arguments[2], $arguments[3], $arguments[4], $arguments[5]);

        $this->assertNull($result);
    }

    public function getGetLegacy(): \Generator
    {
        // original image, target width, target height, resize mode, target, force override
        yield 'No empty image path returns null' => [
            ['', 100, 100, 'crop', null, false],
        ];

        yield 'Inexistent file returns null' => [
            ['foobar.jpg', 100, 100, 'crop', null, false],
        ];
    }

    /**
     * @group legacy
     * @psalm-suppress NullArgument
     */
    public function testDoesNotFactorImagesInTheLegacyMethodIfTheArgumentIsInvalid(): void
    {
        $this->expectDeprecation('Since contao/core-bundle 4.3: Using "Contao\Image::get()" has been deprecated %s.');

        $this->assertNull(Image::get('', 100, 100));

        /** @phpstan-ignore-next-line */
        $this->assertNull(Image::get(0, 100, 100));

        /** @phpstan-ignore-next-line */
        $this->assertNull(Image::get(null, 100, 100));
    }

    /**
     * @group legacy
     * @dataProvider getResizeLegacy
     */
    public function testResizesImagesInTheLegacyMethod(array $arguments): void
    {
        $this->expectDeprecation('Since contao/core-bundle 4.3: Using "Contao\Image::resize()" has been deprecated %s.');

        $result = Image::resize($arguments[0], $arguments[1], $arguments[2], $arguments[3]);

        $this->assertFalse($result);
    }

    public function getResizeLegacy(): \Generator
    {
        // original image, target width, target height, resize mode
        yield 'No empty image path returns false' => [
            ['', 100, 100, 'crop'],
        ];

        yield 'Inexistent file returns false' => [
            ['foobar.jpg', 100, 100, 'crop'],
        ];
    }

    /**
     * @group legacy
     */
    public function testDoesNotResizeMatchingImages(): void
    {
        $this->expectDeprecation('Since contao/core-bundle 4.3: Using the "Contao\Image" class has been deprecated %s.');

        $file = new File('dummy.jpg');

        $imageObj = new Image($file);
        $imageObj->setTargetWidth(200)->setTargetHeight(200);
        $imageObj->executeResize();

        $resultFile = new File($imageObj->getResizedPath());

        $this->assertSame($resultFile->width, 200);
        $this->assertSame($resultFile->height, 200);
    }

    /**
     * @group legacy
     */
    public function testCropsImages(): void
    {
        $this->expectDeprecation('Since contao/core-bundle 4.3: Using the "Contao\Image" class has been deprecated %s.');

        $file = new File('dummy.jpg');

        $imageObj = new Image($file);
        $imageObj->setTargetWidth(100)->setTargetHeight(100);
        $imageObj->executeResize();

        $resultFile = new File($imageObj->getResizedPath());

        $this->assertSame($resultFile->width, 100);
        $this->assertSame($resultFile->height, 100);
    }

    /**
     * @group legacy
     */
    public function testCropsImagesWithTargetPath(): void
    {
        $this->expectDeprecation('Since contao/core-bundle 4.3: Using the "Contao\Image" class has been deprecated %s.');

        $file = new File('dummy.jpg');

        $imageObj = new Image($file);
        $imageObj->setTargetWidth(100)->setTargetHeight(100)->setTargetPath('dummy_foobar.jpg');
        $imageObj->executeResize();

        $resultFile = new File($imageObj->getResizedPath());

        $this->assertSame($resultFile->width, 100);
        $this->assertSame($resultFile->height, 100);
        $this->assertSame($resultFile->path, 'dummy_foobar.jpg');
    }

    /**
     * @group legacy
     */
    public function testCropsImagesWithExistingTargetPath(): void
    {
        $this->expectDeprecation('Since contao/core-bundle 4.3: Using the "Contao\Image" class has been deprecated %s.');

        $file = new File('dummy.jpg');

        $imageObj = new Image($file);
        $imageObj->setTargetWidth(100)->setTargetHeight(100)->setTargetPath('dummy_foobar.jpg');
        $imageObj->executeResize();

        $imageObj = new Image($file);
        $imageObj->setTargetWidth(100)->setTargetHeight(100);
        $imageObj->executeResize();

        $resultFile = new File($imageObj->getResizedPath());

        $this->assertSame($resultFile->width, 100);
        $this->assertSame($resultFile->height, 100);
    }

    /**
     * @group legacy
     */
    public function testResizesSvgImages(): void
    {
<<<<<<< HEAD
        $this->expectDeprecation('Since contao/core-bundle 4.3: Using the "Contao\Image" class has been deprecated %s.');

        $this->filesystem->dumpFile(
            $this->getTempDir().'/dummy1.svg',
=======
        (new Filesystem())->dumpFile(
            Path::join($this->getTempDir(), 'dummy1.svg'),
>>>>>>> 0ca5b843
            '<?xml version="1.0" encoding="utf-8"?>
            <!DOCTYPE svg PUBLIC "-//W3C//DTD SVG 1.1//EN" "http://www.w3.org/Graphics/SVG/1.1/DTD/svg11.dtd">
            <svg
                version="1.1"
                xmlns="http://www.w3.org/2000/svg"
                width="400px"
                height="200px"
                viewBox="100 100 400 200"
            ></svg>'
        );

        $file = new File('dummy1.svg');

        $imageObj = new Image($file);
        $imageObj->setTargetWidth(100)->setTargetHeight(100);
        $imageObj->executeResize();

        $resultFile = new File($imageObj->getResizedPath());

        $this->assertSame(100, $resultFile->width);
        $this->assertSame(100, $resultFile->height);

        $doc = new \DOMDocument();
        $doc->loadXML($resultFile->getContent());

        /** @var \DOMElement $firstChild */
        $firstChild = $doc->documentElement->firstChild;

        $this->assertSame('100 100 400 200', $firstChild->getAttribute('viewBox'));
        $this->assertSame('-50', $firstChild->getAttribute('x'));
        $this->assertSame('0', $firstChild->getAttribute('y'));
        $this->assertSame('200', $firstChild->getAttribute('width'));
        $this->assertSame('100', $firstChild->getAttribute('height'));
    }

    /**
     * @group legacy
     */
    public function testResizesSvgImagesWithPercentageDimensions(): void
    {
<<<<<<< HEAD
        $this->expectDeprecation('Since contao/core-bundle 4.3: Using the "Contao\Image" class has been deprecated %s.');

        $this->filesystem->dumpFile(
            $this->getTempDir().'/dummy2.svg',
=======
        (new Filesystem())->dumpFile(
            Path::join($this->getTempDir(), 'dummy2.svg'),
>>>>>>> 0ca5b843
            '<?xml version="1.0" encoding="utf-8"?>
            <!DOCTYPE svg PUBLIC "-//W3C//DTD SVG 1.1//EN" "http://www.w3.org/Graphics/SVG/1.1/DTD/svg11.dtd">
            <svg
                version="1.1"
                xmlns="http://www.w3.org/2000/svg"
                width="100%"
                height="100%"
                viewBox="100 100 400 200"
            ></svg>'
        );

        $file = new File('dummy2.svg');

        $imageObj = new Image($file);
        $imageObj->setTargetWidth(100)->setTargetHeight(100);
        $imageObj->executeResize();

        $resultFile = new File($imageObj->getResizedPath());

        $this->assertSame(100, $resultFile->width);
        $this->assertSame(100, $resultFile->height);

        $doc = new \DOMDocument();
        $doc->loadXML($resultFile->getContent());

        /** @var \DOMElement $firstChild */
        $firstChild = $doc->documentElement->firstChild;

        $this->assertSame('100 100 400 200', $firstChild->getAttribute('viewBox'));
        $this->assertSame('-50', $firstChild->getAttribute('x'));
        $this->assertSame('0', $firstChild->getAttribute('y'));
        $this->assertSame('200', $firstChild->getAttribute('width'));
        $this->assertSame('100', $firstChild->getAttribute('height'));
    }

    /**
     * @group legacy
     */
    public function testResizesSvgImagesWithoutDimensions(): void
    {
<<<<<<< HEAD
        $this->expectDeprecation('Since contao/core-bundle 4.3: Using the "Contao\Image" class has been deprecated %s.');

        $this->filesystem->dumpFile(
            $this->getTempDir().'/dummy3.svg',
=======
        (new Filesystem())->dumpFile(
            Path::join($this->getTempDir(), 'dummy3.svg'),
>>>>>>> 0ca5b843
            '<?xml version="1.0" encoding="utf-8"?>
            <!DOCTYPE svg PUBLIC "-//W3C//DTD SVG 1.1//EN" "http://www.w3.org/Graphics/SVG/1.1/DTD/svg11.dtd">
            <svg
                version="1.1"
                xmlns="http://www.w3.org/2000/svg"
                viewBox="100 100 400 200"
            ></svg>'
        );

        $file = new File('dummy3.svg');

        $imageObj = new Image($file);
        $imageObj->setTargetWidth(100)->setTargetHeight(100);
        $imageObj->executeResize();

        $resultFile = new File($imageObj->getResizedPath());

        $this->assertSame(100, $resultFile->width);
        $this->assertSame(100, $resultFile->height);

        $doc = new \DOMDocument();
        $doc->loadXML($resultFile->getContent());

        /** @var \DOMElement $firstChild */
        $firstChild = $doc->documentElement->firstChild;

        $this->assertSame('100 100 400 200', $firstChild->getAttribute('viewBox'));
        $this->assertSame('-50', $firstChild->getAttribute('x'));
        $this->assertSame('0', $firstChild->getAttribute('y'));
        $this->assertSame('200', $firstChild->getAttribute('width'));
        $this->assertSame('100', $firstChild->getAttribute('height'));
    }

    /**
     * @group legacy
     */
    public function testResizesSvgImagesWithoutViewBox(): void
    {
<<<<<<< HEAD
        $this->expectDeprecation('Since contao/core-bundle 4.3: Using the "Contao\Image" class has been deprecated %s.');

        $this->filesystem->dumpFile(
            $this->getTempDir().'/dummy4.svg',
=======
        (new Filesystem())->dumpFile(
            Path::join($this->getTempDir(), 'dummy4.svg'),
>>>>>>> 0ca5b843
            '<?xml version="1.0" encoding="utf-8"?>
            <!DOCTYPE svg PUBLIC "-//W3C//DTD SVG 1.1//EN" "http://www.w3.org/Graphics/SVG/1.1/DTD/svg11.dtd">
            <svg
                version="1.1"
                xmlns="http://www.w3.org/2000/svg"
                width="200.1em"
                height="100.1em"
            ></svg>'
        );

        $file = new File('dummy4.svg');

        $imageObj = new Image($file);
        $imageObj->setTargetWidth(100)->setTargetHeight(100);
        $imageObj->executeResize();

        $resultFile = new File($imageObj->getResizedPath());

        $this->assertSame(100, $resultFile->width);
        $this->assertSame(100, $resultFile->height);

        $doc = new \DOMDocument();
        $doc->loadXML($resultFile->getContent());

        /** @var \DOMElement $firstChild */
        $firstChild = $doc->documentElement->firstChild;

        $this->assertSame('0 0 3202 1602', $firstChild->getAttribute('viewBox'));
        $this->assertSame('-50', $firstChild->getAttribute('x'));
        $this->assertSame('0', $firstChild->getAttribute('y'));
        $this->assertSame('200', $firstChild->getAttribute('width'));
        $this->assertSame('100', $firstChild->getAttribute('height'));
    }

    /**
     * @group legacy
     */
    public function testResizesSvgImagesWithoutViewBoxAndDimensions(): void
    {
<<<<<<< HEAD
        $this->expectDeprecation('Since contao/core-bundle 4.3: Using the "Contao\Image" class has been deprecated %s.');

        $this->filesystem->dumpFile(
            $this->getTempDir().'/dummy5.svg',
=======
        (new Filesystem())->dumpFile(
            Path::join($this->getTempDir(), 'dummy5.svg'),
>>>>>>> 0ca5b843
            '<?xml version="1.0" encoding="utf-8"?>
            <!DOCTYPE svg PUBLIC "-//W3C//DTD SVG 1.1//EN" "http://www.w3.org/Graphics/SVG/1.1/DTD/svg11.dtd">
            <svg
                version="1.1"
                xmlns="http://www.w3.org/2000/svg"
            ></svg>'
        );

        $file = new File('dummy5.svg');

        $imageObj = new Image($file);
        $imageObj->setTargetWidth(100)->setTargetHeight(100);
        $imageObj->executeResize();

        $resultFile = new File($imageObj->getResizedPath());

        $this->assertSame($file->path, $resultFile->path);
    }

    /**
     * @group legacy
     */
    public function testResizesSvgzImages(): void
    {
<<<<<<< HEAD
        $this->expectDeprecation('Since contao/core-bundle 4.3: Using the "Contao\Image" class has been deprecated %s.');

        $this->filesystem->dumpFile(
            $this->getTempDir().'/dummy.svgz',
=======
        (new Filesystem())->dumpFile(
            Path::join($this->getTempDir(), 'dummy.svgz'),
>>>>>>> 0ca5b843
            gzencode(
                '<?xml version="1.0" encoding="utf-8"?>
                <!DOCTYPE svg PUBLIC "-//W3C//DTD SVG 1.1//EN" "http://www.w3.org/Graphics/SVG/1.1/DTD/svg11.dtd">
                <svg
                    version="1.1"
                    xmlns="http://www.w3.org/2000/svg"
                    width="400px"
                    height="200px"
                    viewBox="100 100 400 200"
                ></svg>'
            )
        );

        $file = new File('dummy.svgz');

        $imageObj = new Image($file);
        $imageObj->setTargetWidth(100)->setTargetHeight(100);
        $imageObj->executeResize();

        $resultFile = new File($imageObj->getResizedPath());
        $this->assertSame(100, $resultFile->width);
        $this->assertSame(100, $resultFile->height);

        $doc = new \DOMDocument();
        $doc->loadXML(gzdecode($resultFile->getContent()));

        /** @var \DOMElement $firstChild */
        $firstChild = $doc->documentElement->firstChild;

        $this->assertSame('100 100 400 200', $firstChild->getAttribute('viewBox'));
        $this->assertSame('-50', $firstChild->getAttribute('x'));
        $this->assertSame('0', $firstChild->getAttribute('y'));
        $this->assertSame('200', $firstChild->getAttribute('width'));
        $this->assertSame('100', $firstChild->getAttribute('height'));
    }

    /**
     * @group legacy
     */
    public function testExecutesTheResizeHook(): void
    {
        $this->expectDeprecation('Since contao/core-bundle 4.3: Using the "Contao\Image" class has been deprecated %s.');

        $GLOBALS['TL_HOOKS'] = [
            'executeResize' => [[static::class, 'executeResizeHookCallback']],
        ];

        $file = new File('dummy.jpg');

        $imageObj = new Image($file);
        $imageObj->setTargetWidth(100)->setTargetHeight(100);
        $imageObj->setTargetPath('target.jpg');
        $imageObj->executeResize();

        $this->assertSame(
            'assets/dummy.jpg%26executeResize_100_100_crop_target.jpg_Contao-Image.jpg',
            $imageObj->getResizedPath()
        );

        $imageObj = new Image($file);
        $imageObj->setTargetWidth($file->width)->setTargetHeight($file->height);
        $imageObj->executeResize();

        $this->assertSame(
            'assets/dummy.jpg%26executeResize_200_200_crop__Contao-Image.jpg',
            $imageObj->getResizedPath()
        );

        $imageObj = new Image($file);
        $imageObj->setTargetWidth($file->width)->setTargetHeight($file->height);

        (new Filesystem())->dumpFile(Path::join($this->getTempDir(), 'target.jpg'), '');

        $imageObj->setTargetPath('target.jpg');
        $imageObj->executeResize();

        $this->assertSame(
            'assets/dummy.jpg%26executeResize_200_200_crop_target.jpg_Contao-Image.jpg',
            $imageObj->getResizedPath()
        );

        unset($GLOBALS['TL_HOOKS']);
    }

    public static function executeResizeHookCallback(Image $imageObj): string
    {
        // Do not include $cacheName as it is dynamic (mtime)
        $path = 'assets/'
            .$imageObj->getOriginalPath()
            .'&executeResize'
            .'_'.$imageObj->getTargetWidth()
            .'_'.$imageObj->getTargetHeight()
            .'_'.$imageObj->getResizeMode()
            .'_'.$imageObj->getTargetPath()
            .'_'.str_replace('\\', '-', \get_class($imageObj))
            .'.jpg';

        (new Filesystem())->dumpFile(Path::join(System::getContainer()->getParameter('kernel.project_dir'), $path), '');

        return $path;
    }

    /**
     * @group legacy
     */
    public function testExecutesTheGetImageHook(): void
    {
        $this->expectDeprecation('Since contao/core-bundle 4.3: Using the "Contao\Image" class has been deprecated %s.');

        $file = new File('dummy.jpg');

        // Build cache before adding the hook
        $imageObj = new Image($file);
        $imageObj->setTargetWidth(50)->setTargetHeight(50);
        $imageObj->executeResize();

        /** @var DeferredImageInterface $deferredImage */
        $deferredImage = System::getContainer()
            ->get('contao.image.image_factory')
            ->create(Path::join(
                System::getContainer()->getParameter('kernel.project_dir'),
                $imageObj->getResizedPath()
            ))
        ;

        System::getContainer()->get('contao.image.resizer')->resizeDeferredImage($deferredImage);

        $GLOBALS['TL_HOOKS'] = [
            'getImage' => [[static::class, 'getImageHookCallback']],
        ];

        $imageObj = new Image($file);
        $imageObj->setTargetWidth(120)->setTargetHeight(120);
        $imageObj->executeResize();

        $this->assertSame(
            'assets/dummy.jpg%26getImage_120_120_crop_Contao-File__Contao-Image.jpg',
            $imageObj->getResizedPath()
        );

        $imageObj = new Image($file);
        $imageObj->setTargetWidth(50)->setTargetHeight(50);
        $imageObj->executeResize();

        $this->assertRegExp(
            '(^assets/images/.*dummy.*.jpg$)',
            $imageObj->getResizedPath(),
            'Hook should not get called for cached images'
        );

        $imageObj = new Image($file);
        $imageObj->setTargetWidth($file->width)->setTargetHeight($file->height);
        $imageObj->executeResize();

        $this->assertSame(
            'dummy.jpg',
            $imageObj->getResizedPath(),
            'Hook should not get called if no resize is necessary'
        );

        unset($GLOBALS['TL_HOOKS']);
    }

    public static function getImageHookCallback(string $originalPath, int $targetWidth, int $targetHeight, string $resizeMode, string $cacheName, object $fileObj, string $targetPath, object $imageObj): string
    {
        // Do not include $cacheName as it is dynamic (mtime)
        $path = 'assets/'
            .$originalPath
            .'&getImage'
            .'_'.$targetWidth
            .'_'.$targetHeight
            .'_'.$resizeMode
            .'_'.str_replace('\\', '-', \get_class($fileObj))
            .'_'.$targetPath
            .'_'.str_replace('\\', '-', \get_class($imageObj))
            .'.jpg';

        (new Filesystem())->dumpFile(Path::join(System::getContainer()->getParameter('kernel.project_dir'), $path), '');

        return $path;
    }

    /**
     * @group legacy
     * @dataProvider getGetPixelValueData
     */
    public function testReadsThePixelValue(string $value, int $expected): void
    {
        $this->expectDeprecation('Since contao/core-bundle 4.3: Using "Contao\Image::getPixelValue()" has been deprecated %s.');

        $this->assertSame($expected, Image::getPixelValue($value));
    }

    public function getGetPixelValueData(): \Generator
    {
        yield 'No unit' => ['1234.5', 1235];
        yield 'px' => ['1234.5px', 1235];
        yield 'em' => ['1em', 16];
        yield 'ex' => ['2ex', 16];
        yield 'pt' => ['12pt', 16];
        yield 'pc' => ['1pc', 16];
        yield 'in' => [(1 / 6).'in', 16];
        yield 'cm' => [(2.54 / 6).'cm', 16];
        yield 'mm' => [(25.4 / 6).'mm', 16];
        yield 'invalid' => ['abc', 0];
    }

    private function getContainerWithImageServices(): ContainerBuilder
    {
        $container = $this->getContainerWithContaoConfiguration($this->getTempDir());
        $container->setParameter('contao.image.target_dir', Path::join($this->getTempDir(), 'assets/images'));
        $container->setParameter('contao.web_dir', Path::join($this->getTempDir(), 'web'));

        $framework = $this->mockContaoFramework([
            FilesModel::class => $this->createMock(Adapter::class),
        ]);

        $resizer = new LegacyResizer($container->getParameter('contao.image.target_dir'), new ResizeCalculator());
        $resizer->setFramework($framework);

        $factory = new ImageFactory(
            $resizer,
            new ImagineGd(),
            new ImagineSvg(),
            new Filesystem(),
            $framework,
            $container->getParameter('contao.image.bypass_cache'),
            $container->getParameter('contao.image.imagine_options'),
            $container->getParameter('contao.image.valid_extensions'),
            Path::join($container->getParameter('kernel.project_dir'), $container->getParameter('contao.upload_path'))
        );

        $container->set('contao.image.resizer', $resizer);
        $container->set('contao.image.image_factory', $factory);
        $container->set('filesystem', new Filesystem());
        $container->set('monolog.logger.contao', new NullLogger());

        return $container;
    }
}<|MERGE_RESOLUTION|>--- conflicted
+++ resolved
@@ -33,16 +33,8 @@
 
 class ImageTest extends TestCase
 {
-<<<<<<< HEAD
     use ExpectDeprecationTrait;
 
-    /**
-     * @var Filesystem
-     */
-    private $filesystem;
-
-=======
->>>>>>> 0ca5b843
     public static function setUpBeforeClass(): void
     {
         parent::setUpBeforeClass();
@@ -1140,15 +1132,10 @@
      */
     public function testResizesSvgImages(): void
     {
-<<<<<<< HEAD
-        $this->expectDeprecation('Since contao/core-bundle 4.3: Using the "Contao\Image" class has been deprecated %s.');
-
-        $this->filesystem->dumpFile(
-            $this->getTempDir().'/dummy1.svg',
-=======
+        $this->expectDeprecation('Since contao/core-bundle 4.3: Using the "Contao\Image" class has been deprecated %s.');
+
         (new Filesystem())->dumpFile(
             Path::join($this->getTempDir(), 'dummy1.svg'),
->>>>>>> 0ca5b843
             '<?xml version="1.0" encoding="utf-8"?>
             <!DOCTYPE svg PUBLIC "-//W3C//DTD SVG 1.1//EN" "http://www.w3.org/Graphics/SVG/1.1/DTD/svg11.dtd">
             <svg
@@ -1189,15 +1176,10 @@
      */
     public function testResizesSvgImagesWithPercentageDimensions(): void
     {
-<<<<<<< HEAD
-        $this->expectDeprecation('Since contao/core-bundle 4.3: Using the "Contao\Image" class has been deprecated %s.');
-
-        $this->filesystem->dumpFile(
-            $this->getTempDir().'/dummy2.svg',
-=======
+        $this->expectDeprecation('Since contao/core-bundle 4.3: Using the "Contao\Image" class has been deprecated %s.');
+
         (new Filesystem())->dumpFile(
             Path::join($this->getTempDir(), 'dummy2.svg'),
->>>>>>> 0ca5b843
             '<?xml version="1.0" encoding="utf-8"?>
             <!DOCTYPE svg PUBLIC "-//W3C//DTD SVG 1.1//EN" "http://www.w3.org/Graphics/SVG/1.1/DTD/svg11.dtd">
             <svg
@@ -1238,15 +1220,10 @@
      */
     public function testResizesSvgImagesWithoutDimensions(): void
     {
-<<<<<<< HEAD
-        $this->expectDeprecation('Since contao/core-bundle 4.3: Using the "Contao\Image" class has been deprecated %s.');
-
-        $this->filesystem->dumpFile(
-            $this->getTempDir().'/dummy3.svg',
-=======
+        $this->expectDeprecation('Since contao/core-bundle 4.3: Using the "Contao\Image" class has been deprecated %s.');
+
         (new Filesystem())->dumpFile(
             Path::join($this->getTempDir(), 'dummy3.svg'),
->>>>>>> 0ca5b843
             '<?xml version="1.0" encoding="utf-8"?>
             <!DOCTYPE svg PUBLIC "-//W3C//DTD SVG 1.1//EN" "http://www.w3.org/Graphics/SVG/1.1/DTD/svg11.dtd">
             <svg
@@ -1285,15 +1262,10 @@
      */
     public function testResizesSvgImagesWithoutViewBox(): void
     {
-<<<<<<< HEAD
-        $this->expectDeprecation('Since contao/core-bundle 4.3: Using the "Contao\Image" class has been deprecated %s.');
-
-        $this->filesystem->dumpFile(
-            $this->getTempDir().'/dummy4.svg',
-=======
+        $this->expectDeprecation('Since contao/core-bundle 4.3: Using the "Contao\Image" class has been deprecated %s.');
+
         (new Filesystem())->dumpFile(
             Path::join($this->getTempDir(), 'dummy4.svg'),
->>>>>>> 0ca5b843
             '<?xml version="1.0" encoding="utf-8"?>
             <!DOCTYPE svg PUBLIC "-//W3C//DTD SVG 1.1//EN" "http://www.w3.org/Graphics/SVG/1.1/DTD/svg11.dtd">
             <svg
@@ -1333,15 +1305,10 @@
      */
     public function testResizesSvgImagesWithoutViewBoxAndDimensions(): void
     {
-<<<<<<< HEAD
-        $this->expectDeprecation('Since contao/core-bundle 4.3: Using the "Contao\Image" class has been deprecated %s.');
-
-        $this->filesystem->dumpFile(
-            $this->getTempDir().'/dummy5.svg',
-=======
+        $this->expectDeprecation('Since contao/core-bundle 4.3: Using the "Contao\Image" class has been deprecated %s.');
+
         (new Filesystem())->dumpFile(
             Path::join($this->getTempDir(), 'dummy5.svg'),
->>>>>>> 0ca5b843
             '<?xml version="1.0" encoding="utf-8"?>
             <!DOCTYPE svg PUBLIC "-//W3C//DTD SVG 1.1//EN" "http://www.w3.org/Graphics/SVG/1.1/DTD/svg11.dtd">
             <svg
@@ -1366,15 +1333,10 @@
      */
     public function testResizesSvgzImages(): void
     {
-<<<<<<< HEAD
-        $this->expectDeprecation('Since contao/core-bundle 4.3: Using the "Contao\Image" class has been deprecated %s.');
-
-        $this->filesystem->dumpFile(
-            $this->getTempDir().'/dummy.svgz',
-=======
+        $this->expectDeprecation('Since contao/core-bundle 4.3: Using the "Contao\Image" class has been deprecated %s.');
+
         (new Filesystem())->dumpFile(
             Path::join($this->getTempDir(), 'dummy.svgz'),
->>>>>>> 0ca5b843
             gzencode(
                 '<?xml version="1.0" encoding="utf-8"?>
                 <!DOCTYPE svg PUBLIC "-//W3C//DTD SVG 1.1//EN" "http://www.w3.org/Graphics/SVG/1.1/DTD/svg11.dtd">
