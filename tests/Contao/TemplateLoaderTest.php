<?php

declare(strict_types=1);

/*
 * This file is part of Contao.
 *
 * (c) Leo Feyer
 *
 * @license LGPL-3.0-or-later
 */

namespace Contao\CoreBundle\Tests\Contao;

use Contao\ContentText;
use Contao\Controller;
use Contao\CoreBundle\Tests\TestCase;
use Contao\FormTextField;
use Contao\ModuleArticleList;
use Contao\System;
use Contao\TemplateLoader;
use Symfony\Bridge\PhpUnit\ExpectDeprecationTrait;
use Symfony\Component\Filesystem\Filesystem;
use Webmozart\PathUtil\Path;

class TemplateLoaderTest extends TestCase
{
    use ExpectDeprecationTrait;

    protected function setUp(): void
    {
        parent::setUp();

        (new Filesystem())->mkdir(Path::join($this->getTempDir(), 'templates'));

        $GLOBALS['TL_CTE'] = [
            'texts' => [
                'text' => ContentText::class,
            ],
        ];

        $GLOBALS['TL_FFL'] = [
            'text' => FormTextField::class,
        ];

        $GLOBALS['FE_MOD'] = [
            'miscellaneous' => [
                'article_list' => ModuleArticleList::class,
            ],
        ];

        $GLOBALS['TL_LANG']['MSC']['global'] = 'global';

        System::setContainer($this->getContainerWithContaoConfiguration($this->getTempDir()));
    }

    protected function tearDown(): void
    {
        parent::tearDown();

        (new Filesystem())->remove(Path::join($this->getTempDir(), 'templates'));

        TemplateLoader::reset();

        unset($GLOBALS['TL_LANG'], $GLOBALS['TL_CTE'], $GLOBALS['TL_FFL'], $GLOBALS['FE_MOD']);
    }

    public function testReturnsACustomTemplateInTemplates(): void
    {
        (new Filesystem())->touch(Path::join($this->getTempDir(), 'templates/mod_article_custom.html5'));

        TemplateLoader::addFile('mod_article', 'core-bundle/src/Resources/contao/templates/modules');

        $this->assertSame(
            [
                'mod_article' => 'mod_article',
                'mod_article_custom' => 'mod_article_custom (global)',
            ],
            Controller::getTemplateGroup('mod_article')
        );

        $this->assertSame(
            [
                'mod_article_custom' => 'mod_article_custom (global)',
            ],
            Controller::getTemplateGroup('mod_article_')
        );
    }

    public function testReturnsACustomTemplateInContaoTemplates(): void
    {
        TemplateLoader::addFile('mod_article', 'core-bundle/src/Resources/contao/templates/modules');
        TemplateLoader::addFile('mod_article_custom', 'contao/templates');

        $this->assertSame(
            [
                'mod_article' => 'mod_article',
                'mod_article_custom' => 'mod_article_custom',
            ],
            Controller::getTemplateGroup('mod_article')
        );

        $this->assertSame(
            [
                'mod_article_custom' => 'mod_article_custom',
            ],
            Controller::getTemplateGroup('mod_article_')
        );
    }

    public function testReturnsACustomTemplateInAnotherBundle(): void
    {
        TemplateLoader::addFile('mod_article', 'core-bundle/src/Resources/contao/templates/modules');
        TemplateLoader::addFile('mod_article_custom', 'article-bundle/src/Resources/contao/templates/modules');

        $this->assertSame(
            [
                'mod_article' => 'mod_article',
                'mod_article_custom' => 'mod_article_custom',
            ],
            Controller::getTemplateGroup('mod_article')
        );

        $this->assertSame(
            [
                'mod_article_custom' => 'mod_article_custom',
            ],
            Controller::getTemplateGroup('mod_article_')
        );
    }

    public function testReturnsMultipleRootTemplatesWithTheSamePrefix(): void
    {
        TemplateLoader::addFile('ctlg_views', 'catalog-manager/src/Resources/contao/templates');
        TemplateLoader::addFile('ctlg_view_master', 'catalog-manager/src/Resources/contao/templates');
        TemplateLoader::addFile('ctlg_view_teaser', 'catalog-manager/src/Resources/contao/templates');

        $this->assertSame(
            [
                'ctlg_view_master' => 'ctlg_view_master',
                'ctlg_view_teaser' => 'ctlg_view_teaser',
            ],
            Controller::getTemplateGroup('ctlg_view')
        );

        $this->assertSame(
            [
                'ctlg_view_master' => 'ctlg_view_master',
                'ctlg_view_teaser' => 'ctlg_view_teaser',
            ],
            Controller::getTemplateGroup('ctlg_view_')
        );
    }

    public function testReturnsATemplateGroup(): void
    {
        (new Filesystem())->touch([
            Path::join($this->getTempDir(), 'templates/mod_article_custom.html5'),
            Path::join($this->getTempDir(), 'templates/mod_article_list_custom.html5'),
        ]);

        TemplateLoader::addFile('mod_article', 'core-bundle/src/Resources/contao/templates/modules');
        TemplateLoader::addFile('mod_article_list', 'core-bundle/src/Resources/contao/templates/modules');
        TemplateLoader::addFile('mod_article_foo', 'article-bundle/src/Resources/contao/templates/modules');
        TemplateLoader::addFile('mod_article_bar', 'contao/templates');

        $this->assertSame(
            [
                'mod_article' => 'mod_article',
                'mod_article_bar' => 'mod_article_bar',
                'mod_article_custom' => 'mod_article_custom (global)',
                'mod_article_foo' => 'mod_article_foo',
            ],
            Controller::getTemplateGroup('mod_article')
        );

        $this->assertSame(
            [
                'mod_article_bar' => 'mod_article_bar',
                'mod_article_custom' => 'mod_article_custom (global)',
                'mod_article_foo' => 'mod_article_foo',
            ],
            Controller::getTemplateGroup('mod_article_')
        );

        $this->assertSame(
            [
                'mod_article_list' => 'mod_article_list',
                'mod_article_list_custom' => 'mod_article_list_custom (global)',
            ],
            Controller::getTemplateGroup('mod_article_list')
        );

        $this->assertSame(
            [
                'mod_article_list_custom' => 'mod_article_list_custom (global)',
            ],
            Controller::getTemplateGroup('mod_article_list_')
        );
    }

    public function testSupportsAdditionalMappers(): void
    {
        $GLOBALS['CTLG'] = [
            'view' => 'Ctlg\View',
            'view_details' => 'Ctlg\ViewDetails',
        ];

        TemplateLoader::addFile('ctlg_view', 'catalog-manager/src/Resources/contao/templates');
        TemplateLoader::addFile('ctlg_view_details', 'catalog-manager/src/Resources/contao/templates');

        $this->assertSame(
            [
                'ctlg_view' => 'ctlg_view',
                'ctlg_view_details' => 'ctlg_view_details',
            ],
            Controller::getTemplateGroup('ctlg_view')
        );

        $this->assertSame(
            [
                'ctlg_view' => 'ctlg_view',
            ],
            Controller::getTemplateGroup('ctlg_view', ['ctlg' => array_keys($GLOBALS['CTLG'])])
        );

        unset($GLOBALS['CTLG']);
    }

    /**
     * @group legacy
     */
    public function testSupportsHyphensInCustomTemplateNames(): void
    {
<<<<<<< HEAD
        $this->expectDeprecation('Since contao/core-bundle 4.9: Using hyphens in the template name "mod_article-custom.html5" has been deprecated %s.');

        $fs = new Filesystem();
        $fs->touch($this->getFixturesDir().'/templates/mod_article-custom.html5');
        $fs->touch($this->getFixturesDir().'/templates/mod_article_custom.html5');
=======
        (new Filesystem())->touch([
            Path::join($this->getTempDir(), '/templates/mod_article-custom.html5'),
            Path::join($this->getTempDir(), '/templates/mod_article_custom.html5'),
        ]);
>>>>>>> 0ca5b843

        TemplateLoader::addFile('mod_article', 'core-bundle/src/Resources/contao/templates/modules');

        $this->assertSame(
            [
                'mod_article' => 'mod_article',
                'mod_article-custom' => 'mod_article-custom (global)',
                'mod_article_custom' => 'mod_article_custom (global)',
            ],
            Controller::getTemplateGroup('mod_article')
        );

        $this->assertSame(
            [
                'mod_article-custom' => 'mod_article-custom (global)',
                'mod_article_custom' => 'mod_article_custom (global)',
            ],
            Controller::getTemplateGroup('mod_article_')
        );
    }
}<|MERGE_RESOLUTION|>--- conflicted
+++ resolved
@@ -232,18 +232,12 @@
      */
     public function testSupportsHyphensInCustomTemplateNames(): void
     {
-<<<<<<< HEAD
         $this->expectDeprecation('Since contao/core-bundle 4.9: Using hyphens in the template name "mod_article-custom.html5" has been deprecated %s.');
 
-        $fs = new Filesystem();
-        $fs->touch($this->getFixturesDir().'/templates/mod_article-custom.html5');
-        $fs->touch($this->getFixturesDir().'/templates/mod_article_custom.html5');
-=======
         (new Filesystem())->touch([
             Path::join($this->getTempDir(), '/templates/mod_article-custom.html5'),
             Path::join($this->getTempDir(), '/templates/mod_article_custom.html5'),
         ]);
->>>>>>> 0ca5b843
 
         TemplateLoader::addFile('mod_article', 'core-bundle/src/Resources/contao/templates/modules');
 
