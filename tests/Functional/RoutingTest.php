<?php

declare(strict_types=1);

/*
 * This file is part of Contao.
 *
 * (c) Leo Feyer
 *
 * @license LGPL-3.0-or-later
 */

namespace Contao\CoreBundle\Tests\Functional;

use Contao\Config;
use Contao\Environment;
use Contao\Input;
use Contao\InsertTags;
use Contao\System;
use Contao\TestCase\ContaoDatabaseTrait;
use Symfony\Bundle\FrameworkBundle\Test\WebTestCase;
use Symfony\Component\HttpFoundation\Response;

class RoutingTest extends WebTestCase
{
    use ContaoDatabaseTrait;

    /**
     * {@inheritdoc}
     */
    public static function setUpBeforeClass(): void
    {
        parent::setUpBeforeClass();

        static::loadFileIntoDatabase(__DIR__.'/app/Resources/contao_test.sql');
    }

    /**
     * {@inheritdoc}
     */
    protected function setUp(): void
    {
        parent::setUp();

        $_GET = [];

        Input::resetCache();
        Input::resetUnusedGet();
        Environment::reset();
        InsertTags::reset();

        Config::set('debugMode', false);
        Config::set('useAutoItem', true);
        Config::set('folderUrl', false);
        Config::set('addLanguageToUrl', false);
    }

    /**
     * @dataProvider getAliases
     */
    public function testResolvesAliases(string $request, int $statusCode, string $pageTitle, array $query, string $host, bool $autoItem): void
    {
        Config::set('useAutoItem', $autoItem);
<<<<<<< HEAD
        Config::set('urlSuffix', '.html');
        Config::set('addLanguageToUrl', false);
=======
        Config::set('folderUrl', $folderUrl);
>>>>>>> dd3ad994

        $_SERVER['REQUEST_URI'] = $request;
        $_SERVER['HTTP_HOST'] = $host;

        $client = $this->createClient([], $_SERVER);
        System::setContainer($client->getContainer());

        $crawler = $client->request('GET', $request);
        $title = trim($crawler->filterXPath('//head/title')->text());

        /** @var Response $response */
        $response = $client->getResponse();

        $this->assertSame($statusCode, $response->getStatusCode());
        $this->assertSame($query, $_GET);
        $this->assertContains($pageTitle, $title);
    }

    public function getAliases(): \Generator
    {
        yield 'Renders the page if the alias is "index" and the request is empty' => [
            '/',
            200,
            'Index - Root with index page',
            [],
            'root-with-index.local',
            false,
        ];

        yield 'Redirects to the first regular page if the alias is not "index" and the request is empty' => [
            '/',
            302,
            'Redirecting to http://root-with-home.local/home.html',
            [],
            'root-with-home.local',
            false,
        ];

        yield 'Renders the page if the alias matches' => [
            '/home.html',
            200,
            'Home - Root with home page',
            [],
            'root-with-home.local',
            false,
        ];

        yield 'Renders the 404 page if there is an item with an empty key' => [
            '/home//.html',
            404,
            '(404 Not Found)',
            [],
            'root-with-home.local',
            false,
        ];

        yield 'Renders the 404 page if the URL suffix does not match' => [
            '/home.xml',
            404,
            '(404 Not Found)',
            [],
            'root-with-home.local',
            false,
        ];

        yield 'Renders the 404 page if the URL contains the "auto_item" keyword' => [
            '/home/auto_item/foo.html',
            404,
            '(404 Not Found)',
            [],
            'root-with-home.local',
            false,
        ];

        yield 'Renders the 404 page if the path contains duplicate keys' => [
            '/home/foo/bar1/foo/bar2.html',
            404,
            '(404 Not Found)',
            ['foo' => 'bar1'],
            'root-with-home.local',
            false,
        ];

        yield 'Renders the 404 page if the path contains an unused argument' => [
            '/home/foo/bar.html',
            404,
            '(404 Not Found)',
            ['foo' => 'bar'],
            'root-with-home.local',
            false,
        ];

        yield 'Renders the 404 page if the path contains an unused argument without value' => [
            '/home/foo.html',
            404,
            '(404 Not Found)',
            [],
            'root-with-home.local',
            false,
        ];

        yield 'Renders the 404 page if the path contains an unused argument with an empty value' => [
            '/home/foo/.html',
            404,
            '(404 Not Found)',
            ['foo' => ''],
            'root-with-home.local',
            false,
        ];

        yield 'Renders the page if an existing item is requested' => [
            '/home/items/foobar.html',
            200,
            'Foobar - Root with home page',
            ['items' => 'foobar'],
            'root-with-home.local',
            false,
        ];

        yield 'Renders the 404 page if the path contains an item with an empty key' => [
            '/home//foo.html',
            404,
            '(404 Not Found)',
            [],
            'root-with-home.local',
            false,
        ];

        yield 'Renders the 404 page if the alias is empty' => [
            '/.html',
            404,
            '(404 Not Found)',
            [],
            'root-with-home.local',
            false,
        ];

        yield 'Urldecodes the alias' => [
            '/h%C3%B6me.html',
            200,
            'Höme - Root with special chars',
            [],
            'root-with-special-chars.local',
            false,
        ];

        yield 'Renders the page if auto items are enabled and an existing item is requested' => [
            '/home/foobar.html',
            200,
            'Foobar - Root with home page',
            ['auto_item' => 'foobar', 'items' => 'foobar'],
            'root-with-home.local',
            true,
        ];

        yield 'Renders the 404 page if auto items are enabled and the URL contains the "auto_item" keyword' => [
            '/home/auto_item/foo.html',
            404,
            '(404 Not Found)',
            [],
            'root-with-home.local',
            true,
        ];

        yield 'Renders the 404 page if auto items are enabled and the URL contains an auto item keyword' => [
            '/home/items/foobar.html',
            404,
            '(404 Not Found)',
            [],
            'root-with-home.local',
            true,
        ];

        yield 'Redirects to the first regular page if the folder URL alias is not "index" and the request is empty' => [
            '/',
            302,
            'Redirecting to http://root-with-folder-urls.local/folder/url/home.html',
            [],
            'root-with-folder-urls.local',
            false,
        ];

        yield 'Renders the page if the folder URL alias matches' => [
            '/folder/url/home.html',
            200,
            'Home - Root with folder URLs',
            [],
            'root-with-folder-urls.local',
            false,
        ];

        yield 'Renders the folder URL page if an existing item is requested' => [
            '/folder/url/home/items/foobar.html',
            200,
            'Foobar - Root with folder URLs',
            ['items' => 'foobar'],
            'root-with-folder-urls.local',
            false,
        ];

        yield 'Renders the folder URL page if auto items are enabled an existing item is requested' => [
            '/folder/url/home/foobar.html',
            200,
            'Foobar - Root with folder URLs',
            ['auto_item' => 'foobar', 'items' => 'foobar'],
            'root-with-folder-urls.local',
            true,
        ];

        yield 'Renders the 404 page if auto items are enabled and the folder URL contains the "auto_item" keyword' => [
            '/folder/url/home/auto_item/foo.html',
            404,
            '(404 Not Found)',
            [],
            'root-with-folder-urls.local',
            true,
        ];

        yield 'Renders the 404 page if auto items are enabled and the folder URL contains an auto item keyword' => [
            '/folder/url/home/items/foobar.html',
            404,
            '(404 Not Found)',
            [],
            'root-with-folder-urls.local',
            true,
        ];
    }

    /**
     * @dataProvider getAliasesWithLocale
     */
    public function testResolvesAliasesWithLocale(string $request, int $statusCode, string $pageTitle, array $query, string $host, bool $autoItem): void
    {
        Config::set('useAutoItem', $autoItem);
<<<<<<< HEAD
        Config::set('urlSuffix', '.html');
=======
        Config::set('folderUrl', $folderUrl);
>>>>>>> dd3ad994
        Config::set('addLanguageToUrl', true);

        $_SERVER['REQUEST_URI'] = $request;
        $_SERVER['HTTP_HOST'] = $host;

        $client = $this->createClient(['environment' => 'locale'], $_SERVER);
        System::setContainer($client->getContainer());

        $crawler = $client->request('GET', $request);
        $title = trim($crawler->filterXPath('//head/title')->text());

        /** @var Response $response */
        $response = $client->getResponse();

        $this->assertSame($statusCode, $response->getStatusCode());
        $this->assertSame($query, $_GET);
        $this->assertContains($pageTitle, $title);
    }

    public function getAliasesWithLocale(): \Generator
    {
        yield 'Redirects to the language root if the request is empty' => [
            '/',
            301,
            'Redirecting to http://root-with-index.local/en/',
            ['language' => 'en'],
            'root-with-index.local',
            false,
        ];

        yield 'Renders the page if the alias is "index" and the request contains the language only' => [
            '/en/',
            200,
            'Index - Root with index page',
            ['language' => 'en'],
            'root-with-index.local',
            false,
        ];

        yield 'Renders the page if the alias matches' => [
            '/en/home.html',
            200,
            'Home - Root with home page',
            ['language' => 'en'],
            'root-with-home.local',
            false,
        ];

        yield 'Redirects if the alias matches but no language is given' => [
            '/home.html',
            301,
            'Redirecting to http://root-with-home.local/en/home.html',
            [],
            'root-with-home.local',
            false,
        ];

        yield 'Renders the 404 page if the URL suffix does not match' => [
            '/en/home.xml',
            404,
            '(404 Not Found)',
            ['language' => 'en'],
            'root-with-home.local',
            false,
        ];

        yield 'Renders the 404 page if the URL contains the "auto_item" keyword' => [
            '/en/home/auto_item/foo.html',
            404,
            '(404 Not Found)',
            ['language' => 'en'],
            'root-with-home.local',
            false,
        ];

        yield 'Renders the 404 page if the path contains duplicate keys' => [
            '/en/home/foo/bar1/foo/bar2.html',
            404,
            '(404 Not Found)',
            ['language' => 'en', 'foo' => 'bar1'],
            'root-with-home.local',
            false,
        ];

        yield 'Renders the 404 page if the path contains an unused argument' => [
            '/en/home/foo/bar.html',
            404,
            '(404 Not Found)',
            ['language' => 'en', 'foo' => 'bar'],
            'root-with-home.local',
            false,
        ];

        yield 'Renders the page if an existing item is requested' => [
            '/en/home/items/foobar.html',
            200,
            'Foobar - Root with home page',
            ['language' => 'en', 'items' => 'foobar'],
            'root-with-home.local',
            false,
        ];

        yield 'Renders the 404 page if the path contains item with an empty key' => [
            '/en/home//foo.html',
            404,
            '(404 Not Found)',
            ['language' => 'en'],
            'root-with-home.local',
            false,
        ];

        yield 'Renders the 404 page if the alias is empty' => [
            '/en/.html',
            404,
            '(404 Not Found)',
            ['language' => 'en'],
            'root-with-home.local',
            false,
        ];

        yield 'Urldecodes the alias' => [
            '/en/h%C3%B6me.html',
            200,
            'Höme - Root with special chars',
            ['language' => 'en'],
            'root-with-special-chars.local',
            false,
        ];

        yield 'Renders the page if auto items are enabled and an existing item is requested' => [
            '/en/home/foobar.html',
            200,
            'Foobar - Root with home page',
            ['language' => 'en', 'auto_item' => 'foobar', 'items' => 'foobar'],
            'root-with-home.local',
            true,
        ];

        yield 'Renders the 404 page if auto items are enabled and there is item with an empty key' => [
            '/en/home/foobar//foo.html',
            404,
            '(404 Not Found)',
            ['language' => 'en', 'auto_item' => 'foobar'],
            'root-with-home.local',
            true,
        ];

        yield 'Renders the page if there is an item with an empty value and another item with an empty key' => [
            '/en/home/foobar///foo.html',
            404,
            '(404 Not Found)',
            ['language' => 'en', 'foobar' => ''],
            'root-with-home.local',
            true,
        ];

        yield 'Renders the 404 page if auto items are enabled and the URL contains the "auto_item" keyword' => [
            '/en/home/auto_item/foo.html',
            404,
            '(404 Not Found)',
            ['language' => 'en'],
            'root-with-home.local',
            true,
        ];

        yield 'Renders the 404 page if auto items are enabled and the URL contains an auto item keyword' => [
            '/en/home/items/foobar.html',
            404,
            '(404 Not Found)',
            ['language' => 'en'],
            'root-with-home.local',
            true,
        ];

        yield 'Renders the page if the folder URL alias matches' => [
            '/en/folder/url/home.html',
            200,
            'Home - Root with folder URLs',
            ['language' => 'en'],
            'root-with-folder-urls.local',
            false,
        ];

        yield 'Renders the folder URL page if an existing item is requested' => [
            '/en/folder/url/home/items/foobar.html',
            200,
            'Foobar - Root with folder URLs',
            ['language' => 'en', 'items' => 'foobar'],
            'root-with-folder-urls.local',
            false,
        ];

        yield 'Renders the folder URL page if auto items are enabled an existing item is requested' => [
            '/en/folder/url/home/foobar.html',
            200,
            'Foobar - Root with folder URLs',
            ['language' => 'en', 'auto_item' => 'foobar', 'items' => 'foobar'],
            'root-with-folder-urls.local',
            true,
        ];

        yield 'Renders the 404 page if auto items are enabled and the folder URL contains the "auto_item" keyword' => [
            '/en/folder/url/home/auto_item/foo.html',
            404,
            '(404 Not Found)',
            ['language' => 'en'],
            'root-with-folder-urls.local',
            true,
        ];

        yield 'Renders the 404 page if auto items are enabled and the folder URL contains an auto item keyword' => [
            '/en/folder/url/home/items/foobar.html',
            404,
            '(404 Not Found)',
            ['language' => 'en'],
            'root-with-folder-urls.local',
            true,
        ];
    }

    /**
     * @dataProvider getAliasesWithoutUrlSuffix
     */
    public function testResolvesAliasesWithoutUrlSuffix(string $request, int $statusCode, string $pageTitle, array $query, string $host, bool $autoItem): void
    {
        Config::set('useAutoItem', $autoItem);
<<<<<<< HEAD
        Config::set('urlSuffix', '');
        Config::set('addLanguageToUrl', false);
=======
        Config::set('folderUrl', $folderUrl);
>>>>>>> dd3ad994

        $_SERVER['REQUEST_URI'] = $request;
        $_SERVER['HTTP_HOST'] = $host;

        $client = $this->createClient(['environment' => 'suffix'], $_SERVER);
        System::setContainer($client->getContainer());

        $crawler = $client->request('GET', $request);
        $title = trim($crawler->filterXPath('//head/title')->text());

        /** @var Response $response */
        $response = $client->getResponse();

        $this->assertSame($statusCode, $response->getStatusCode());
        $this->assertSame($query, $_GET);
        $this->assertContains($pageTitle, $title);
    }

    public function getAliasesWithoutUrlSuffix(): \Generator
    {
        yield 'Renders the page if the alias is "index" and the request is empty' => [
            '/',
            200,
            'Index - Root with index page',
            [],
            'root-with-index.local',
            false,
        ];

        yield 'Redirects to the first regular page if the alias is not "index" and the request is empty' => [
            '/',
            302,
            'Redirecting to http://root-with-home.local/home',
            [],
            'root-with-home.local',
            false,
        ];

        yield 'Renders the page if the alias matches' => [
            '/home',
            200,
            'Home - Root with home page',
            [],
            'root-with-home.local',
            false,
        ];

        yield 'Renders the 404 page if the URL suffix does not match' => [
            '/home.xml',
            404,
            '(404 Not Found)',
            [],
            'root-with-home.local',
            false,
        ];

        yield 'Renders the 404 page if the URL contains the "auto_item" keyword' => [
            '/home/auto_item/foo',
            404,
            '(404 Not Found)',
            [],
            'root-with-home.local',
            false,
        ];

        yield 'Renders the 404 page if the path contains duplicate keys' => [
            '/home/foo/bar1/foo/bar2',
            404,
            '(404 Not Found)',
            ['foo' => 'bar1'],
            'root-with-home.local',
            false,
        ];

        yield 'Renders the 404 page if the path contains an unused argument' => [
            '/home/foo/bar',
            404,
            '(404 Not Found)',
            ['foo' => 'bar'],
            'root-with-home.local',
            false,
        ];

        yield 'Renders the page if an existing item is requested' => [
            '/home/items/foobar',
            200,
            'Foobar - Root with home page',
            ['items' => 'foobar'],
            'root-with-home.local',
            false,
        ];

        yield 'Renders the 404 page if the path contains an item with item with an empty key' => [
            '/home//foo',
            404,
            '(404 Not Found)',
            [],
            'root-with-home.local',
            false,
        ];

        yield 'Urldecodes the alias' => [
            '/h%C3%B6me',
            200,
            'Höme - Root with special chars',
            [],
            'root-with-special-chars.local',
            false,
        ];

        yield 'Renders the page if auto items are enabled an existing item is requested' => [
            '/home/foobar',
            200,
            'Foobar - Root with home page',
            ['auto_item' => 'foobar', 'items' => 'foobar'],
            'root-with-home.local',
            true,
        ];

        yield 'Renders the 404 page if auto items are enabled and the URL contains the "auto_item" keyword' => [
            '/home/auto_item/foo',
            404,
            '(404 Not Found)',
            [],
            'root-with-home.local',
            true,
        ];

        yield 'Renders the 404 page if auto items are enabled and the URL contains an auto item keyword' => [
            '/home/items/foobar',
            404,
            '(404 Not Found)',
            [],
            'root-with-home.local',
            true,
        ];

        yield 'Redirects to the first regular page if the folder URL alias is not "index" and the request is empty' => [
            '/',
            302,
            'Redirecting to http://root-with-folder-urls.local/folder/url/home',
            [],
            'root-with-folder-urls.local',
            false,
        ];

        yield 'Renders the page if the folder URL alias matches' => [
            '/folder/url/home',
            200,
            'Home - Root with folder URLs',
            [],
            'root-with-folder-urls.local',
            false,
        ];

        yield 'Renders the folder URL page if an existing item is requested' => [
            '/folder/url/home/items/foobar',
            200,
            'Foobar - Root with folder URLs',
            ['items' => 'foobar'],
            'root-with-folder-urls.local',
            false,
        ];

        yield 'Renders the folder URL page if auto items are enabled an existing item is requested' => [
            '/folder/url/home/foobar',
            200,
            'Foobar - Root with folder URLs',
            ['auto_item' => 'foobar', 'items' => 'foobar'],
            'root-with-folder-urls.local',
            true,
        ];

        yield 'Renders the 404 page if auto items are enabled and the folder URL contains the "auto_item" keyword' => [
            '/folder/url/home/auto_item/foo',
            404,
            '(404 Not Found)',
            [],
            'root-with-folder-urls.local',
            true,
        ];

        yield 'Renders the 404 page if auto items are enabled and the folder URL contains an auto item keyword' => [
            '/folder/url/home/items/foobar',
            404,
            '(404 Not Found)',
            [],
            'root-with-folder-urls.local',
            true,
        ];
    }

    /**
     * @dataProvider getRootAliases
     */
    public function testResolvesTheRootPage(string $request, int $statusCode, string $pageTitle, string $acceptLanguages, string $host): void
    {
        $_SERVER['REQUEST_URI'] = $request;
        $_SERVER['HTTP_HOST'] = $host;
        $_SERVER['HTTP_ACCEPT_LANGUAGE'] = $acceptLanguages;

        $client = $this->createClient([], $_SERVER);
        System::setContainer($client->getContainer());

        $crawler = $client->request('GET', $request);
        $title = trim($crawler->filterXPath('//head/title')->text());

        /** @var Response $response */
        $response = $client->getResponse();

        $this->assertSame($statusCode, $response->getStatusCode());
        $this->assertContains($pageTitle, $title);
    }

    public function getRootAliases(): \Generator
    {
        yield'Renders the root page if one of the accept languages matches' => [
            '/',
            200,
            'Index - Root with index page',
            'en,de',
            'root-with-index.local',
        ];

        yield'Renders the fallback page if none of the accept languages matches' => [
            '/',
            200,
            'Index - Root with index page',
            'de,fr',
            'root-with-index.local',
        ];

        yield'Matches a root page without hostname' => [
            '/',
            200,
            'Home - Domain without hostname',
            'en',
            'domain-without-hostname.local',
        ];

        yield'Matches a hostname with port' => [
            '/',
            200,
            'Home - Domain with port',
            'en',
            'domain-with-port.local:8080',
        ];

        yield'Renders the 404 page if no language matches' => [
            '/',
            404,
            '(404 Not Found)',
            'de,fr',
            'root-without-fallback-language.local',
        ];

        yield'Redirects to the first language root if the accept languages matches' => [
            '/',
            302,
            'Redirecting to http://same-domain-root.local/english-site.html',
            'en',
            'same-domain-root.local',
        ];

        yield'Redirects to the second language root if the accept languages matches' => [
            '/',
            302,
            'Redirecting to http://same-domain-root.local/german-site.html',
            'de',
            'same-domain-root.local',
        ];

        yield'Redirects to the fallback root if none of the accept languages matches' => [
            '/',
            302,
            'Redirecting to http://same-domain-root.local/english-site.html',
            'fr',
            'same-domain-root.local',
        ];
    }

    /**
     * @dataProvider getRootAliasesWithLocale
     */
    public function testResolvesTheRootPageWithLocale(string $request, int $statusCode, string $pageTitle, string $acceptLanguages, string $host): void
    {
        Config::set('addLanguageToUrl', true);

        $_SERVER['REQUEST_URI'] = $request;
        $_SERVER['HTTP_HOST'] = $host;
        $_SERVER['HTTP_ACCEPT_LANGUAGE'] = $acceptLanguages;

        $client = $this->createClient(['environment' => 'locale'], $_SERVER);
        System::setContainer($client->getContainer());

        $crawler = $client->request('GET', $request);
        $title = trim($crawler->filterXPath('//head/title')->text());

        /** @var Response $response */
        $response = $client->getResponse();

        $this->assertSame($statusCode, $response->getStatusCode());
        $this->assertContains($pageTitle, $title);
    }

    public function getRootAliasesWithLocale(): \Generator
    {
        yield 'Redirects to the language root if one of the accept languages matches' => [
            '/',
            301,
            'Redirecting to http://same-domain-root.local/de/',
            'de,en',
            'same-domain-root.local',
        ];

        yield 'Redirects to the language fallback if one of the accept languages matches' => [
            '/',
            301,
            'Redirecting to http://same-domain-root.local/en/',
            'en,de',
            'same-domain-root.local',
        ];

        yield 'Redirects to the language fallback if none of the accept languages matches' => [
            '/',
            301,
            'Redirecting to http://same-domain-root.local/en/',
            'fr,es',
            'same-domain-root.local',
        ];

        yield 'Redirects to "de" if "de-CH" is accepted and "de" is not' => [
            '/',
            301,
            'Redirecting to http://same-domain-root.local/de/',
            'de-CH',
            'same-domain-root.local',
        ];

        yield 'Ignores the case of the language code' => [
            '/',
            301,
            'Redirecting to http://same-domain-root.local/de/',
            'dE-at',
            'same-domain-root.local',
        ];

        yield 'Redirects to "en" if "de-CH" and "en" are accepted and "de" is not' => [
            '/',
            301,
            'Redirecting to http://same-domain-root.local/en/',
            'de-CH,en',
            'same-domain-root.local',
        ];

        yield 'Renders the 404 page if none of the accept languages matches' => [
            '/',
            404,
            '(404 Not Found)',
            'de,fr',
            'root-without-fallback-language.local',
        ];

        yield 'Renders the root page if the locale matches' => [
            '/en/',
            200,
            'Index - Root with index page',
            'en,de',
            'root-with-index.local',
        ];

        yield 'Renders the first language root if the locale matches' => [
            '/en/',
            200,
            'English site - Same domain root English with index',
            'en,de',
            'same-domain-root-with-index.local',
        ];

        yield 'Renders the second language root if the locale matches' => [
            '/de/',
            200,
            'German site - Same domain root German with index',
            'de,en',
            'same-domain-root-with-index.local',
        ];

        yield 'Renders the second language root if the locale matches regardless of accept language' => [
            '/de/',
            200,
            'German site - Same domain root German with index',
            'fr',
            'same-domain-root-with-index.local',
        ];

        yield 'Renders the 404 page if the locale does not match' => [
            '/de/',
            404,
            '(404 Not Found)',
            'de,fr',
            'root-with-index.local',
        ];

        yield 'Renders the 404 page if the locale does not exist' => [
            '/fr/',
            404,
            '(404 Not Found)',
            'de,fr',
            'root-without-fallback-language.local',
        ];
    }

    public function testOrdersThePageModelsByCandidates(): void
    {
        Config::set('folderUrl', true);

        $_SERVER['REQUEST_URI'] = '/main/sub-zh.html';
        $_SERVER['HTTP_HOST'] = 'root-zh.local';
        $_SERVER['HTTP_ACCEPT_LANGUAGE'] = 'en';

        $client = $this->createClient([], $_SERVER);
        System::setContainer($client->getContainer());

        $crawler = $client->request('GET', '/main/sub-zh.html');
        $title = trim($crawler->filterXPath('//head/title')->text());

        /** @var Response $response */
        $response = $client->getResponse();

        $this->assertSame(200, $response->getStatusCode());
        $this->assertContains('', $title);
    }
}<|MERGE_RESOLUTION|>--- conflicted
+++ resolved
@@ -51,7 +51,6 @@
 
         Config::set('debugMode', false);
         Config::set('useAutoItem', true);
-        Config::set('folderUrl', false);
         Config::set('addLanguageToUrl', false);
     }
 
@@ -61,12 +60,6 @@
     public function testResolvesAliases(string $request, int $statusCode, string $pageTitle, array $query, string $host, bool $autoItem): void
     {
         Config::set('useAutoItem', $autoItem);
-<<<<<<< HEAD
-        Config::set('urlSuffix', '.html');
-        Config::set('addLanguageToUrl', false);
-=======
-        Config::set('folderUrl', $folderUrl);
->>>>>>> dd3ad994
 
         $_SERVER['REQUEST_URI'] = $request;
         $_SERVER['HTTP_HOST'] = $host;
@@ -301,11 +294,6 @@
     public function testResolvesAliasesWithLocale(string $request, int $statusCode, string $pageTitle, array $query, string $host, bool $autoItem): void
     {
         Config::set('useAutoItem', $autoItem);
-<<<<<<< HEAD
-        Config::set('urlSuffix', '.html');
-=======
-        Config::set('folderUrl', $folderUrl);
->>>>>>> dd3ad994
         Config::set('addLanguageToUrl', true);
 
         $_SERVER['REQUEST_URI'] = $request;
@@ -532,12 +520,6 @@
     public function testResolvesAliasesWithoutUrlSuffix(string $request, int $statusCode, string $pageTitle, array $query, string $host, bool $autoItem): void
     {
         Config::set('useAutoItem', $autoItem);
-<<<<<<< HEAD
-        Config::set('urlSuffix', '');
-        Config::set('addLanguageToUrl', false);
-=======
-        Config::set('folderUrl', $folderUrl);
->>>>>>> dd3ad994
 
         $_SERVER['REQUEST_URI'] = $request;
         $_SERVER['HTTP_HOST'] = $host;
