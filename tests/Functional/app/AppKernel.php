<?php

declare(strict_types=1);

/*
 * This file is part of Contao.
 *
 * (c) Leo Feyer
 *
 * @license LGPL-3.0-or-later
 */

namespace Contao\CoreBundle\Tests\Functional\app;

use Contao\CoreBundle\ContaoCoreBundle;
use Contao\NewsBundle\ContaoNewsBundle;
use Doctrine\Bundle\DoctrineBundle\DoctrineBundle;
use Knp\Bundle\MenuBundle\KnpMenuBundle;
use Knp\Bundle\TimeBundle\KnpTimeBundle;
use Psr\Log\NullLogger;
use Scheb\TwoFactorBundle\SchebTwoFactorBundle;
use Symfony\Bundle\FrameworkBundle\FrameworkBundle;
use Symfony\Bundle\MonologBundle\MonologBundle;
use Symfony\Bundle\SecurityBundle\SecurityBundle;
use Symfony\Bundle\TwigBundle\TwigBundle;
use Symfony\Cmf\Bundle\RoutingBundle\CmfRoutingBundle;
use Symfony\Component\Config\Loader\LoaderInterface;
use Symfony\Component\DependencyInjection\ContainerBuilder;
use Symfony\Component\HttpKernel\Kernel;

class AppKernel extends Kernel
{
    public function registerBundles(): array
    {
        return [
            new FrameworkBundle(),
            new SecurityBundle(),
            new TwigBundle(),
<<<<<<< HEAD
            new MonologBundle(),
=======
            new MonologBundle(), // prevents a lot of [debug] lines in the console output (see #1927)
            new SwiftmailerBundle(),
>>>>>>> 8fb5300c
            new DoctrineBundle(),
            new SchebTwoFactorBundle(),
            new KnpTimeBundle(),
            new KnpMenuBundle(),
            new CmfRoutingBundle(),
            new ContaoCoreBundle(),
            new ContaoNewsBundle(),
        ];
    }

    public function getProjectDir(): string
    {
        return \dirname(__DIR__, 3).'/var';
    }

    /**
     * @deprecated since Symfony 4.2, use getProjectDir() instead
     */
    public function getRootDir(): string
    {
        return __DIR__;
    }

    public function getCacheDir(): string
    {
        return $this->getProjectDir().'/cache/'.$this->environment;
    }

    public function getLogDir(): string
    {
        return $this->getProjectDir().'/logs';
    }

    public function registerContainerConfiguration(LoaderInterface $loader): void
    {
        $loader->load(__DIR__.'/config/config_'.$this->environment.'.yml');
    }

    protected function build(ContainerBuilder $container): void
    {
        $container->register('monolog.logger.contao', NullLogger::class);
    }
}<|MERGE_RESOLUTION|>--- conflicted
+++ resolved
@@ -36,12 +36,7 @@
             new FrameworkBundle(),
             new SecurityBundle(),
             new TwigBundle(),
-<<<<<<< HEAD
-            new MonologBundle(),
-=======
             new MonologBundle(), // prevents a lot of [debug] lines in the console output (see #1927)
-            new SwiftmailerBundle(),
->>>>>>> 8fb5300c
             new DoctrineBundle(),
             new SchebTwoFactorBundle(),
             new KnpTimeBundle(),
