--- conflicted
+++ resolved
@@ -35,11 +35,6 @@
             new FrameworkBundle(),
             new SecurityBundle(),
             new TwigBundle(),
-<<<<<<< HEAD
-            new MonologBundle(),
-=======
-            new SwiftmailerBundle(),
->>>>>>> 77f9f7ad
             new DoctrineBundle(),
             new SchebTwoFactorBundle(),
             new KnpTimeBundle(),
