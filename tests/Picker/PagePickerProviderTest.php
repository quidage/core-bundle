--- conflicted
+++ resolved
@@ -73,19 +73,7 @@
         $this->provider = new PagePickerProvider($menuFactory, $router, $translator);
     }
 
-<<<<<<< HEAD
-    public function testCanBeInstantiated(): void
-    {
-        $this->assertInstanceOf('Contao\CoreBundle\Picker\PagePickerProvider', $this->provider);
-    }
-
     public function testCreatesTheMenuItem(): void
-=======
-    /**
-     * Tests the createMenuItem() method.
-     */
-    public function testCreatesTheMenuItem()
->>>>>>> 9bc1688b
     {
         $picker = json_encode([
             'context' => 'link',
