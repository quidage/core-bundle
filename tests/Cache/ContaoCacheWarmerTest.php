--- conflicted
+++ resolved
@@ -18,11 +18,7 @@
 use Contao\CoreBundle\Tests\TestCase;
 use Contao\System;
 use Doctrine\DBAL\Connection;
-<<<<<<< HEAD
-=======
-use PHPUnit\Framework\MockObject\MockObject;
 use Symfony\Component\Config\Exception\FileLocatorFileNotFoundException;
->>>>>>> 0ca5b843
 use Symfony\Component\Config\FileLocator;
 use Symfony\Component\Filesystem\Filesystem;
 use Webmozart\PathUtil\Path;
@@ -78,13 +74,8 @@
         $this->assertFileExists(Path::join($this->getTempDir(), 'var/cache/contao/sql/tl_test.php'));
 
         $this->assertStringContainsString(
-<<<<<<< HEAD
             "\$GLOBALS['TL_TEST'] = \\true;",
-            file_get_contents($this->getFixturesDir().'/var/cache/contao/config/config.php')
-=======
-            "\$GLOBALS['TL_TEST'] = true;",
             file_get_contents(Path::join($this->getTempDir(), 'var/cache/contao/config/config.php'))
->>>>>>> 0ca5b843
         );
 
         $this->assertStringContainsString(
@@ -93,13 +84,8 @@
         );
 
         $this->assertStringContainsString(
-<<<<<<< HEAD
             "\$GLOBALS['TL_DCA']['tl_test'] = [",
-            file_get_contents($this->getFixturesDir().'/var/cache/contao/dca/tl_test.php')
-=======
-            "\$GLOBALS['TL_DCA']['tl_test'] = [\n",
             file_get_contents(Path::join($this->getTempDir(), 'var/cache/contao/dca/tl_test.php'))
->>>>>>> 0ca5b843
         );
 
         $this->assertStringContainsString(
