<?php

declare(strict_types=1);

/*
 * This file is part of Contao.
 *
 * (c) Leo Feyer
 *
 * @license LGPL-3.0-or-later
 */

namespace Contao\CoreBundle\Tests\Controller;

use Contao\CoreBundle\Controller\InitializeController;
use Contao\CoreBundle\Tests\TestCase;
use Symfony\Component\HttpFoundation\Request;
use Symfony\Component\HttpFoundation\RequestStack;

class InitializeControllerTest extends TestCase
{
<<<<<<< HEAD
    public function testCanBeInstantiated(): void
    {
        $controller = new InitializeController();

        $this->assertInstanceOf('Contao\CoreBundle\Controller\InitializeController', $controller);
    }

    /**
=======
    /**
     * Tests the indexAction() method.
     *
>>>>>>> 9bc1688b
     * @group legacy
     *
     * @expectedDeprecation Custom entry points are deprecated and will no longer work in Contao 5.0.
     */
    public function testReturnsAResponseInTheIndexActionMethod(): void
    {
        \define('TL_MODE', 'BE');
        \define('TL_SCRIPT', 'index.php');

        $requestStack = new RequestStack();
        $requestStack->push(new Request());

        $container = $this->mockContainer();
        $container->set('request_stack', $requestStack);
        $container->set('contao.framework', $this->mockContaoFramework());

        $controller = new InitializeController();
        $controller->setContainer($container);

        $this->assertInstanceOf('Contao\CoreBundle\Response\InitializeControllerResponse', $controller->indexAction());
    }

    /**
     * @group legacy
     *
     * @expectedDeprecation Custom entry points are deprecated and will no longer work in Contao 5.0.
     */
    public function testFailsIfTheRequestIsNotAMasterRequest(): void
    {
        $requestStack = $this->createMock(RequestStack::class);
        $requestStack
            ->expects($this->once())
            ->method('getMasterRequest')
            ->willReturn(null)
        ;

        $container = $this->mockContainer();
        $container->set('request_stack', $requestStack);

        $controller = new InitializeController();
        $controller->setContainer($container);

        $this->expectException('RuntimeException');
        $this->expectExceptionMessage('The request stack did not contain a master request.');

        $controller->indexAction();
    }
}<|MERGE_RESOLUTION|>--- conflicted
+++ resolved
@@ -14,47 +14,10 @@
 
 use Contao\CoreBundle\Controller\InitializeController;
 use Contao\CoreBundle\Tests\TestCase;
-use Symfony\Component\HttpFoundation\Request;
 use Symfony\Component\HttpFoundation\RequestStack;
 
 class InitializeControllerTest extends TestCase
 {
-<<<<<<< HEAD
-    public function testCanBeInstantiated(): void
-    {
-        $controller = new InitializeController();
-
-        $this->assertInstanceOf('Contao\CoreBundle\Controller\InitializeController', $controller);
-    }
-
-    /**
-=======
-    /**
-     * Tests the indexAction() method.
-     *
->>>>>>> 9bc1688b
-     * @group legacy
-     *
-     * @expectedDeprecation Custom entry points are deprecated and will no longer work in Contao 5.0.
-     */
-    public function testReturnsAResponseInTheIndexActionMethod(): void
-    {
-        \define('TL_MODE', 'BE');
-        \define('TL_SCRIPT', 'index.php');
-
-        $requestStack = new RequestStack();
-        $requestStack->push(new Request());
-
-        $container = $this->mockContainer();
-        $container->set('request_stack', $requestStack);
-        $container->set('contao.framework', $this->mockContaoFramework());
-
-        $controller = new InitializeController();
-        $controller->setContainer($container);
-
-        $this->assertInstanceOf('Contao\CoreBundle\Response\InitializeControllerResponse', $controller->indexAction());
-    }
-
     /**
      * @group legacy
      *
