<?php

declare(strict_types=1);

/*
 * This file is part of Contao.
 *
 * (c) Leo Feyer
 *
 * @license LGPL-3.0-or-later
 */

namespace Contao\CoreBundle\Tests\Exception;

use Contao\CoreBundle\Exception\NoContentResponseException;
use PHPUnit\Framework\TestCase;

class NoContentResponseExceptionTest extends TestCase
{
<<<<<<< HEAD
    public function testCanBeInstantiated(): void
    {
        $exception = new NoContentResponseException();

        $this->assertInstanceOf('Contao\CoreBundle\Exception\NoContentResponseException', $exception);
    }

    public function testSetsTheResponseStatusCode(): void
=======
    /**
     * Tests the getResponse() method.
     */
    public function testSetsTheResponseStatusCode()
>>>>>>> 9bc1688b
    {
        $exception = new NoContentResponseException();

        $this->assertInstanceOf('Symfony\Component\HttpFoundation\Response', $exception->getResponse());
        $this->assertSame(204, $exception->getResponse()->getStatusCode());
        $this->assertSame('', $exception->getResponse()->getContent());
    }
}<|MERGE_RESOLUTION|>--- conflicted
+++ resolved
@@ -17,21 +17,7 @@
 
 class NoContentResponseExceptionTest extends TestCase
 {
-<<<<<<< HEAD
-    public function testCanBeInstantiated(): void
-    {
-        $exception = new NoContentResponseException();
-
-        $this->assertInstanceOf('Contao\CoreBundle\Exception\NoContentResponseException', $exception);
-    }
-
     public function testSetsTheResponseStatusCode(): void
-=======
-    /**
-     * Tests the getResponse() method.
-     */
-    public function testSetsTheResponseStatusCode()
->>>>>>> 9bc1688b
     {
         $exception = new NoContentResponseException();
 
