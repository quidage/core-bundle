--- conflicted
+++ resolved
@@ -91,13 +91,8 @@
         $this->expectExampleImageSizes();
 
         $properties = [
-<<<<<<< HEAD
-            'isAdmin' => true,
-            'imageSizes' => ['image_sizes' => '42'],
-=======
             'imageSizes' => ['image_sizes' => '42'],
             'isAdmin' => true,
->>>>>>> c2672b2b
         ];
 
         /** @var BackendUser|MockObject $user */
@@ -116,10 +111,7 @@
         // Allow only one image size
         $properties = [
             'imageSizes' => [42],
-<<<<<<< HEAD
-=======
             'isAdmin' => false,
->>>>>>> c2672b2b
         ];
 
         /** @var BackendUser|MockObject $user */
@@ -134,10 +126,7 @@
         // Allow only some TL_CROP options
         $properties = [
             'imageSizes' => ['proportional', 'box'],
-<<<<<<< HEAD
-=======
             'isAdmin' => false,
->>>>>>> c2672b2b
         ];
 
         /** @var BackendUser|MockObject $user */
@@ -151,10 +140,7 @@
         // Allow nothing
         $properties = [
             'imageSizes' => [],
-<<<<<<< HEAD
-=======
             'isAdmin' => false,
->>>>>>> c2672b2b
         ];
 
         /** @var BackendUser|MockObject $user */
