<?php

declare(strict_types=1);

/*
 * This file is part of Contao.
 *
 * (c) Leo Feyer
 *
 * @license LGPL-3.0-or-later
 */

namespace Contao\CoreBundle\Tests\Image;

use Contao\BackendUser;
use Contao\CoreBundle\Event\ContaoCoreEvents;
use Contao\CoreBundle\Image\ImageSizes;
use Contao\CoreBundle\Tests\TestCase;
use Doctrine\DBAL\Connection;
use PHPUnit\Framework\MockObject\MockObject;
use Symfony\Component\EventDispatcher\EventDispatcherInterface;

class ImageSizesTest extends TestCase
{
    /**
     * @var Connection|MockObject
     */
    private $connection;

    /**
     * @var EventDispatcherInterface|MockObject
     */
    private $eventDispatcher;

    /**
     * @var ImageSizes
     */
    private $imageSizes;

    /**
     * {@inheritdoc}
     */
    public function setUp(): void
    {
        parent::setUp();

        $GLOBALS['TL_CROP'] = [
            'relative' => [
                'proportional', 'box',
            ],
            'exact' => [
                'crop',
                'left_top',    'center_top',    'right_top',
                'left_center', 'center_center', 'right_center',
                'left_bottom', 'center_bottom', 'right_bottom',
            ],
        ];

        $this->connection = $this->createMock(Connection::class);
        $this->eventDispatcher = $this->createMock(EventDispatcherInterface::class);
        $this->imageSizes = new ImageSizes($this->connection, $this->eventDispatcher, $this->mockContaoFramework());
    }

<<<<<<< HEAD
    public function testCanBeInstantiated(): void
    {
        $this->assertInstanceOf('Contao\CoreBundle\Image\ImageSizes', $this->imageSizes);
    }

    public function testReturnsAllOptionsWithImageSizes(): void
=======
    /**
     * Tests getting all options with image sizes.
     */
    public function testReturnsAllOptionsWithImageSizes()
>>>>>>> 9bc1688b
    {
        $this->expectEvent(ContaoCoreEvents::IMAGE_SIZES_ALL);
        $this->expectExampleImageSizes();

        $options = $this->imageSizes->getAllOptions();

        $this->assertArraySubset($GLOBALS['TL_CROP'], $options);
        $this->assertArrayHasKey('image_sizes', $options);
        $this->assertArrayHasKey('42', $options['image_sizes']);
    }

    public function testReturnsAllOptionsWithoutImageSizes(): void
    {
        $this->expectEvent(ContaoCoreEvents::IMAGE_SIZES_ALL);
        $this->expectImageSizes([]);

        $options = $this->imageSizes->getAllOptions();

        $this->assertArraySubset($GLOBALS['TL_CROP'], $options);
        $this->assertArrayNotHasKey('image_sizes', $options);
    }

    public function testReturnsTheAdminUserOptions(): void
    {
        $this->expectEvent(ContaoCoreEvents::IMAGE_SIZES_USER);
        $this->expectExampleImageSizes();

        $user = $this->createMock(BackendUser::class);
<<<<<<< HEAD
        $user->imageSizes = ['image_sizes' => '42'];
        $user->isAdmin = true;
=======

        $user
            ->method('__get')
            ->willReturnCallback(
                function ($key) {
                    if ('isAdmin' === $key) {
                        return true;
                    }

                    if ('imageSizes' === $key) {
                        return serialize(['image_sizes' => '42']);
                    }

                    return null;
                }
            )
        ;
>>>>>>> 9bc1688b

        $options = $this->imageSizes->getOptionsForUser($user);

        // TL_CROP would not be returned if the admin check was not done (because it's not in the allowed imageSizes)
        $this->assertArraySubset($GLOBALS['TL_CROP'], $options);
    }

    public function testReturnsTheRegularUserOptions(): void
    {
        $this->expectEvent(ContaoCoreEvents::IMAGE_SIZES_USER);
        $this->expectExampleImageSizes();

        $user = $this->createMock(BackendUser::class);

<<<<<<< HEAD
        // Allow only one image size
        $user->imageSizes = [42];
=======
        $user
            ->method('__get')
            ->willReturnCallback(
                function ($key) {
                    if ('isAdmin' === $key) {
                        return false;
                    }

                    // Allow only one image size
                    if ('imageSizes' === $key) {
                        return serialize([42]);
                    }

                    return null;
                }
            )
        ;

>>>>>>> 9bc1688b
        $options = $this->imageSizes->getOptionsForUser($user);

        $this->assertArrayNotHasKey('relative', $options);
        $this->assertArrayNotHasKey('exact', $options);
        $this->assertArrayHasKey('image_sizes', $options);
        $this->assertArrayHasKey('42', $options['image_sizes']);

<<<<<<< HEAD
        // Allow only some TL_CROP options
        $user->imageSizes = ['proportional', 'box'];
=======
        $user = $this->createMock(BackendUser::class);

        $user
            ->method('__get')
            ->willReturnCallback(
                function ($key) {
                    if ('isAdmin' === $key) {
                        return false;
                    }

                    // Allow only some TL_CROP options
                    if ('imageSizes' === $key) {
                        return serialize(['proportional', 'box']);
                    }

                    return null;
                }
            )
        ;

>>>>>>> 9bc1688b
        $options = $this->imageSizes->getOptionsForUser($user);

        $this->assertArrayHasKey('relative', $options);
        $this->assertArrayNotHasKey('exact', $options);
        $this->assertArrayNotHasKey('image_sizes', $options);

<<<<<<< HEAD
        // Allow nothing
        $user->imageSizes = [];
=======
        $user = $this->createMock(BackendUser::class);

        $user
            ->method('__get')
            ->willReturnCallback(
                function ($key) {
                    if ('isAdmin' === $key) {
                        return false;
                    }

                    // Allow nothing
                    if ('imageSizes' === $key) {
                        return serialize([]);
                    }

                    return null;
                }
            )
        ;

>>>>>>> 9bc1688b
        $options = $this->imageSizes->getOptionsForUser($user);

        $this->assertSame([], $options);
    }

    /**
     * Adds an expected method call to the event dispatcher mock object.
     */
    private function expectEvent(string $event): void
    {
        $this->eventDispatcher
            ->expects($this->atLeastOnce())
            ->method('dispatch')
            ->with($event, $this->isInstanceOf('Contao\CoreBundle\Event\ImageSizesEvent'))
        ;
    }

    /**
     * Adds an expected method call to the database connection mock object.
     */
    private function expectImageSizes(array $imageSizes): void
    {
        $this->connection
            ->expects($this->atLeastOnce())
            ->method('fetchAll')
            ->willReturn($imageSizes)
        ;
    }

    /**
     * Adds expected example image sizes to the database connection mock object.
     */
    private function expectExampleImageSizes(): void
    {
        $this->expectImageSizes([
            [
                'id' => '42',
                'name' => 'foobar',
                'width' => '',
                'height' => '',
            ],
        ]);
    }
}<|MERGE_RESOLUTION|>--- conflicted
+++ resolved
@@ -61,19 +61,7 @@
         $this->imageSizes = new ImageSizes($this->connection, $this->eventDispatcher, $this->mockContaoFramework());
     }
 
-<<<<<<< HEAD
-    public function testCanBeInstantiated(): void
-    {
-        $this->assertInstanceOf('Contao\CoreBundle\Image\ImageSizes', $this->imageSizes);
-    }
-
     public function testReturnsAllOptionsWithImageSizes(): void
-=======
-    /**
-     * Tests getting all options with image sizes.
-     */
-    public function testReturnsAllOptionsWithImageSizes()
->>>>>>> 9bc1688b
     {
         $this->expectEvent(ContaoCoreEvents::IMAGE_SIZES_ALL);
         $this->expectExampleImageSizes();
@@ -101,30 +89,13 @@
         $this->expectEvent(ContaoCoreEvents::IMAGE_SIZES_USER);
         $this->expectExampleImageSizes();
 
-        $user = $this->createMock(BackendUser::class);
-<<<<<<< HEAD
-        $user->imageSizes = ['image_sizes' => '42'];
-        $user->isAdmin = true;
-=======
+        $properties = [
+            'imageSizes' => ['image_sizes' => '42'],
+            'isAdmin' => true,
+        ];
 
-        $user
-            ->method('__get')
-            ->willReturnCallback(
-                function ($key) {
-                    if ('isAdmin' === $key) {
-                        return true;
-                    }
-
-                    if ('imageSizes' === $key) {
-                        return serialize(['image_sizes' => '42']);
-                    }
-
-                    return null;
-                }
-            )
-        ;
->>>>>>> 9bc1688b
-
+        /** @var BackendUser|MockObject $user */
+        $user = $this->mockClassWithProperties(BackendUser::class, $properties);
         $options = $this->imageSizes->getOptionsForUser($user);
 
         // TL_CROP would not be returned if the admin check was not done (because it's not in the allowed imageSizes)
@@ -136,31 +107,14 @@
         $this->expectEvent(ContaoCoreEvents::IMAGE_SIZES_USER);
         $this->expectExampleImageSizes();
 
-        $user = $this->createMock(BackendUser::class);
+        // Allow only one image size
+        $properties = [
+            'imageSizes' => ['image_sizes' => '42'],
+            'isAdmin' => false,
+        ];
 
-<<<<<<< HEAD
-        // Allow only one image size
-        $user->imageSizes = [42];
-=======
-        $user
-            ->method('__get')
-            ->willReturnCallback(
-                function ($key) {
-                    if ('isAdmin' === $key) {
-                        return false;
-                    }
-
-                    // Allow only one image size
-                    if ('imageSizes' === $key) {
-                        return serialize([42]);
-                    }
-
-                    return null;
-                }
-            )
-        ;
-
->>>>>>> 9bc1688b
+        /** @var BackendUser|MockObject $user */
+        $user = $this->mockClassWithProperties(BackendUser::class, $properties);
         $options = $this->imageSizes->getOptionsForUser($user);
 
         $this->assertArrayNotHasKey('relative', $options);
@@ -168,62 +122,28 @@
         $this->assertArrayHasKey('image_sizes', $options);
         $this->assertArrayHasKey('42', $options['image_sizes']);
 
-<<<<<<< HEAD
         // Allow only some TL_CROP options
-        $user->imageSizes = ['proportional', 'box'];
-=======
-        $user = $this->createMock(BackendUser::class);
+        $properties = [
+            'imageSizes' => ['proportional', 'box'],
+            'isAdmin' => false,
+        ];
 
-        $user
-            ->method('__get')
-            ->willReturnCallback(
-                function ($key) {
-                    if ('isAdmin' === $key) {
-                        return false;
-                    }
-
-                    // Allow only some TL_CROP options
-                    if ('imageSizes' === $key) {
-                        return serialize(['proportional', 'box']);
-                    }
-
-                    return null;
-                }
-            )
-        ;
-
->>>>>>> 9bc1688b
+        /** @var BackendUser|MockObject $user */
+        $user = $this->mockClassWithProperties(BackendUser::class, $properties);
         $options = $this->imageSizes->getOptionsForUser($user);
 
         $this->assertArrayHasKey('relative', $options);
         $this->assertArrayNotHasKey('exact', $options);
         $this->assertArrayNotHasKey('image_sizes', $options);
 
-<<<<<<< HEAD
         // Allow nothing
-        $user->imageSizes = [];
-=======
-        $user = $this->createMock(BackendUser::class);
+        $properties = [
+            'imageSizes' => [],
+            'isAdmin' => false,
+        ];
 
-        $user
-            ->method('__get')
-            ->willReturnCallback(
-                function ($key) {
-                    if ('isAdmin' === $key) {
-                        return false;
-                    }
-
-                    // Allow nothing
-                    if ('imageSizes' === $key) {
-                        return serialize([]);
-                    }
-
-                    return null;
-                }
-            )
-        ;
-
->>>>>>> 9bc1688b
+        /** @var BackendUser|MockObject $user */
+        $user = $this->mockClassWithProperties(BackendUser::class, $properties);
         $options = $this->imageSizes->getOptionsForUser($user);
 
         $this->assertSame([], $options);
