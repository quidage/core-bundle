--- conflicted
+++ resolved
@@ -43,14 +43,8 @@
 
 class ImageFactoryTest extends TestCase
 {
-<<<<<<< HEAD
     use ExpectDeprecationTrait;
 
-    /**
-     * @var Filesystem
-     */
-    private $filesystem;
-=======
     public static function setUpBeforeClass(): void
     {
         parent::setUpBeforeClass();
@@ -64,7 +58,6 @@
             );
         }
     }
->>>>>>> 0ca5b843
 
     protected function setUp(): void
     {
@@ -542,13 +535,9 @@
      */
     public function testCreatesAnImageObjectFromAnImagePathWithInvalidImportantPart($invalid, $expected): void
     {
-<<<<<<< HEAD
         $this->expectDeprecation('Since contao/core-bundle 4.8: Defining the important part in absolute pixels has been deprecated %s.');
 
-        $path = $this->getFixturesDir().'/images/dummy.jpg';
-=======
         $path = Path::join($this->getTempDir(), 'images/dummy.jpg');
->>>>>>> 0ca5b843
 
         /** @var FilesModel&MockObject $filesModel */
         $filesModel = $this->mockClassWithProperties(FilesModel::class);
@@ -674,25 +663,15 @@
         $image = $imageFactory->create($path, [100, 100, ResizeConfiguration::MODE_CROP]);
 
         $this->assertSame(
-<<<<<<< HEAD
-            Path::normalize($this->getFixturesDir()).'/assets/images/dummy.jpg&executeResize_100_100_crop__Contao-Image.jpg',
-            $image->getPath()
-=======
             Path::canonicalize(Path::join($this->getTempDir(), 'assets/images/dummy.jpg&executeResize_100_100_crop__Contao-Image.jpg')),
             Path::canonicalize($image->getPath())
->>>>>>> 0ca5b843
         );
 
         $image = $imageFactory->create($path, [200, 200, ResizeConfiguration::MODE_CROP]);
 
         $this->assertSame(
-<<<<<<< HEAD
-            Path::normalize($this->getFixturesDir()).'/assets/images/dummy.jpg&executeResize_200_200_crop__Contao-Image.jpg',
-            $image->getPath()
-=======
             Path::canonicalize(Path::join($this->getTempDir(), 'assets/images/dummy.jpg&executeResize_200_200_crop__Contao-Image.jpg')),
             Path::canonicalize($image->getPath())
->>>>>>> 0ca5b843
         );
 
         $image = $imageFactory->create(
@@ -702,13 +681,8 @@
         );
 
         $this->assertSame(
-<<<<<<< HEAD
-            Path::normalize($this->getFixturesDir()).'/assets/images/dummy.jpg&executeResize_200_200_crop_target.jpg_Contao-Image.jpg',
-            $image->getPath()
-=======
             Path::canonicalize(Path::join($this->getTempDir(), 'assets/images/dummy.jpg&executeResize_200_200_crop_target.jpg_Contao-Image.jpg')),
             Path::canonicalize($image->getPath())
->>>>>>> 0ca5b843
         );
 
         unset($GLOBALS['TL_CONFIG']['validImageTypes'], $GLOBALS['TL_HOOKS']);
@@ -774,13 +748,8 @@
         $image = $imageFactory->create($path, [100, 100, ResizeConfiguration::MODE_CROP]);
 
         $this->assertSame(
-<<<<<<< HEAD
-            Path::normalize($this->getFixturesDir()).'/assets/images/dummy.jpg&getImage_100_100_crop_Contao-File__Contao-Image.jpg',
-            Path::normalize($image->getPath())
-=======
             Path::canonicalize(Path::join($this->getTempDir(), 'assets/images/dummy.jpg&getImage_100_100_crop_Contao-File__Contao-Image.jpg')),
             Path::canonicalize($image->getPath())
->>>>>>> 0ca5b843
         );
 
         $image = $imageFactory->create($path, [50, 50, ResizeConfiguration::MODE_CROP]);
@@ -798,13 +767,8 @@
         );
 
         $this->assertSame(
-<<<<<<< HEAD
-            Path::normalize($this->getFixturesDir()).'/images/dummy.jpg',
+            Path::normalize($this->getTempDir()).'/images/dummy.jpg',
             Path::normalize($image->getPath()),
-=======
-            Path::join($this->getTempDir(), 'images/dummy.jpg'),
-            $image->getPath(),
->>>>>>> 0ca5b843
             'Hook should not get called if no resize is necessary'
         );
 
