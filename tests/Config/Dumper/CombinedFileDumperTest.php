<?php

declare(strict_types=1);

/*
 * This file is part of Contao.
 *
 * (c) Leo Feyer
 *
 * @license LGPL-3.0-or-later
 */

namespace Contao\CoreBundle\Tests\Config\Dumper;

use Contao\CoreBundle\Config\Dumper\CombinedFileDumper;
use Contao\CoreBundle\Config\Loader\PhpFileLoader;
use Contao\CoreBundle\Tests\TestCase;
use PHPUnit\Framework\MockObject\MockObject;
use Symfony\Component\Filesystem\Filesystem;

class CombinedFileDumperTest extends TestCase
{
<<<<<<< HEAD
    public function testCanBeInstantiated(): void
    {
        $filesystem = $this->createMock(Filesystem::class);
        $loader = $this->createMock(PhpFileLoader::class);
        $dumper = new CombinedFileDumper($filesystem, $loader, $this->getTempDir());

        $this->assertInstanceOf('Contao\CoreBundle\Config\Dumper\CombinedFileDumper', $dumper);
    }

    public function testDumpsTheDataIntoAFile(): void
=======
    /**
     * Tests dumping the data into a file.
     */
    public function testDumpsTheDataIntoAFile()
>>>>>>> 9bc1688b
    {
        $filesystem = $this->mockFilesystem("<?php\n\necho 'test';\n");

        $dumper = new CombinedFileDumper($filesystem, $this->mockLoader(), $this->getTempDir());
        $dumper->dump(['test.php'], 'test.php');
    }

    public function testHandlesCustomHeaders(): void
    {
        $filesystem = $this->mockFilesystem("<?php\necho 'foo';\necho 'test';\n");

        $dumper = new CombinedFileDumper($filesystem, $this->mockLoader(), $this->getTempDir());
        $dumper->setHeader("<?php\necho 'foo';");
        $dumper->dump(['test.php'], 'test.php');
    }

    public function testFailsIfTheHeaderIsInvalid(): void
    {
        $filesystem = $this->createMock(Filesystem::class);
        $loader = $this->createMock(PhpFileLoader::class);
        $dumper = new CombinedFileDumper($filesystem, $loader, $this->getTempDir());

        $this->expectException('InvalidArgumentException');

        $dumper->setHeader('No opening PHP tag');
    }

    /**
     * @return Filesystem|MockObject
     */
    private function mockFilesystem($expects): Filesystem
    {
        $filesystem = $this->createMock(Filesystem::class);
        $filesystem
            ->expects($this->once())
            ->method('dumpFile')
            ->with($this->getTempDir().'/test.php', $expects)
        ;

        return $filesystem;
    }

    /**
     * @return PhpFileLoader|MockObject
     */
    private function mockLoader(): PhpFileLoader
    {
        $loader = $this->createMock(PhpFileLoader::class);
        $loader
            ->expects($this->once())
            ->method('load')
            ->with('test.php', null)
            ->willReturn("\necho 'test';\n")
        ;

        return $loader;
    }
}<|MERGE_RESOLUTION|>--- conflicted
+++ resolved
@@ -20,23 +20,7 @@
 
 class CombinedFileDumperTest extends TestCase
 {
-<<<<<<< HEAD
-    public function testCanBeInstantiated(): void
-    {
-        $filesystem = $this->createMock(Filesystem::class);
-        $loader = $this->createMock(PhpFileLoader::class);
-        $dumper = new CombinedFileDumper($filesystem, $loader, $this->getTempDir());
-
-        $this->assertInstanceOf('Contao\CoreBundle\Config\Dumper\CombinedFileDumper', $dumper);
-    }
-
     public function testDumpsTheDataIntoAFile(): void
-=======
-    /**
-     * Tests dumping the data into a file.
-     */
-    public function testDumpsTheDataIntoAFile()
->>>>>>> 9bc1688b
     {
         $filesystem = $this->mockFilesystem("<?php\n\necho 'test';\n");
 
