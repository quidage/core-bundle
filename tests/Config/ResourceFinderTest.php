<?php

declare(strict_types=1);

/*
 * This file is part of Contao.
 *
 * (c) Leo Feyer
 *
 * @license LGPL-3.0-or-later
 */

namespace Contao\CoreBundle\Tests\Config;

use Contao\CoreBundle\Config\ResourceFinder;
use Contao\CoreBundle\Tests\TestCase;

class ResourceFinderTest extends TestCase
{
<<<<<<< HEAD
    public function testCanBeInstantiated(): void
    {
        $finder = new ResourceFinder([]);

        $this->assertInstanceOf('Contao\CoreBundle\Config\ResourceFinder', $finder);
    }

    public function testReturnsAFinderObject(): void
=======
    /**
     * Tests that the find() and findIn() methods return a finder object.
     */
    public function testReturnsAFinderObject()
>>>>>>> 9bc1688b
    {
        $finder = new ResourceFinder([]);

        $this->assertInstanceOf('Symfony\Component\Finder\Finder', $finder->find());

        $finder = new ResourceFinder([
            $this->getFixturesDir().'/vendor/contao/test-bundle/Resources/contao',
            $this->getFixturesDir().'/system/modules/foobar',
        ]);

        $this->assertInstanceOf('Symfony\Component\Finder\Finder', $finder->findIn('config'));
    }

    public function testFailsIfTheSubpathIsInvalid(): void
    {
        $finder = new ResourceFinder([
            $this->getFixturesDir().'/vendor/contao/test-bundle/Resources/contao',
            $this->getFixturesDir().'/system/modules/foobar',
        ]);

        $this->expectException('InvalidArgumentException');
        $this->assertInstanceOf('Symfony\Component\Finder\Finder', $finder->findIn('foo'));
    }
}<|MERGE_RESOLUTION|>--- conflicted
+++ resolved
@@ -17,21 +17,7 @@
 
 class ResourceFinderTest extends TestCase
 {
-<<<<<<< HEAD
-    public function testCanBeInstantiated(): void
-    {
-        $finder = new ResourceFinder([]);
-
-        $this->assertInstanceOf('Contao\CoreBundle\Config\ResourceFinder', $finder);
-    }
-
     public function testReturnsAFinderObject(): void
-=======
-    /**
-     * Tests that the find() and findIn() methods return a finder object.
-     */
-    public function testReturnsAFinderObject()
->>>>>>> 9bc1688b
     {
         $finder = new ResourceFinder([]);
 
