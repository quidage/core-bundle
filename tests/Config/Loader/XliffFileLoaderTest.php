<?php

declare(strict_types=1);

/*
 * This file is part of Contao.
 *
 * (c) Leo Feyer
 *
 * @license LGPL-3.0-or-later
 */

namespace Contao\CoreBundle\Tests\Config\Loader;

use Contao\CoreBundle\Config\Loader\XliffFileLoader;
use Contao\CoreBundle\Tests\TestCase;

class XliffFileLoaderTest extends TestCase
{
    /**
<<<<<<< HEAD
     * @var XliffFileLoader
     */
    private $loader;

    /**
     * {@inheritdoc}
=======
     * Tests that only XLF files are supported.
>>>>>>> 9bc1688b
     */
    protected function setUp(): void
    {
        parent::setUp();

        $this->loader = new XliffFileLoader($this->getFixturesDir());
    }

    public function testCanBeInstantiated(): void
    {
        $this->assertInstanceOf('Contao\CoreBundle\Config\Loader\XliffFileLoader', $this->loader);
    }

    public function testSupportsXlfFiles(): void
    {
        $this->assertTrue(
            $this->loader->supports(
                $this->getFixturesDir().'/vendor/contao/test-bundle/Resources/contao/languages/en/default.xlf'
            )
        );

        $this->assertFalse(
            $this->loader->supports(
                $this->getFixturesDir().'/vendor/contao/test-bundle/Resources/contao/languages/en/tl_test.php'
            )
        );
    }

    public function testLoadsXlfFilesIntoAString(): void
    {
        $source = <<<'TXT'

// vendor/contao/test-bundle/Resources/contao/languages/en/default.xlf
$GLOBALS['TL_LANG']['MSC']['first'] = 'This is the first source';
$GLOBALS['TL_LANG']['MSC']['second'][0] = 'This is the second source';
$GLOBALS['TL_LANG']['MSC']['third']['with'][1] = 'This is the third source';
$GLOBALS['TL_LANG']['tl_layout']['responsive.css'][1] = 'This is the fourth source';
$GLOBALS['TL_LANG']['MSC']['fifth'] = "This is the\nfifth source";
$GLOBALS['TL_LANG']['MSC']['only_source'] = 'This is the source';
$GLOBALS['TL_LANG']['MSC']['in_group_1'] = 'This is in group 1 source';
$GLOBALS['TL_LANG']['MSC']['in_group_2'] = 'This is in group 2 source';
$GLOBALS['TL_LANG']['MSC']['second_file'] = 'This is the target';

TXT;

        $target = <<<'TXT'

// vendor/contao/test-bundle/Resources/contao/languages/en/default.xlf
$GLOBALS['TL_LANG']['MSC']['first'] = 'This is the first target';
$GLOBALS['TL_LANG']['MSC']['second'][0] = 'This is the second target';
$GLOBALS['TL_LANG']['MSC']['third']['with'][1] = 'This is the third target';
$GLOBALS['TL_LANG']['tl_layout']['responsive.css'][1] = 'This is the fourth target';
$GLOBALS['TL_LANG']['MSC']['fifth'] = "This is the\nfifth target";
$GLOBALS['TL_LANG']['MSC']['only_target'] = 'This is the target';
$GLOBALS['TL_LANG']['MSC']['in_group_1'] = 'This is in group 1 target';
$GLOBALS['TL_LANG']['MSC']['in_group_2'] = 'This is in group 2 target';
$GLOBALS['TL_LANG']['MSC']['second_file'] = 'This is the source';

TXT;

        $this->assertSame(
            $source,
            $this->loader->load(
                $this->getFixturesDir().'/vendor/contao/test-bundle/Resources/contao/languages/en/default.xlf',
                'en'
            )
        );

        $this->assertSame(
            $target,
            $this->loader->load(
                $this->getFixturesDir().'/vendor/contao/test-bundle/Resources/contao/languages/en/default.xlf',
                'de'
            )
        );
    }

    /**
     * @runInSeparateProcess
     * @preserveGlobalState disabled
     */
    public function testLoadsXlfFilesIntoTheGlobalVariables(): void
    {
        $loader = new XliffFileLoader($this->getFixturesDir().'/app', true);
        $loader->load(
            $this->getFixturesDir().'/vendor/contao/test-bundle/Resources/contao/languages/en/default.xlf',
            'en'
        );

        $this->assertSame('This is the first source', $GLOBALS['TL_LANG']['MSC']['first']);
        $this->assertSame('This is the second source', $GLOBALS['TL_LANG']['MSC']['second'][0]);
        $this->assertSame('This is the third source', $GLOBALS['TL_LANG']['MSC']['third']['with'][1]);

        $loader->load(
            $this->getFixturesDir().'/vendor/contao/test-bundle/Resources/contao/languages/en/default.xlf',
            'de'
        );

        $this->assertSame('This is the first target', $GLOBALS['TL_LANG']['MSC']['first']);
        $this->assertSame('This is the second target', $GLOBALS['TL_LANG']['MSC']['second'][0]);
        $this->assertSame('This is the third target', $GLOBALS['TL_LANG']['MSC']['third']['with'][1]);
    }

    public function testFailsIfThereAreTooManyNestingLevels(): void
    {
        $this->expectException('OutOfBoundsException');

        $this->loader->load(
            $this->getFixturesDir().'/vendor/contao/test-bundle/Resources/contao/languages/en/error.xlf',
            'en'
        );
    }

    public function testOverridesKeysInLanguageArray(): void
    {
        $GLOBALS['TL_LANG']['MSC']['third'] = 'is-a-string';

        $loader = new XliffFileLoader($this->getFixturesDir().'/app', true);
        $loader->load(
            $this->getFixturesDir().'/vendor/contao/test-bundle/Resources/contao/languages/en/default.xlf',
            'en'
        );

        $this->assertSame('This is the third source', $GLOBALS['TL_LANG']['MSC']['third']['with'][1]);
    }
}<|MERGE_RESOLUTION|>--- conflicted
+++ resolved
@@ -18,27 +18,18 @@
 class XliffFileLoaderTest extends TestCase
 {
     /**
-<<<<<<< HEAD
      * @var XliffFileLoader
      */
     private $loader;
 
     /**
      * {@inheritdoc}
-=======
-     * Tests that only XLF files are supported.
->>>>>>> 9bc1688b
      */
     protected function setUp(): void
     {
         parent::setUp();
 
         $this->loader = new XliffFileLoader($this->getFixturesDir());
-    }
-
-    public function testCanBeInstantiated(): void
-    {
-        $this->assertInstanceOf('Contao\CoreBundle\Config\Loader\XliffFileLoader', $this->loader);
     }
 
     public function testSupportsXlfFiles(): void
