# Contao core bundle change log

<<<<<<< HEAD
### 4.5.0-beta3 (2017-12-04)

 * Use InnoDB as default storage engine (see #188).
 * Use "utf8mb4" as default charset for MySQL (see #113).
 * Add roles and ARIA landmarks in the back end (see #768).
 * Add all the player options to the YouTube element (see #938).
 * Add the toggle icon of the parent record in parent view (see contao/core#2266).
 * Decrease the number of DB queries by reusing the page model (see #1090).

### 4.5.0-beta2 (2017-11-24)

 * Display form fieldsets as wrappers in the back end view (see #1102).
 * Replace the back end "limit width" option with a "fullscreen" option (see #1082).
 * Support translating the date format strings (see #872).
 * Add the "require an item" option to the site structure (see contao/core#8361).
 * Support adding external JavaScripts to a page layout (see #690).
 * Support media:content tags when generating feeds (see contao/news-bundle#7).
 * Support wildcards in the "iflng" and "ifnlng" insert tags (see contao/core#8313).
 * Add the FilesModel::findByPid() method (see #925).
 * Support sorting enclosures (see contao/calendar-bundle#16).
 * Show the default value of overwritable fields as placeholder (see #1120). 
 * Also use STRONG instead of SPAN in the breadcrumb menu (see #1154).
 * Use the Symfony assets component for the Contao assets (see #1165).
 * Do not log known exceptions with a pretty error screen (see #1139).

### 4.5.0-beta1 (2017-11-06)

 * Use ausi/slug-generator to auto-generate aliases (see #1016).
 * Allow to register hooks listeners as tagged services (see #1094).
 * Use a service to build the back end menu (see #1066).
 * Add the FilesModel::findMultipleFoldersByFolder() method (see contao/core#7942).
 * Add the fragment registry and the fragment renderers (see #700).
 * Use a double submit cookie instead of storing the CSRF token in the PHP session (see #1065).
 * Decorate the Symfony translator so it reads the Contao labels (see #1072).
 * Improve the locale handling (see #1064).
=======
### DEV

 * Fix the Encrption class not supporting PHP 7.2 (see contao/core#8820).
 * Handle single file uploads in FileUpload::getFilesFromGlobal() (see #1192).

### 4.4.8 (2017-11-15)

 * Prevent SQL injections in the back end search panel (see CVE-2017-16558).
 * Support class named services in System::import() and System::importStatic() (see #1176).
 * Only show pretty error screens on Contao routes (see #1149).

### 4.4.7 (2017-10-12)

 * Show broken images in the file manager (see #1116).
 * Copy the existing referers if a new referer ID is initialized (see #1117).
 * Stop using the TinyMCE gzip compressor (deprecated since 2014).
 * Prevent the User::authenticate() method from running twice (see #1067).

### 4.4.6 (2017-09-28)

 * Bind the lock file path to the installation root directory (see #1107).
 * Correctly select the important part in the modal dialog (see #1093).
 * Correctly handle unencoded data images in the Combiner (see contao/core#8788).
 * Do not add a suffix when copying if the "doNotCopy" flag is set (see contao/core#8610).
 * Use the module type as group header if sorted by type (see contao/core#8402).

### 4.4.5 (2017-09-18)

 * Fall back to the URL if there is no link title (see #1081).
 * Correctly calculate the intersection of the root nodes with the mounted nodes (see #1001).
 * Catch the DriverException if the database connection fails (see contao/managed-edition#27).
 * Fix the back end theme.
 * Check if the session has been started before using the flash bag.

### 4.4.4 (2017-09-05)

 * Show the form submit buttons at the end of the form instead of at the end of the page.
 * Do not add the referer ID in the Template::route() method (see #1033). 

### 4.4.3 (2017-08-16)

 * Correctly assign the form CSS ID (see #956).
 * Fix the referer management in the back end (see contao/core#6127).
 * Also check for a front end user during header replay (see #1008).
 * Encode the username when opening the front end preview as a member (see contao/core#8762).
 * Correctly assign the CSS media type in the combiner.

### 4.4.2 (2017-07-25)

 * Adjust the command scheduler listener so it does not rely on request parameters (see #955).
 * Rewrite the DCA picker (see #950).

### 4.4.1 (2017-07-12)

 * Prevent arbitrary PHP file inclusions in the back end (see CVE-2017-10993).
 * Correctly handle subpalettes in "edit multiple" mode (see #946).
 * Correctly show the DCA picker in the site structure (see #906).
 * Correctly update the style sheets if a format definition is enabled/disabled (see #893).
 * Always show the "show from" and "show until" fields (see #908).

### 4.4.0 (2017-06-15)

 * Fix the "save and go back" function (see #870).

### 4.4.0-RC2 (2017-06-12)

 * Update all Contao components to their latest version.
 * Regenerate the symlinks after importing a theme (see #867).
 * Only check "gdMaxImgWidth" and "gdMaxImgHeight" if the GDlib is used to resize images (see #826).
 * Improve the accessibility of the CAPTCHA widget (see contao/core#8709).
 * Re-add the "reset selection" buttons to the picker (see #856).
 * Trigger all the callbacks in the toggleVisibility() methods (see #756).
 * Only execute the command scheduler upon the "contao_backend" and "contao_frontend" routes (see #736).
 * Correctly set the important part in "edit multiple" mode (see #839).
 * Remove the broken alias transliteration see (#848).

### 4.4.0-RC1 (2017-05-23)

 * Tweak the back end template.
 * Add the "allowed member groups" setting (see contao/core#8528).
 * Hide the CAPTCHA field by default by adding a honeypot field (see #832).
 * Add the "href" parameter to the article list (see #694).
 * Show both paths and UUIDs in the "show" view (see #793).
 * Do not romanize file names anymore.
 * Improve the back end breadcrumb menu (see #623).
 * Correctly render the image thumbnails (see #817).
 * Use the "file" insert tag in the file picker where applicable (see contao/core#8578).
 * Update the Punycode library to version 2 (see #748).
 * Always add custom meta fields to the templates (see #717).

### 4.4.0-beta1 (2017-05-05)

 * Warn if another user has edited a record when saving it (see #809).
 * Optimize the element preview height (see #810).
 * Use the file meta data by default when adding an image (see #807).
 * Use the kernel.project_dir parameter (see #758).
 * Disable the "publish" checkbox if a parent folder is public (see #712).
 * Improve the findByIdOrAlias() method (see #729).
 * Make sure that all modules can have a custom template (see #704).
 * Remove the popupWidth and popupHeight parameters in the file manager (see #727).
 * Remove the cron.txt file (see #753).
 * Allow to disable input encoding for a whole DCA (see #708).
 * Add the DCA picker (see #755).
 * Allow to manually pass a value to any widget (see #674).
 * Only prefix an all numeric alias when standardizing (see #707).
 * Support using objects in callback arrays (see #699).
 * Support importing form field options from a CSV file (see #444).
 * Add a Doctrine DBAL field type for UUIDs (see #415).
 * Support custom back end routes (see #512).
 * Add the contao.image.target_dir parameter (see #684).
 * Match the security firewall based on the request scope (see #677).
 * Add the contao.web_dir parameter (see contao/installation-bundle#40).
 * Look up the form class and allow to choose the type (see contao/core#8527).
 * Auto-select the active page in the quick navigation/link module (see contao/core#8587).
>>>>>>> 1e2096d3
<|MERGE_RESOLUTION|>--- conflicted
+++ resolved
@@ -1,6 +1,5 @@
 # Contao core bundle change log
 
-<<<<<<< HEAD
 ### 4.5.0-beta3 (2017-12-04)
 
  * Use InnoDB as default storage engine (see #188).
@@ -21,7 +20,7 @@
  * Support wildcards in the "iflng" and "ifnlng" insert tags (see contao/core#8313).
  * Add the FilesModel::findByPid() method (see #925).
  * Support sorting enclosures (see contao/calendar-bundle#16).
- * Show the default value of overwritable fields as placeholder (see #1120). 
+ * Show the default value of overwritable fields as placeholder (see #1120).
  * Also use STRONG instead of SPAN in the breadcrumb menu (see #1154).
  * Use the Symfony assets component for the Contao assets (see #1165).
  * Do not log known exceptions with a pretty error screen (see #1139).
@@ -35,120 +34,4 @@
  * Add the fragment registry and the fragment renderers (see #700).
  * Use a double submit cookie instead of storing the CSRF token in the PHP session (see #1065).
  * Decorate the Symfony translator so it reads the Contao labels (see #1072).
- * Improve the locale handling (see #1064).
-=======
-### DEV
-
- * Fix the Encrption class not supporting PHP 7.2 (see contao/core#8820).
- * Handle single file uploads in FileUpload::getFilesFromGlobal() (see #1192).
-
-### 4.4.8 (2017-11-15)
-
- * Prevent SQL injections in the back end search panel (see CVE-2017-16558).
- * Support class named services in System::import() and System::importStatic() (see #1176).
- * Only show pretty error screens on Contao routes (see #1149).
-
-### 4.4.7 (2017-10-12)
-
- * Show broken images in the file manager (see #1116).
- * Copy the existing referers if a new referer ID is initialized (see #1117).
- * Stop using the TinyMCE gzip compressor (deprecated since 2014).
- * Prevent the User::authenticate() method from running twice (see #1067).
-
-### 4.4.6 (2017-09-28)
-
- * Bind the lock file path to the installation root directory (see #1107).
- * Correctly select the important part in the modal dialog (see #1093).
- * Correctly handle unencoded data images in the Combiner (see contao/core#8788).
- * Do not add a suffix when copying if the "doNotCopy" flag is set (see contao/core#8610).
- * Use the module type as group header if sorted by type (see contao/core#8402).
-
-### 4.4.5 (2017-09-18)
-
- * Fall back to the URL if there is no link title (see #1081).
- * Correctly calculate the intersection of the root nodes with the mounted nodes (see #1001).
- * Catch the DriverException if the database connection fails (see contao/managed-edition#27).
- * Fix the back end theme.
- * Check if the session has been started before using the flash bag.
-
-### 4.4.4 (2017-09-05)
-
- * Show the form submit buttons at the end of the form instead of at the end of the page.
- * Do not add the referer ID in the Template::route() method (see #1033). 
-
-### 4.4.3 (2017-08-16)
-
- * Correctly assign the form CSS ID (see #956).
- * Fix the referer management in the back end (see contao/core#6127).
- * Also check for a front end user during header replay (see #1008).
- * Encode the username when opening the front end preview as a member (see contao/core#8762).
- * Correctly assign the CSS media type in the combiner.
-
-### 4.4.2 (2017-07-25)
-
- * Adjust the command scheduler listener so it does not rely on request parameters (see #955).
- * Rewrite the DCA picker (see #950).
-
-### 4.4.1 (2017-07-12)
-
- * Prevent arbitrary PHP file inclusions in the back end (see CVE-2017-10993).
- * Correctly handle subpalettes in "edit multiple" mode (see #946).
- * Correctly show the DCA picker in the site structure (see #906).
- * Correctly update the style sheets if a format definition is enabled/disabled (see #893).
- * Always show the "show from" and "show until" fields (see #908).
-
-### 4.4.0 (2017-06-15)
-
- * Fix the "save and go back" function (see #870).
-
-### 4.4.0-RC2 (2017-06-12)
-
- * Update all Contao components to their latest version.
- * Regenerate the symlinks after importing a theme (see #867).
- * Only check "gdMaxImgWidth" and "gdMaxImgHeight" if the GDlib is used to resize images (see #826).
- * Improve the accessibility of the CAPTCHA widget (see contao/core#8709).
- * Re-add the "reset selection" buttons to the picker (see #856).
- * Trigger all the callbacks in the toggleVisibility() methods (see #756).
- * Only execute the command scheduler upon the "contao_backend" and "contao_frontend" routes (see #736).
- * Correctly set the important part in "edit multiple" mode (see #839).
- * Remove the broken alias transliteration see (#848).
-
-### 4.4.0-RC1 (2017-05-23)
-
- * Tweak the back end template.
- * Add the "allowed member groups" setting (see contao/core#8528).
- * Hide the CAPTCHA field by default by adding a honeypot field (see #832).
- * Add the "href" parameter to the article list (see #694).
- * Show both paths and UUIDs in the "show" view (see #793).
- * Do not romanize file names anymore.
- * Improve the back end breadcrumb menu (see #623).
- * Correctly render the image thumbnails (see #817).
- * Use the "file" insert tag in the file picker where applicable (see contao/core#8578).
- * Update the Punycode library to version 2 (see #748).
- * Always add custom meta fields to the templates (see #717).
-
-### 4.4.0-beta1 (2017-05-05)
-
- * Warn if another user has edited a record when saving it (see #809).
- * Optimize the element preview height (see #810).
- * Use the file meta data by default when adding an image (see #807).
- * Use the kernel.project_dir parameter (see #758).
- * Disable the "publish" checkbox if a parent folder is public (see #712).
- * Improve the findByIdOrAlias() method (see #729).
- * Make sure that all modules can have a custom template (see #704).
- * Remove the popupWidth and popupHeight parameters in the file manager (see #727).
- * Remove the cron.txt file (see #753).
- * Allow to disable input encoding for a whole DCA (see #708).
- * Add the DCA picker (see #755).
- * Allow to manually pass a value to any widget (see #674).
- * Only prefix an all numeric alias when standardizing (see #707).
- * Support using objects in callback arrays (see #699).
- * Support importing form field options from a CSV file (see #444).
- * Add a Doctrine DBAL field type for UUIDs (see #415).
- * Support custom back end routes (see #512).
- * Add the contao.image.target_dir parameter (see #684).
- * Match the security firewall based on the request scope (see #677).
- * Add the contao.web_dir parameter (see contao/installation-bundle#40).
- * Look up the form class and allow to choose the type (see contao/core#8527).
- * Auto-select the active page in the quick navigation/link module (see contao/core#8587).
->>>>>>> 1e2096d3
+ * Improve the locale handling (see #1064).