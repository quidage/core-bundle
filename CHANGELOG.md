# Contao core bundle change log

<<<<<<< HEAD
### 4.3.11 (2017-06-02)

 * Fix an incompatibility issue with Symfony 3.3 (see #760).

### 4.3.10 (2017-05-16)

 * Correctly save and duplicate in the parent view (see #797).
 * Correctly skip hidden items in the sitemap module (see #818).
 * Correctly cache the unique keys in the SQL cache (see contao/core#8712).
 * Correctly generate the Contao language cache (see #784).

### 4.3.9 (2017-04-25)

 * Revert the Punycode library changes (see contao/core#8693).

### 4.3.8 (2017-04-24)

 * Inline small images in protected folders in the file manager (see #636).
 * Correctly encode the URL in the DataContainer::switchToEdit() method (see #762).
 * Fix the parent view drag and drop in Firefox (see #666).
 * Correctly display the search results in the extended tree view (see #739).
=======
### 4.4.0 (2017-06-15)

 * Fix the "save and go back" function (see #870).

### 4.4.0-RC2 (2017-06-12)

 * Update all Contao components to their latest version.
 * Regenerate the symlinks after importing a theme (see #867).
 * Only check "gdMaxImgWidth" and "gdMaxImgHeight" if the GDlib is used to resize images (see #826).
 * Improve the accessibility of the CAPTCHA widget (see contao/core#8709).
 * Re-add the "reset selection" buttons to the picker (see #856).
 * Trigger all the callbacks in the toggleVisibility() methods (see #756).
 * Only execute the command scheduler upon the "contao_backend" and "contao_frontend" routes (see #736).
 * Correctly set the important part in "edit multiple" mode (see #839).
 * Remove the broken alias transliteration see (#848).

### 4.4.0-RC1 (2017-05-23)

 * Tweak the back end template.
 * Add the "allowed member groups" setting (see contao/core#8528).
 * Hide the CAPTCHA field by default by adding a honeypot field (see #832).
 * Add the "href" parameter to the article list (see #694).
 * Show both paths and UUIDs in the "show" view (see #793).
 * Do not romanize file names anymore.
 * Improve the back end breadcrumb menu (see #623).
 * Correctly render the image thumbnails (see #817).
 * Use the "file" insert tag in the file picker where applicable (see contao/core#8578).
>>>>>>> 7489239e
 * Update the Punycode library to version 2 (see #748).
 * Always add custom meta fields to the templates (see #717).

### 4.4.0-beta1 (2017-05-05)

 * Warn if another user has edited a record when saving it (see #809).
 * Optimize the element preview height (see #810).
 * Use the file meta data by default when adding an image (see #807).
 * Use the kernel.project_dir parameter (see #758).
 * Disable the "publish" checkbox if a parent folder is public (see #712).
 * Improve the findByIdOrAlias() method (see #729).
 * Make sure that all modules can have a custom template (see #704).
 * Remove the popupWidth and popupHeight parameters in the file manager (see #727).
 * Remove the cron.txt file (see #753).
 * Allow to disable input encoding for a whole DCA (see #708).
 * Add the DCA picker (see #755).
 * Allow to manually pass a value to any widget (see #674).
 * Only prefix an all numeric alias when standardizing (see #707).
 * Support using objects in callback arrays (see #699).
 * Support importing form field options from a CSV file (see #444).
 * Add a Doctrine DBAL field type for UUIDs (see #415).
 * Support custom backend routes (see #512).
 * Add the contao.image.target_dir parameter (see #684).
 * Match the security firewall based on the request scope (see #677).
 * Add the contao.web_dir parameter (see contao/installation-bundle#40).
 * Look up the form class and allow to choose the type (see contao/core#8527).
 * Auto-select the active page in the quick navigation/link module (see contao/core#8587).<|MERGE_RESOLUTION|>--- conflicted
+++ resolved
@@ -1,28 +1,5 @@
 # Contao core bundle change log
 
-<<<<<<< HEAD
-### 4.3.11 (2017-06-02)
-
- * Fix an incompatibility issue with Symfony 3.3 (see #760).
-
-### 4.3.10 (2017-05-16)
-
- * Correctly save and duplicate in the parent view (see #797).
- * Correctly skip hidden items in the sitemap module (see #818).
- * Correctly cache the unique keys in the SQL cache (see contao/core#8712).
- * Correctly generate the Contao language cache (see #784).
-
-### 4.3.9 (2017-04-25)
-
- * Revert the Punycode library changes (see contao/core#8693).
-
-### 4.3.8 (2017-04-24)
-
- * Inline small images in protected folders in the file manager (see #636).
- * Correctly encode the URL in the DataContainer::switchToEdit() method (see #762).
- * Fix the parent view drag and drop in Firefox (see #666).
- * Correctly display the search results in the extended tree view (see #739).
-=======
 ### 4.4.0 (2017-06-15)
 
  * Fix the "save and go back" function (see #870).
@@ -50,7 +27,6 @@
  * Improve the back end breadcrumb menu (see #623).
  * Correctly render the image thumbnails (see #817).
  * Use the "file" insert tag in the file picker where applicable (see contao/core#8578).
->>>>>>> 7489239e
  * Update the Punycode library to version 2 (see #748).
  * Always add custom meta fields to the templates (see #717).
 
