<?php

/**
 * Contao Open Source CMS
 *
 * Copyright (c) 2005-2015 Leo Feyer
 *
 * @license LGPL-3.0+
 */

namespace Contao;


/**
 * Front end content element "code".
 *
 * @author Leo Feyer <https://github.com/leofeyer>
 */
class ContentCode extends \ContentElement
{

	/**
	 * Template
	 * @var string
	 */
	protected $strTemplate = 'ce_code';


	/**
<<<<<<< HEAD
	 * Show the raw code in the back end
=======
	 * Return if the highlighter plugin is not loaded
	 *
>>>>>>> 690f91fd
	 * @return string
	 */
	public function generate()
	{
		if (TL_MODE == 'BE')
		{
			$return = '<pre>'. specialchars($this->code) .'</pre>';

			if ($this->headline != '')
			{
				$return = '<'. $this->hl .'>'. $this->headline .'</'. $this->hl .'>'. $return;
			}

			return $return;
		}

		return parent::generate();
	}


	/**
	 * Generate the content element
	 */
	protected function compile()
	{
		if ($this->highlight == 'C#')
		{
			$this->highlight = 'csharp';
		}
		elseif ($this->highlight == 'C++')
		{
			$this->highlight = 'cpp';
		}

		$this->Template->code = htmlspecialchars($this->code);
		$this->Template->cssClass = strtolower($this->highlight) ?: 'nohighlight';
	}
}<|MERGE_RESOLUTION|>--- conflicted
+++ resolved
@@ -27,12 +27,8 @@
 
 
 	/**
-<<<<<<< HEAD
 	 * Show the raw code in the back end
-=======
-	 * Return if the highlighter plugin is not loaded
 	 *
->>>>>>> 690f91fd
 	 * @return string
 	 */
 	public function generate()
