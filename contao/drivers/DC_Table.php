<?php

/**
 * Contao Open Source CMS
 *
 * Copyright (c) 2005-2015 Leo Feyer
 *
 * @license LGPL-3.0+
 */

namespace Contao;


/**
 * Provide methods to modify the database.
 *
 * @author Leo Feyer <https://github.com/leofeyer>
 * @author Andreas Schempp <https://github.com/aschempp>
 */
class DC_Table extends \DataContainer implements \listable, \editable
{

	/**
	 * Name of the parent table
	 * @var string
	 */
	protected $ptable;

	/**
	 * Names of the child tables
	 * @var array
	 */
	protected $ctable;

	/**
	 * IDs of all root records
	 * @var array
	 */
	protected $root;

	/**
	 * ID of the button container
	 * @var string
	 */
	protected $bid;

	/**
	 * Limit (database query)
	 * @var string
	 */
	protected $limit;

	/**
	 * Total (database query)
	 * @var string
	 */
	protected $total;

	/**
	 * First sorting field
	 * @var string
	 */
	protected $firstOrderBy;

	/**
	 * Order by (database query)
	 * @var array
	 */
	protected $orderBy = array();

	/**
	 * Fields of a new or duplicated record
	 * @var array
	 */
	protected $set = array();

	/**
	 * IDs of all records that are currently displayed
	 * @var array
	 */
	protected $current = array();

	/**
	 * Show the current table as tree
	 * @var boolean
	 */
	protected $treeView = false;

	/**
	 * True if a new version has to be created
	 * @var boolean
	 */
	protected $blnCreateNewVersion = false;

	/**
	 * True if one of the form fields is uploadable
	 * @var boolean
	 */
	protected $blnUploadable = false;

	/**
	 * The current back end module
	 * @var array
	 */
	protected $arrModule = array();


	/**
	 * Initialize the object
<<<<<<< HEAD
	 * @param string
	 * @param array
=======
	 *
	 * @param string $strTable
	 * @param array  $arrModule
	 *
	 * @throws \Exception
>>>>>>> 690f91fd
	 */
	public function __construct($strTable, $arrModule=array())
	{
		parent::__construct();

		// Check the request token (see #4007)
		if (isset($_GET['act']))
		{
			if (!isset($_GET['rt']) || !\RequestToken::validate(\Input::get('rt')))
			{
				$this->Session->set('INVALID_TOKEN_URL', \Environment::get('request'));
				$this->redirect('contao/confirm.php');
			}
		}

		$this->intId = \Input::get('id');

		// Clear the clipboard
		if (isset($_GET['clipboard']))
		{
			$this->Session->set('CLIPBOARD', array());
			$this->redirect($this->getReferer());
		}

		// Check whether the table is defined
		if ($strTable == '' || !isset($GLOBALS['TL_DCA'][$strTable]))
		{
			$this->log('Could not load the data container configuration for "' . $strTable . '"', __METHOD__, TL_ERROR);
			trigger_error('Could not load the data container configuration', E_USER_ERROR);
		}

		// Set IDs and redirect
		if (\Input::post('FORM_SUBMIT') == 'tl_select')
		{
			$ids = \Input::post('IDS');

			if (empty($ids) || !is_array($ids))
			{
				$this->reload();
			}

			$session = $this->Session->getData();
			$session['CURRENT']['IDS'] = $ids;
			$this->Session->setData($session);

			if (isset($_POST['edit']))
			{
				$this->redirect(str_replace('act=select', 'act=editAll', \Environment::get('request')));
			}
			elseif (isset($_POST['delete']))
			{
				$this->redirect(str_replace('act=select', 'act=deleteAll', \Environment::get('request')));
			}
			elseif (isset($_POST['override']))
			{
				$this->redirect(str_replace('act=select', 'act=overrideAll', \Environment::get('request')));
			}
			elseif (isset($_POST['cut']) || isset($_POST['copy']))
			{
				$arrClipboard = $this->Session->get('CLIPBOARD');

				$arrClipboard[$strTable] = array
				(
					'id' => $ids,
					'mode' => (isset($_POST['cut']) ? 'cutAll' : 'copyAll')
				);

				$this->Session->set('CLIPBOARD', $arrClipboard);
				$this->redirect($this->getReferer());
			}
		}

		$this->strTable = $strTable;
		$this->ptable = $GLOBALS['TL_DCA'][$this->strTable]['config']['ptable'];
		$this->ctable = $GLOBALS['TL_DCA'][$this->strTable]['config']['ctable'];
		$this->treeView = in_array($GLOBALS['TL_DCA'][$this->strTable]['list']['sorting']['mode'], array(5, 6));
		$this->root = null;
		$this->arrModule = $arrModule;

		// Call onload_callback (e.g. to check permissions)
		if (is_array($GLOBALS['TL_DCA'][$this->strTable]['config']['onload_callback']))
		{
			foreach ($GLOBALS['TL_DCA'][$this->strTable]['config']['onload_callback'] as $callback)
			{
				if (is_array($callback))
				{
					$this->import($callback[0]);
					$this->$callback[0]->$callback[1]($this);
				}
				elseif (is_callable($callback))
				{
					$callback($this);
				}
			}
		}

		// Get the IDs of all root records (tree view)
		if ($this->treeView)
		{
			$table = ($GLOBALS['TL_DCA'][$this->strTable]['list']['sorting']['mode'] == 6) ? $this->ptable : $this->strTable;

			 // Unless there are any root records specified, use all records with parent ID 0
			if (!isset($GLOBALS['TL_DCA'][$table]['list']['sorting']['root']) || $GLOBALS['TL_DCA'][$table]['list']['sorting']['root'] === false)
			{
				$objIds = $this->Database->prepare("SELECT id FROM " . $table . " WHERE pid=?" . ($this->Database->fieldExists('sorting', $table) ? ' ORDER BY sorting' : ''))
										 ->execute(0);

				if ($objIds->numRows > 0)
				{
					$this->root = $objIds->fetchEach('id');
				}
			}

			// Get root records from global configuration file
			elseif (is_array($GLOBALS['TL_DCA'][$table]['list']['sorting']['root']))
			{
				$this->root = $this->eliminateNestedPages($GLOBALS['TL_DCA'][$table]['list']['sorting']['root'], $table, $this->Database->fieldExists('sorting', $table));
			}
		}

		// Get the IDs of all root records (list view or parent view)
		elseif (is_array($GLOBALS['TL_DCA'][$this->strTable]['list']['sorting']['root']))
		{
			$this->root = array_unique($GLOBALS['TL_DCA'][$this->strTable]['list']['sorting']['root']);
		}

		// Store the current referer
		if (!empty($this->ctable) && !\Input::get('act') && !\Input::get('key') && !\Input::get('token') && TL_SCRIPT == 'contao/main.php' && !\Environment::get('isAjaxRequest'))
		{
			$session = $this->Session->get('referer');
			$session[TL_REFERER_ID][$this->strTable] = substr(\Environment::get('requestUri'), strlen(\Environment::get('path')) + 1);
			$this->Session->set('referer', $session);
		}
	}


	/**
	 * Set an object property
	 *
	 * @param string $strKey
	 * @param mixed  $varValue
	 */
	public function __set($strKey, $varValue)
	{
		switch ($strKey)
		{
			case 'createNewVersion':
				$this->blnCreateNewVersion = (bool) $varValue;
				break;

			default;
				parent::__set($strKey, $varValue);
				break;
		}
	}


	/**
	 * Return an object property
	 *
	 * @param string $strKey
	 *
	 * @return mixed
	 */
	public function __get($strKey)
	{
		switch ($strKey)
		{
			case 'id':
				return $this->intId;
				break;

			case 'parentTable':
				return $this->ptable;
				break;

			case 'childTable':
				return $this->ctable;
				break;

			case 'rootIds':
				return $this->root;
				break;

			case 'createNewVersion':
				return $this->blnCreateNewVersion;
				break;
		}

		return parent::__get($strKey);
	}


	/**
	 * List all records of a particular table
	 *
	 * @return string
	 */
	public function showAll()
	{
		$return = '';
		$this->limit = '';
		$this->bid = 'tl_buttons';

		// Clean up old tl_undo and tl_log entries
		if ($this->strTable == 'tl_undo' && strlen(\Config::get('undoPeriod')))
		{
			$this->Database->prepare("DELETE FROM tl_undo WHERE tstamp<?")
						   ->execute(intval(time() - \Config::get('undoPeriod')));
		}
		elseif ($this->strTable == 'tl_log' && strlen(\Config::get('logPeriod')))
		{
			$this->Database->prepare("DELETE FROM tl_log WHERE tstamp<?")
						   ->execute(intval(time() - \Config::get('logPeriod')));
		}

		$this->reviseTable();

		// Add to clipboard
		if (\Input::get('act') == 'paste')
		{
			$arrClipboard = $this->Session->get('CLIPBOARD');

			$arrClipboard[$this->strTable] = array
			(
				'id' => \Input::get('id'),
				'childs' => \Input::get('childs'),
				'mode' => \Input::get('mode')
			);

			$this->Session->set('CLIPBOARD', $arrClipboard);
		}

		// Custom filter
		if (!empty($GLOBALS['TL_DCA'][$this->strTable]['list']['sorting']['filter']) && is_array($GLOBALS['TL_DCA'][$this->strTable]['list']['sorting']['filter']))
		{
			foreach ($GLOBALS['TL_DCA'][$this->strTable]['list']['sorting']['filter'] as $filter)
			{
				$this->procedure[] = $filter[0];
				$this->values[] = $filter[1];
			}
		}

		// Render view
		if ($this->treeView)
		{
			$return .= $this->panel();
			$return .= $this->treeView();
		}
		else
		{
			if (\Input::get('table') && $this->ptable && $this->Database->fieldExists('pid', $this->strTable))
			{
				$this->procedure[] = 'pid=?';
				$this->values[] = CURRENT_ID;
			}

			$return .= $this->panel();
			$return .= ($GLOBALS['TL_DCA'][$this->strTable]['list']['sorting']['mode'] == 4) ? $this->parentView() : $this->listView();

			// Add another panel at the end of the page
			if (strpos($GLOBALS['TL_DCA'][$this->strTable]['list']['sorting']['panelLayout'], 'limit') !== false)
			{
				$return .= $this->paginationMenu();
			}
		}

		// Store the current IDs
		$session = $this->Session->getData();
		$session['CURRENT']['IDS'] = $this->current;
		$this->Session->setData($session);

		return $return;
	}


	/**
	 * Return all non-excluded fields of a record as HTML table
	 *
	 * @return string
	 */
	public function show()
	{
		if (!strlen($this->intId))
		{
			return '';
		}

		$objRow = $this->Database->prepare("SELECT * FROM " . $this->strTable . " WHERE id=?")
								 ->limit(1)
								 ->execute($this->intId);

		if ($objRow->numRows < 1)
		{
			return '';
		}

		$count = 1;
		$return = '';
		$row = $objRow->row();

		// Get the order fields
		$objDcaExtractor = \DcaExtractor::getInstance($this->strTable);
		$arrOrder = $objDcaExtractor->getOrderFields();

		// Get all fields
		$fields = array_keys($row);
		$allowedFields = array('id', 'pid', 'sorting', 'tstamp');

		if (is_array($GLOBALS['TL_DCA'][$this->strTable]['fields']))
		{
			$allowedFields = array_unique(array_merge($allowedFields, array_keys($GLOBALS['TL_DCA'][$this->strTable]['fields'])));
		}

		// Use the field order of the DCA file
		$fields = array_intersect($allowedFields, $fields);

		// Show all allowed fields
		foreach ($fields as $i)
		{
			if (!in_array($i, $allowedFields) || $GLOBALS['TL_DCA'][$this->strTable]['fields'][$i]['inputType'] == 'password' || $GLOBALS['TL_DCA'][$this->strTable]['fields'][$i]['eval']['doNotShow'] || $GLOBALS['TL_DCA'][$this->strTable]['fields'][$i]['eval']['hideInput'])
			{
				continue;
			}

			// Special treatment for table tl_undo
			if ($this->strTable == 'tl_undo' && $i == 'data')
			{
				continue;
			}

			$value = deserialize($row[$i]);
			$class = (($count++ % 2) == 0) ? ' class="tl_bg"' : '';

			// Get the field value
			if (isset($GLOBALS['TL_DCA'][$this->strTable]['fields'][$i]['foreignKey']))
			{
				$temp = array();
				$chunks = explode('.', $GLOBALS['TL_DCA'][$this->strTable]['fields'][$i]['foreignKey'], 2);

				foreach ((array) $value as $v)
				{
					$objKey = $this->Database->prepare("SELECT " . $chunks[1] . " AS value FROM " . $chunks[0] . " WHERE id=?")
											 ->limit(1)
											 ->execute($v);

					if ($objKey->numRows)
					{
						$temp[] = $objKey->value;
					}
				}

				$row[$i] = implode(', ', $temp);
			}
			elseif ($GLOBALS['TL_DCA'][$this->strTable]['fields'][$i]['inputType'] == 'fileTree' || in_array($i, $arrOrder))
			{
				if (is_array($value))
				{
					foreach ($value as $kk=>$vv)
					{
						$value[$kk] = $vv ? \String::binToUuid($vv) : '';
					}

					$row[$i] = implode(', ', $value);
				}
				else
				{
					$row[$i] = $value ? \String::binToUuid($value) : '';
				}
			}
			elseif (is_array($value))
			{
				foreach ($value as $kk=>$vv)
				{
					if (is_array($vv))
					{
						$vals = array_values($vv);
						$value[$kk] = $vals[0].' ('.$vals[1].')';
					}
				}

				$row[$i] = implode(', ', $value);
			}
			elseif ($GLOBALS['TL_DCA'][$this->strTable]['fields'][$i]['eval']['rgxp'] == 'date')
			{
				$row[$i] = $value ? \Date::parse(\Config::get('dateFormat'), $value) : '-';
			}
			elseif ($GLOBALS['TL_DCA'][$this->strTable]['fields'][$i]['eval']['rgxp'] == 'time')
			{
				$row[$i] = $value ? \Date::parse(\Config::get('timeFormat'), $value) : '-';
			}
			elseif ($GLOBALS['TL_DCA'][$this->strTable]['fields'][$i]['eval']['rgxp'] == 'datim' || in_array($GLOBALS['TL_DCA'][$this->strTable]['fields'][$i]['flag'], array(5, 6, 7, 8, 9, 10)) || $i == 'tstamp')
			{
				$row[$i] = $value ? \Date::parse(\Config::get('datimFormat'), $value) : '-';
			}
			elseif ($GLOBALS['TL_DCA'][$this->strTable]['fields'][$i]['inputType'] == 'checkbox' && !$GLOBALS['TL_DCA'][$this->strTable]['fields'][$i]['eval']['multiple'])
			{
				$row[$i] = ($value != '') ? $GLOBALS['TL_LANG']['MSC']['yes'] : $GLOBALS['TL_LANG']['MSC']['no'];
			}
			elseif ($GLOBALS['TL_DCA'][$this->strTable]['fields'][$i]['inputType'] == 'textarea' && ($GLOBALS['TL_DCA'][$this->strTable]['fields'][$i]['eval']['allowHtml'] || $GLOBALS['TL_DCA'][$this->strTable]['fields'][$i]['eval']['preserveTags']))
			{
				$row[$i] = specialchars($value);
			}
			elseif (is_array($GLOBALS['TL_DCA'][$this->strTable]['fields'][$i]['reference']))
			{
				$row[$i] = isset($GLOBALS['TL_DCA'][$this->strTable]['fields'][$i]['reference'][$row[$i]]) ? ((is_array($GLOBALS['TL_DCA'][$this->strTable]['fields'][$i]['reference'][$row[$i]])) ? $GLOBALS['TL_DCA'][$this->strTable]['fields'][$i]['reference'][$row[$i]][0] : $GLOBALS['TL_DCA'][$this->strTable]['fields'][$i]['reference'][$row[$i]]) : $row[$i];
			}
			elseif ($GLOBALS['TL_DCA'][$this->strTable]['fields'][$i]['eval']['isAssociative'] || array_is_assoc($GLOBALS['TL_DCA'][$this->strTable]['fields'][$i]['options']))
			{
				$row[$i] = $GLOBALS['TL_DCA'][$this->strTable]['fields'][$i]['options'][$row[$i]];
			}

			// Label
			if (isset($GLOBALS['TL_DCA'][$this->strTable]['fields'][$i]['label']))
			{
				$label = is_array($GLOBALS['TL_DCA'][$this->strTable]['fields'][$i]['label']) ? $GLOBALS['TL_DCA'][$this->strTable]['fields'][$i]['label'][0] : $GLOBALS['TL_DCA'][$this->strTable]['fields'][$i]['label'];
			}
			else
			{
				$label = is_array($GLOBALS['TL_LANG']['MSC'][$i]) ? $GLOBALS['TL_LANG']['MSC'][$i][0] : $GLOBALS['TL_LANG']['MSC'][$i];
			}

			if ($label == '')
			{
				$label = $i;
			}

			$return .= '
  <tr>
    <td'.$class.'><span class="tl_label">'.$label.': </span></td>
    <td'.$class.'>'.$row[$i].'</td>
  </tr>';
		}

		// Special treatment for tl_undo
		if ($this->strTable == 'tl_undo')
		{
			$arrData = deserialize($objRow->data);

			foreach ($arrData as $strTable=>$arrTableData)
			{
				\System::loadLanguageFile($strTable);
				$this->loadDataContainer($strTable);

				foreach ($arrTableData as $arrRow)
				{
					$count = 0;
					$return .= '
  <tr>
    <td colspan="2" style="padding:0"><div style="margin-bottom:26px;line-height:24px;border-bottom:1px dotted #ccc">&nbsp;</div></td>
  </tr>';

					foreach ($arrRow as $i=>$v)
					{
						if (is_array(deserialize($v)))
						{
							continue;
						}

						$class = (($count++ % 2) == 0) ? ' class="tl_bg"' : '';

						// Get the field label
						if (isset($GLOBALS['TL_DCA'][$strTable]['fields'][$i]['label']))
						{
							$label = is_array($GLOBALS['TL_DCA'][$strTable]['fields'][$i]['label']) ? $GLOBALS['TL_DCA'][$strTable]['fields'][$i]['label'][0] : $GLOBALS['TL_DCA'][$strTable]['fields'][$i]['label'];
						}
						else
						{
							$label = is_array($GLOBALS['TL_LANG']['MSC'][$i]) ? $GLOBALS['TL_LANG']['MSC'][$i][0] : $GLOBALS['TL_LANG']['MSC'][$i];
						}

						if (!strlen($label))
						{
							$label = $i;
						}

						// Always encode special characters (thanks to Oliver Klee)
						$return .= '
  <tr>
    <td'.$class.'><span class="tl_label">'.$label.': </span></td>
    <td'.$class.'>'.specialchars($v).'</td>
  </tr>';
					}
				}
			}
		}

		// Return table
		return '
<div id="tl_buttons">' . (!\Input::get('popup') ? '
<a href="'.$this->getReferer(true).'" class="header_back" title="'.specialchars($GLOBALS['TL_LANG']['MSC']['backBTTitle']).'" accesskey="b" onclick="Backend.getScrollOffset()">'.$GLOBALS['TL_LANG']['MSC']['backBT'].'</a>' : '') . '
</div>

<table class="tl_show">'.$return.'
</table>';
	}


	/**
	 * Insert a new row into a database table
	 *
	 * @param array $set
	 */
	public function create($set=array())
	{
		if ($GLOBALS['TL_DCA'][$this->strTable]['config']['notCreatable'])
		{
			$this->log('Table "'.$this->strTable.'" is not creatable', __METHOD__, TL_ERROR);
			$this->redirect('contao/main.php?act=error');
		}

		// Get all default values for the new entry
		foreach ($GLOBALS['TL_DCA'][$this->strTable]['fields'] as $k=>$v)
		{
			// Use array_key_exists here (see #5252)
			if (array_key_exists('default', $v))
			{
				$this->set[$k] = is_array($v['default']) ? serialize($v['default']) : $v['default'];

				// Encrypt the default value (see #3740)
				if ($GLOBALS['TL_DCA'][$this->strTable]['fields'][$k]['eval']['encrypt'])
				{
					$this->set[$k] = \Encryption::encrypt($this->set[$k]);
				}
			}
		}

		// Set passed values
		if (!empty($set) && is_array($set))
		{
			$this->set = array_merge($this->set, $set);
		}

		// Get the new position
		$this->getNewPosition('new', (strlen(\Input::get('pid')) ? \Input::get('pid') : null), (\Input::get('mode') == '2' ? true : false));

		// Dynamically set the parent table of tl_content
		if ($GLOBALS['TL_DCA'][$this->strTable]['config']['dynamicPtable'])
		{
			$this->set['ptable'] = $this->ptable;
		}

		// Empty the clipboard
		$arrClipboard = $this->Session->get('CLIPBOARD');
		$arrClipboard[$this->strTable] = array();
		$this->Session->set('CLIPBOARD', $arrClipboard);

		// Insert the record if the table is not closed and switch to edit mode
		if (!$GLOBALS['TL_DCA'][$this->strTable]['config']['closed'])
		{
			$this->set['tstamp'] = 0;

			$objInsertStmt = $this->Database->prepare("INSERT INTO " . $this->strTable . " %s")
											->set($this->set)
											->execute();

			if ($objInsertStmt->affectedRows)
			{
				$s2e = $GLOBALS['TL_DCA'][$this->strTable]['config']['switchToEdit'] ? '&s2e=1' : '';
				$insertID = $objInsertStmt->insertId;

				// Save new record in the session
				$new_records = $this->Session->get('new_records');
				$new_records[$this->strTable][] = $insertID;
				$this->Session->set('new_records', $new_records);

				// Call the oncreate_callback
				if (is_array($GLOBALS['TL_DCA'][$this->strTable]['config']['oncreate_callback']))
				{
					foreach ($GLOBALS['TL_DCA'][$this->strTable]['config']['oncreate_callback'] as $callback)
					{
						if (is_array($callback))
						{
							$this->import($callback[0]);
							$this->$callback[0]->$callback[1]($this->strTable, $insertID, $this->set, $this);
						}
						elseif (is_callable($callback))
						{
							$callback($this->strTable, $insertID, $this->set, $this);
						}
					}
				}

				// Add a log entry
				$this->log('A new entry "'.$this->strTable.'.id='.$insertID.'" has been created'.$this->getParentEntries($this->strTable, $insertID), __METHOD__, TL_GENERAL);
				$this->redirect($this->switchToEdit($insertID).$s2e);
			}
		}

		$this->redirect($this->getReferer());
	}


	/**
	 * Assign a new position to an existing record
	 *
	 * @param boolean $blnDoNotRedirect
	 */
	public function cut($blnDoNotRedirect=false)
	{
		if ($GLOBALS['TL_DCA'][$this->strTable]['config']['notSortable'])
		{
			$this->log('Table "'.$this->strTable.'" is not sortable', __METHOD__, TL_ERROR);
			$this->redirect('contao/main.php?act=error');
		}

		$cr = array();

		// ID and PID are mandatory
		if (!$this->intId || !strlen(\Input::get('pid')))
		{
			$this->redirect($this->getReferer());
		}

		// Get the new position
		$this->getNewPosition('cut', \Input::get('pid'), (\Input::get('mode') == '2' ? true : false));

		// Avoid circular references when there is no parent table
		if ($this->Database->fieldExists('pid', $this->strTable) && !strlen($this->ptable))
		{
			$cr = $this->Database->getChildRecords($this->intId, $this->strTable);
			$cr[] = $this->intId;
		}

		// Empty clipboard
		$arrClipboard = $this->Session->get('CLIPBOARD');
		$arrClipboard[$this->strTable] = array();
		$this->Session->set('CLIPBOARD', $arrClipboard);

		// Update the record
		if (in_array($this->set['pid'], $cr))
		{
			$this->log('Attempt to relate record '.$this->intId.' of table "'.$this->strTable.'" to its child record '.\Input::get('pid').' (circular reference)', __METHOD__, TL_ERROR);
			$this->redirect('contao/main.php?act=error');
		}

		$this->set['tstamp'] = time();

		// HOOK: style sheet category
		if ($this->strTable == 'tl_style')
		{
			$filter = $this->Session->get('filter');
			$category = $filter['tl_style_' . CURRENT_ID]['category'];

			if ($category != '')
			{
				$this->set['category'] = $category;
			}
		}

		// Dynamically set the parent table of tl_content
		if ($GLOBALS['TL_DCA'][$this->strTable]['config']['dynamicPtable'])
		{
			$this->set['ptable'] = $this->ptable;
		}

		$this->Database->prepare("UPDATE " . $this->strTable . " %s WHERE id=?")
					   ->set($this->set)
					   ->execute($this->intId);

		// Call the oncut_callback
		if (is_array($GLOBALS['TL_DCA'][$this->strTable]['config']['oncut_callback']))
		{
			foreach ($GLOBALS['TL_DCA'][$this->strTable]['config']['oncut_callback'] as $callback)
			{
				if (is_array($callback))
				{
					$this->import($callback[0]);
					$this->$callback[0]->$callback[1]($this);
				}
				elseif (is_callable($callback))
				{
					$callback($this);
				}
			}
		}

		if (!$blnDoNotRedirect)
		{
			$this->redirect($this->getReferer());
		}
	}


	/**
	 * Move all selected records
	 */
	public function cutAll()
	{
		if ($GLOBALS['TL_DCA'][$this->strTable]['config']['notSortable'])
		{
			$this->log('Table "'.$this->strTable.'" is not sortable', __METHOD__, TL_ERROR);
			$this->redirect('contao/main.php?act=error');
		}

		// PID is mandatory
		if (!strlen(\Input::get('pid')))
		{
			$this->redirect($this->getReferer());
		}

		$arrClipboard = $this->Session->get('CLIPBOARD');

		if (isset($arrClipboard[$this->strTable]) && is_array($arrClipboard[$this->strTable]['id']))
		{
			foreach ($arrClipboard[$this->strTable]['id'] as $id)
			{
				$this->intId = $id;
				$this->cut(true);
				\Input::setGet('pid', $id);
				\Input::setGet('mode', 1);
			}
		}

		$this->redirect($this->getReferer());
	}


	/**
	 * Duplicate a particular record of the current table
	 *
	 * @param boolean $blnDoNotRedirect
	 *
	 * @return integer|boolean
	 */
	public function copy($blnDoNotRedirect=false)
	{
		if ($GLOBALS['TL_DCA'][$this->strTable]['config']['notCopyable'])
		{
			$this->log('Table "'.$this->strTable.'" is not copyable', __METHOD__, TL_ERROR);
			$this->redirect('contao/main.php?act=error');
		}

		if (!$this->intId)
		{
			$this->redirect($this->getReferer());
		}

		$objRow = $this->Database->prepare("SELECT * FROM " . $this->strTable . " WHERE id=?")
								 ->limit(1)
								 ->execute($this->intId);

		// Copy the values if the record contains data
		if ($objRow->numRows)
		{
			foreach ($objRow->row() as $k=>$v)
			{
				if (in_array($k, array_keys($GLOBALS['TL_DCA'][$this->strTable]['fields'])))
				{
					// Empty unique fields or add a unique identifier in copyAll mode
					if ($GLOBALS['TL_DCA'][$this->strTable]['fields'][$k]['eval']['unique'])
					{
						$v = (\Input::get('act') == 'copyAll') ? $v .'-'. substr(md5(uniqid(mt_rand(), true)), 0, 8) : '';
					}

					// Reset doNotCopy and fallback fields to their default value
					elseif ($GLOBALS['TL_DCA'][$this->strTable]['fields'][$k]['eval']['doNotCopy'] || $GLOBALS['TL_DCA'][$this->strTable]['fields'][$k]['eval']['fallback'])
					{
						$v = '';

						// Use array_key_exists to allow NULL (see #5252)
						if (array_key_exists('default', $GLOBALS['TL_DCA'][$this->strTable]['fields'][$k]))
						{
							$v = is_array($GLOBALS['TL_DCA'][$this->strTable]['fields'][$k]['default']) ? serialize($GLOBALS['TL_DCA'][$this->strTable]['fields'][$k]['default']) : $GLOBALS['TL_DCA'][$this->strTable]['fields'][$k]['default'];
						}

						// Encrypt the default value (see #3740)
						if ($GLOBALS['TL_DCA'][$this->strTable]['fields'][$k]['eval']['encrypt'])
						{
							$v = \Encryption::encrypt($v);
						}
					}

					// Set fields (except password fields)
					$this->set[$k] = ($GLOBALS['TL_DCA'][$this->strTable]['fields'][$k]['inputType'] == 'password' ? '' : $v);
				}
			}

			// HOOK: style sheet category
			if ($this->strTable == 'tl_style')
			{
				$filter = $this->Session->get('filter');
				$category = $filter['tl_style_' . CURRENT_ID]['category'];

				if ($category != '')
				{
					$this->set['category'] = $category;
				}
			}
		}

		// Get the new position
		$this->getNewPosition('copy', (strlen(\Input::get('pid')) ? \Input::get('pid') : null), (\Input::get('mode') == '2' ? true : false));

		// Dynamically set the parent table of tl_content
		if ($GLOBALS['TL_DCA'][$this->strTable]['config']['dynamicPtable'])
		{
			$this->set['ptable'] = $this->ptable;
		}

		// Empty clipboard
		$arrClipboard = $this->Session->get('CLIPBOARD');
		$arrClipboard[$this->strTable] = array();
		$this->Session->set('CLIPBOARD', $arrClipboard);

		// Insert the record if the table is not closed and switch to edit mode
		if (!$GLOBALS['TL_DCA'][$this->strTable]['config']['closed'])
		{
			$this->set['tstamp'] = ($blnDoNotRedirect ? time() : 0);

			// Mark the new record with "copy of" (see #2938)
			if (isset($GLOBALS['TL_DCA'][$this->strTable]['fields']['name']))
			{
				if ($this->set['name'] != '')
				{
					$this->set['name'] = sprintf($GLOBALS['TL_LANG']['MSC']['copyOf'], $this->set['name']);
				}
			}
			elseif (isset($GLOBALS['TL_DCA'][$this->strTable]['fields']['title']))
			{
				if ($this->set['title'] != '')
				{
					$this->set['title'] = sprintf($GLOBALS['TL_LANG']['MSC']['copyOf'], $this->set['title']);
				}
			}
			elseif (isset($GLOBALS['TL_DCA'][$this->strTable]['fields']['headline']))
			{
				$headline = deserialize($this->set['headline']);

				if (!is_array($headline))
				{
					if ($this->set['headline'] != '')
					{
						$this->set['headline'] = sprintf($GLOBALS['TL_LANG']['MSC']['copyOf'], $this->set['headline']);
					}
				}
			}

			// Remove the ID field from the data array
			unset($this->set['id']);

			$objInsertStmt = $this->Database->prepare("INSERT INTO " . $this->strTable . " %s")
											->set($this->set)
											->execute();

			if ($objInsertStmt->affectedRows)
			{
				$insertID = $objInsertStmt->insertId;

				// Save the new record in the session
				if (!$blnDoNotRedirect)
				{
					$new_records = $this->Session->get('new_records');
					$new_records[$this->strTable][] = $insertID;
					$this->Session->set('new_records', $new_records);
				}

				// Duplicate the records of the child table
				$this->copyChilds($this->strTable, $insertID, $this->intId, $insertID);

				// Call the oncopy_callback after all new records have been created
				if (is_array($GLOBALS['TL_DCA'][$this->strTable]['config']['oncopy_callback']))
				{
					foreach ($GLOBALS['TL_DCA'][$this->strTable]['config']['oncopy_callback'] as $callback)
					{
						if (is_array($callback))
						{
							$this->import($callback[0]);
							$this->$callback[0]->$callback[1]($insertID, $this);
						}
						elseif (is_callable($callback))
						{
							$callback($insertID, $this);
						}
					}
				}

				// Add a log entry
				$this->log('A new entry "'.$this->strTable.'.id='.$insertID.'" has been created by duplicating record "'.$this->strTable.'.id='.$this->intId.'"'.$this->getParentEntries($this->strTable, $insertID), __METHOD__, TL_GENERAL);

				// Switch to edit mode
				if (!$blnDoNotRedirect)
				{
					$this->redirect($this->switchToEdit($insertID));
				}

				return $insertID;
			}
		}

		if (!$blnDoNotRedirect)
		{
			$this->redirect($this->getReferer());
		}

		return false;
	}


	/**
	 * Duplicate all child records of a duplicated record
	 *
	 * @param string  $table
	 * @param integer $insertID
	 * @param integer $id
	 * @param integer $parentId
	 */
	protected function copyChilds($table, $insertID, $id, $parentId)
	{
		$time = time();
		$copy = array();
		$cctable = array();
		$ctable = $GLOBALS['TL_DCA'][$table]['config']['ctable'];

		if (!$GLOBALS['TL_DCA'][$table]['config']['ptable'] && strlen(\Input::get('childs')) && $this->Database->fieldExists('pid', $table) && $this->Database->fieldExists('sorting', $table))
		{
			$ctable[] = $table;
		}

		if (!is_array($ctable))
		{
			return;
		}

		// Walk through each child table
		foreach ($ctable as $v)
		{
			$this->loadDataContainer($v);
			$cctable[$v] = $GLOBALS['TL_DCA'][$v]['config']['ctable'];

			if (!$GLOBALS['TL_DCA'][$v]['config']['doNotCopyRecords'] && strlen($v))
			{
				// Consider the dynamic parent table (see #4867)
				if ($GLOBALS['TL_DCA'][$v]['config']['dynamicPtable'])
				{
					$ptable = $GLOBALS['TL_DCA'][$v]['config']['ptable'];
					$cond = ($ptable == 'tl_article') ? "(ptable=? OR ptable='')" : "ptable=?"; // backwards compatibility

					$objCTable = $this->Database->prepare("SELECT * FROM $v WHERE pid=? AND $cond" . ($this->Database->fieldExists('sorting', $v) ? " ORDER BY sorting" : ""))
												->execute($id, $ptable);
				}
				else
				{
					$objCTable = $this->Database->prepare("SELECT * FROM $v WHERE pid=?" . ($this->Database->fieldExists('sorting', $v) ? " ORDER BY sorting" : ""))
												->execute($id);
				}

				while ($objCTable->next())
				{
					// Exclude the duplicated record itself
					if ($v == $table && $objCTable->id == $parentId)
					{
						continue;
					}

					foreach ($objCTable->row() as $kk=>$vv)
					{
						if ($kk == 'id')
						{
							continue;
						}

						// Reset all unique, doNotCopy and fallback fields to their default value
						if ($GLOBALS['TL_DCA'][$v]['fields'][$kk]['eval']['unique'] || $GLOBALS['TL_DCA'][$v]['fields'][$kk]['eval']['doNotCopy'] || $GLOBALS['TL_DCA'][$v]['fields'][$kk]['eval']['fallback'])
						{
							$vv = '';

							// Use array_key_exists to allow NULL (see #5252)
							if (array_key_exists('default', $GLOBALS['TL_DCA'][$v]['fields'][$kk]))
							{
								$vv = is_array($GLOBALS['TL_DCA'][$v]['fields'][$kk]['default']) ? serialize($GLOBALS['TL_DCA'][$v]['fields'][$kk]['default']) : $GLOBALS['TL_DCA'][$v]['fields'][$kk]['default'];
							}

							// Encrypt the default value (see #3740)
							if ($GLOBALS['TL_DCA'][$v]['fields'][$kk]['eval']['encrypt'])
							{
								$vv = \Encryption::encrypt($vv);
							}
						}

						$copy[$v][$objCTable->id][$kk] = $vv;
					}

					$copy[$v][$objCTable->id]['pid'] = $insertID;
					$copy[$v][$objCTable->id]['tstamp'] = $time;
				}
			}
		}

		// Duplicate the child records
		foreach ($copy as $k=>$v)
		{
			if (!empty($v))
			{
				foreach ($v as $kk=>$vv)
				{
					$objInsertStmt = $this->Database->prepare("INSERT INTO " . $k . " %s")
													->set($vv)
													->execute();

					if ($objInsertStmt->affectedRows)
					{
						$insertID = $objInsertStmt->insertId;

						if ((!empty($cctable[$k]) || $GLOBALS['TL_DCA'][$k]['list']['sorting']['mode'] == 5) && $kk != $parentId)
						{
							$this->copyChilds($k, $insertID, $kk, $parentId);
						}
					}
				}
			}
		}
	}


	/**
	 * Move all selected records
	 */
	public function copyAll()
	{
		if ($GLOBALS['TL_DCA'][$this->strTable]['config']['notCopyable'])
		{
			$this->log('Table "'.$this->strTable.'" is not copyable', __METHOD__, TL_ERROR);
			$this->redirect('contao/main.php?act=error');
		}

		// PID is mandatory
		if (!strlen(\Input::get('pid')))
		{
			$this->redirect($this->getReferer());
		}

		$arrClipboard = $this->Session->get('CLIPBOARD');

		if (isset($arrClipboard[$this->strTable]) && is_array($arrClipboard[$this->strTable]['id']))
		{
			foreach ($arrClipboard[$this->strTable]['id'] as $id)
			{
				$this->intId = $id;
				$id = $this->copy(true);
				\Input::setGet('pid', $id);
				\Input::setGet('mode', 1);
			}
		}

		$this->redirect($this->getReferer());
	}


	/**
	 * Calculate the new position of a moved or inserted record
	 *
	 * @param string  $mode
	 * @param integer $pid
	 * @param boolean $insertInto
	 */
	protected function getNewPosition($mode, $pid=null, $insertInto=false)
	{
		// If there is pid and sorting
		if ($this->Database->fieldExists('pid', $this->strTable) && $this->Database->fieldExists('sorting', $this->strTable))
		{
			// PID is not set - only valid for duplicated records, as they get the same parent ID as the original record!
			if ($pid === null && $this->intId && $mode == 'copy')
			{
				$pid = $this->intId;
			}

			// PID is set (insert after or into the parent record)
			if (is_numeric($pid))
			{
				$newPID = null;
				$newSorting = null;

				// Insert the current record at the beginning when inserting into the parent record
				if ($insertInto)
				{
					$newPID = $pid;

					$objSorting = $this->Database->prepare("SELECT MIN(sorting) AS sorting FROM " . $this->strTable . " WHERE pid=?")
												 ->execute($pid);

					// Select sorting value of the first record
					if ($objSorting->numRows)
					{
						$curSorting = $objSorting->sorting;

						// Resort if the new sorting value is not an integer or smaller than 1
						if (($curSorting % 2) != 0 || $curSorting < 1)
						{
							$objNewSorting = $this->Database->prepare("SELECT id FROM " . $this->strTable . " WHERE pid=? ORDER BY sorting" )
															->execute($pid);

							$count = 2;
							$newSorting = 128;

							while ($objNewSorting->next())
							{
								$this->Database->prepare("UPDATE " . $this->strTable . " SET sorting=? WHERE id=?")
											   ->limit(1)
											   ->execute(($count++ * 128), $objNewSorting->id);
							}
						}

						// Else new sorting = (current sorting / 2)
						else $newSorting = ($curSorting / 2);
					}

					// Else new sorting = 128
					else $newSorting = 128;
				}

				// Else insert the current record after the parent record
				elseif ($pid > 0)
				{
					$objSorting = $this->Database->prepare("SELECT pid, sorting FROM " . $this->strTable . " WHERE id=?")
												 ->limit(1)
												 ->execute($pid);

					// Set parent ID of the current record as new parent ID
					if ($objSorting->numRows)
					{
						$newPID = $objSorting->pid;
						$curSorting = $objSorting->sorting;

						// Do not proceed without a parent ID
						if (is_numeric($newPID))
						{
							$objNextSorting = $this->Database->prepare("SELECT MIN(sorting) AS sorting FROM " . $this->strTable . " WHERE pid=? AND sorting>?")
											  				 ->execute($newPID, $curSorting);

							// Select sorting value of the next record
							if ($objNextSorting->sorting !== null)
							{
								$nxtSorting = $objNextSorting->sorting;

								// Resort if the new sorting value is no integer or bigger than a MySQL integer
								if ((($curSorting + $nxtSorting) % 2) != 0 || $nxtSorting >= 4294967295)
								{
									$count = 1;

									$objNewSorting = $this->Database->prepare("SELECT id, sorting FROM " . $this->strTable . " WHERE pid=? ORDER BY sorting")
																	->execute($newPID);

									while ($objNewSorting->next())
									{
										$this->Database->prepare("UPDATE " . $this->strTable . " SET sorting=? WHERE id=?")
													   ->execute(($count++ * 128), $objNewSorting->id);

										if ($objNewSorting->sorting == $curSorting)
										{
											$newSorting = ($count++ * 128);
										}
									}
								}

								// Else new sorting = (current sorting + next sorting) / 2
								else $newSorting = (($curSorting + $nxtSorting) / 2);
							}

							// Else new sorting = (current sorting + 128)
							else $newSorting = ($curSorting + 128);
						}
					}

					// Use the given parent ID as parent ID
					else
					{
						$newPID = $pid;
						$newSorting = 128;
					}
				}

				// Set new sorting and new parent ID
				$this->set['pid'] = intval($newPID);
				$this->set['sorting'] = intval($newSorting);
			}
		}

		// If there is only pid
		elseif ($this->Database->fieldExists('pid', $this->strTable))
		{
			// PID is not set - only valid for duplicated records, as they get the same parent ID as the original record!
			if ($pid === null && $this->intId && $mode == 'copy')
			{
				$pid = $this->intId;
			}

			// PID is set (insert after or into the parent record)
			if (is_numeric($pid))
			{
				// Insert the current record into the parent record
				if ($insertInto)
				{
					$this->set['pid'] = $pid;
				}

				// Else insert the current record after the parent record
				elseif ($pid > 0)
				{
					$objParentRecord = $this->Database->prepare("SELECT pid FROM " . $this->strTable . " WHERE id=?")
													  ->limit(1)
													  ->execute($pid);

					if ($objParentRecord->numRows)
					{
						$this->set['pid'] = $objParentRecord->pid;
					}
				}
			}
		}

		// If there is only sorting
		elseif ($this->Database->fieldExists('sorting', $this->strTable))
		{
			// ID is set (insert after the current record)
			if ($this->intId)
			{
				$objCurrentRecord = $this->Database->prepare("SELECT * FROM " . $this->strTable . " WHERE id=?")
												   ->limit(1)
											 	   ->execute($this->intId);

				// Select current record
				if ($objCurrentRecord->numRows)
				{
					$newSorting = null;
					$curSorting = $objCurrentRecord->sorting;

					$objNextSorting = $this->Database->prepare("SELECT MIN(sorting) AS sorting FROM " . $this->strTable . " WHERE sorting>?")
													 ->execute($curSorting);

					// Select sorting value of the next record
					if ($objNextSorting->numRows)
					{
						$nxtSorting = $objNextSorting->sorting;

						// Resort if the new sorting value is no integer or bigger than a MySQL integer field
						if ((($curSorting + $nxtSorting) % 2) != 0 || $nxtSorting >= 4294967295)
						{
							$count = 1;

							$objNewSorting = $this->Database->execute("SELECT id, sorting FROM " . $this->strTable . " ORDER BY sorting");

							while ($objNewSorting->next())
							{
								$this->Database->prepare("UPDATE " . $this->strTable . " SET sorting=? WHERE id=?")
											   ->execute(($count++ * 128), $objNewSorting->id);

								if ($objNewSorting->sorting == $curSorting)
								{
									$newSorting = ($count++ * 128);
								}
							}
						}

						// Else new sorting = (current sorting + next sorting) / 2
						else $newSorting = (($curSorting + $nxtSorting) / 2);
					}

					// Else new sorting = (current sorting + 128)
					else $newSorting = ($curSorting + 128);

					// Set new sorting
					$this->set['sorting'] = intval($newSorting);

					return;
				}
			}

			// ID is not set or not found (insert at the end)
			$objNextSorting = $this->Database->execute("SELECT MAX(sorting) AS sorting FROM " . $this->strTable);
			$this->set['sorting'] = (intval($objNextSorting->sorting) + 128);
		}
	}


	/**
	 * Delete a record of the current table table and save it to tl_undo
	 *
	 * @param boolean $blnDoNotRedirect
	 */
	public function delete($blnDoNotRedirect=false)
	{
		if ($GLOBALS['TL_DCA'][$this->strTable]['config']['notDeletable'])
		{
			$this->log('Table "'.$this->strTable.'" is not deletable', __METHOD__, TL_ERROR);
			$this->redirect('contao/main.php?act=error');
		}

		if (!$this->intId)
		{
			$this->redirect($this->getReferer());
		}

		$delete = array();

		// Do not save records from tl_undo itself
		if ($this->strTable == 'tl_undo')
		{
			$this->Database->prepare("DELETE FROM " . $this->strTable . " WHERE id=?")
						   ->limit(1)
						   ->execute($this->intId);

			$this->redirect($this->getReferer());
		}

		// If there is a PID field but no parent table
		if ($this->Database->fieldExists('pid', $this->strTable) && !strlen($this->ptable))
		{
			$delete[$this->strTable] = $this->Database->getChildRecords($this->intId, $this->strTable);
			array_unshift($delete[$this->strTable], $this->intId);
		}
		else
		{
			$delete[$this->strTable] = array($this->intId);
		}

		// Delete all child records if there is a child table
		if (!empty($this->ctable))
		{
			foreach ($delete[$this->strTable] as $id)
			{
				$this->deleteChilds($this->strTable, $id, $delete);
			}
		}

		$affected = 0;
		$data = array();

		// Save each record of each table
		foreach ($delete as $table=>$fields)
		{
			foreach ($fields as $k=>$v)
			{
				$objSave = $this->Database->prepare("SELECT * FROM " . $table . " WHERE id=?")
										  ->limit(1)
										  ->execute($v);

				if ($objSave->numRows)
				{
					$data[$table][$k] = $objSave->row();

					// Store the active record
					if ($table == $this->strTable && $v == $this->intId)
					{
						$this->objActiveRecord = $objSave;
					}
				}

				$affected++;
			}
		}

		$this->import('BackendUser', 'User');

		$objUndoStmt = $this->Database->prepare("INSERT INTO tl_undo (pid, tstamp, fromTable, query, affectedRows, data) VALUES (?, ?, ?, ?, ?, ?)")
									  ->execute($this->User->id, time(), $this->strTable, 'DELETE FROM '.$this->strTable.' WHERE id='.$this->intId, $affected, serialize($data));

		// Delete the records
		if ($objUndoStmt->affectedRows)
		{
			$insertID = $objUndoStmt->insertId;

			// Call ondelete_callback
			if (is_array($GLOBALS['TL_DCA'][$this->strTable]['config']['ondelete_callback']))
			{
				foreach ($GLOBALS['TL_DCA'][$this->strTable]['config']['ondelete_callback'] as $callback)
				{
					if (is_array($callback))
					{
						$this->import($callback[0]);
						$this->$callback[0]->$callback[1]($insertID, $this);
					}
					elseif (is_callable($callback))
					{
						$callback($insertID, $this);
					}
				}
			}

			// Delete the records
			foreach ($delete as $table=>$fields)
			{
				foreach ($fields as $v)
				{
					$this->Database->prepare("DELETE FROM " . $table . " WHERE id=?")
								   ->limit(1)
								   ->execute($v);
				}
			}

			// Add a log entry unless we are deleting from tl_log itself
			if ($this->strTable != 'tl_log')
			{
				$this->log('DELETE FROM '.$this->strTable.' WHERE id='.$data[$this->strTable][0]['id'], __METHOD__, TL_GENERAL);
			}
		}

		if (!$blnDoNotRedirect)
		{
			$this->redirect($this->getReferer());
		}
	}


	/**
	 * Delete all selected records
	 */
	public function deleteAll()
	{
		if ($GLOBALS['TL_DCA'][$this->strTable]['config']['notDeletable'])
		{
			$this->log('Table "'.$this->strTable.'" is not deletable', __METHOD__, TL_ERROR);
			$this->redirect('contao/main.php?act=error');
		}

		$session = $this->Session->getData();
		$ids = $session['CURRENT']['IDS'];

		if (is_array($ids) && strlen($ids[0]))
		{
			foreach ($ids as $id)
			{
				$this->intId = $id;
				$this->delete(true);
			}
		}

		$this->redirect($this->getReferer());
	}


	/**
	 * Recursively get all related table names and records
	 *
	 * @param string  $table
	 * @param integer $id
	 * @param array   $delete
	 */
	public function deleteChilds($table, $id, &$delete)
	{
		$cctable = array();
		$ctable = $GLOBALS['TL_DCA'][$table]['config']['ctable'];

		if (!is_array($ctable))
		{
			return;
		}

		// Walk through each child table
		foreach ($ctable as $v)
		{
			$this->loadDataContainer($v);
			$cctable[$v] = $GLOBALS['TL_DCA'][$v]['config']['ctable'];

			// Consider the dynamic parent table (see #4867)
			if ($GLOBALS['TL_DCA'][$v]['config']['dynamicPtable'])
			{
				$ptable = $GLOBALS['TL_DCA'][$v]['config']['ptable'];
				$cond = ($ptable == 'tl_article') ? "(ptable=? OR ptable='')" : "ptable=?"; // backwards compatibility

				$objDelete = $this->Database->prepare("SELECT id FROM $v WHERE pid=? AND $cond")
											->execute($id, $ptable);
			}
			else
			{
				$objDelete = $this->Database->prepare("SELECT id FROM $v WHERE pid=?")
											->execute($id);
			}

			if (!$GLOBALS['TL_DCA'][$v]['config']['doNotDeleteRecords'] && strlen($v) && $objDelete->numRows)
			{
				foreach ($objDelete->fetchAllAssoc() as $row)
				{
					$delete[$v][] = $row['id'];

					if (!empty($cctable[$v]))
					{
						$this->deleteChilds($v, $row['id'], $delete);
					}
				}
			}
		}
	}


	/**
	 * Restore one or more deleted records
	 */
	public function undo()
	{
		$objRecords = $this->Database->prepare("SELECT * FROM " . $this->strTable . " WHERE id=?")
									 ->limit(1)
								 	 ->execute($this->intId);

		// Check whether there is a record
		if ($objRecords->numRows < 1)
		{
			$this->redirect($this->getReferer());
		}

		$error = false;
		$query = $objRecords->query;
		$data = deserialize($objRecords->data);

		if (!is_array($data))
		{
			$this->redirect($this->getReferer());
		}

		$arrFields = array();

		// Restore the data
		foreach ($data as $table=>$fields)
		{
			// Get the currently available fields
			if (!isset($arrFields[$table]))
			{
				$arrFields[$table] = array_flip($this->Database->getFieldnames($table));
			}

			foreach ($fields as $row)
			{
				// Unset fields that no longer exist in the database
				$row = array_intersect_key($row, $arrFields[$table]);

				// Re-insert the data
				$objInsertStmt = $this->Database->prepare("INSERT INTO " . $table . " %s")
												->set($row)
												->execute();

				// Do not delete record from tl_undo if there is an error
				if ($objInsertStmt->affectedRows < 1)
				{
					$error = true;
				}

				// Trigger the undo_callback
				if (is_array($GLOBALS['TL_DCA'][$table]['config']['onundo_callback']))
				{
					foreach ($GLOBALS['TL_DCA'][$table]['config']['onundo_callback'] as $callback)
					{
						if (is_array($callback))
						{
							$this->import($callback[0]);
							$this->$callback[0]->$callback[1]($table, $row, $this);
						}
						elseif (is_callable($callback))
						{
							$callback($table, $row, $this);
						}
					}
				}
			}
		}

		// Add log entry and delete record from tl_undo if there was no error
		if (!$error)
		{
			$this->log('Undone '. $query, __METHOD__, TL_GENERAL);

			$this->Database->prepare("DELETE FROM " . $this->strTable . " WHERE id=?")
						   ->limit(1)
						   ->execute($this->intId);
		}

		$this->redirect($this->getReferer());
	}


	/**
	 * Change the order of two neighbour database records
	 */
	public function move()
	{
		// Proceed only if all mandatory variables are set
		if ($this->intId && \Input::get('sid') && (!$GLOBALS['TL_DCA'][$this->strTable]['list']['sorting']['root'] || !in_array($this->intId, $this->root)))
		{
			$objRow = $this->Database->prepare("SELECT * FROM " . $this->strTable . " WHERE id=? OR id=?")
									 ->limit(2)
									 ->execute($this->intId, \Input::get('sid'));

			$row = $objRow->fetchAllAssoc();

			if ($row[0]['pid'] == $row[1]['pid'])
			{
				$this->Database->prepare("UPDATE " . $this->strTable . " SET sorting=? WHERE id=?")
							   ->execute($row[0]['sorting'], $row[1]['id']);

				$this->Database->prepare("UPDATE " . $this->strTable . " SET sorting=? WHERE id=?")
							   ->execute($row[1]['sorting'], $row[0]['id']);
			}
		}

		$this->redirect($this->getReferer());
	}


	/**
	 * Auto-generate a form to edit the current database record
	 *
	 * @param integer $intId
	 * @param integer $ajaxId
	 *
	 * @return string
	 */
	public function edit($intId=null, $ajaxId=null)
	{
		if ($GLOBALS['TL_DCA'][$this->strTable]['config']['notEditable'])
		{
			$this->log('Table "'.$this->strTable.'" is not editable', __METHOD__, TL_ERROR);
			$this->redirect('contao/main.php?act=error');
		}

		if ($intId != '')
		{
			$this->intId = $intId;
		}

		// Get the current record
		$objRow = $this->Database->prepare("SELECT * FROM " . $this->strTable . " WHERE id=?")
								 ->limit(1)
								 ->execute($this->intId);

		// Redirect if there is no record with the given ID
		if ($objRow->numRows < 1)
		{
			$this->log('Could not load record "'.$this->strTable.'.id='.$this->intId.'"', __METHOD__, TL_ERROR);
			$this->redirect('contao/main.php?act=error');
		}

		$this->objActiveRecord = $objRow;

		$return = '';
		$this->values[] = $this->intId;
		$this->procedure[] = 'id=?';

		$this->blnCreateNewVersion = false;
		$objVersions = new \Versions($this->strTable, $this->intId);

		// Compare versions
		if (\Input::get('versions'))
		{
			$objVersions->compare();
		}

		// Restore a version
		if (\Input::post('FORM_SUBMIT') == 'tl_version' && \Input::post('version') != '')
		{
			$objVersions->restore(\Input::post('version'));
			$this->reload();
		}

		$objVersions->initialize();

		// Build an array from boxes and rows
		$this->strPalette = $this->getPalette();
		$boxes = trimsplit(';', $this->strPalette);
		$legends = array();

		if (!empty($boxes))
		{
			foreach ($boxes as $k=>$v)
			{
				$eCount = 1;
				$boxes[$k] = trimsplit(',', $v);

				foreach ($boxes[$k] as $kk=>$vv)
				{
					if (preg_match('/^\[.*\]$/', $vv))
					{
						++$eCount;
						continue;
					}

					if (preg_match('/^\{.*\}$/', $vv))
					{
						$legends[$k] = substr($vv, 1, -1);
						unset($boxes[$k][$kk]);
					}
					elseif ($GLOBALS['TL_DCA'][$this->strTable]['fields'][$vv]['exclude'] || !is_array($GLOBALS['TL_DCA'][$this->strTable]['fields'][$vv]))
					{
						unset($boxes[$k][$kk]);
					}
				}

				// Unset a box if it does not contain any fields
				if (count($boxes[$k]) < $eCount)
				{
					unset($boxes[$k]);
				}
			}

			$class = 'tl_tbox';
			$fs = $this->Session->get('fieldset_states');
			$blnIsFirst = true;

			// Render boxes
			foreach ($boxes as $k=>$v)
			{
				$strAjax = '';
				$blnAjax = false;
				$key = '';
				$cls = '';
				$legend = '';

				if (isset($legends[$k]))
				{
					list($key, $cls) = explode(':', $legends[$k]);
					$legend = "\n" . '<legend onclick="AjaxRequest.toggleFieldset(this,\'' . $key . '\',\'' . $this->strTable . '\')">' . (isset($GLOBALS['TL_LANG'][$this->strTable][$key]) ? $GLOBALS['TL_LANG'][$this->strTable][$key] : $key) . '</legend>';
				}

				if (isset($fs[$this->strTable][$key]))
				{
					$class .= ($fs[$this->strTable][$key] ? '' : ' collapsed');
				}
				else
				{
					$class .= (($cls && $legend) ? ' ' . $cls : '');
				}

				$return .= "\n\n" . '<fieldset' . ($key ? ' id="pal_'.$key.'"' : '') . ' class="' . $class . ($legend ? '' : ' nolegend') . '">' . $legend;

				// Build rows of the current box
				foreach ($v as $vv)
				{
					if ($vv == '[EOF]')
					{
						if ($blnAjax && \Environment::get('isAjaxRequest'))
						{
							return $strAjax . '<input type="hidden" name="FORM_FIELDS[]" value="'.specialchars($this->strPalette).'">';
						}

						$blnAjax = false;
						$return .= "\n" . '</div>';

						continue;
					}

					if (preg_match('/^\[.*\]$/', $vv))
					{
						$thisId = 'sub_' . substr($vv, 1, -1);
						$blnAjax = ($ajaxId == $thisId && \Environment::get('isAjaxRequest')) ? true : false;
						$return .= "\n" . '<div id="'.$thisId.'">';

						continue;
					}

					$this->strField = $vv;
					$this->strInputName = $vv;
					$this->varValue = $objRow->$vv;

					// Autofocus the first field
					if ($blnIsFirst && $GLOBALS['TL_DCA'][$this->strTable]['fields'][$this->strField]['inputType'] == 'text')
					{
						$GLOBALS['TL_DCA'][$this->strTable]['fields'][$this->strField]['eval']['autofocus'] = 'autofocus';
						$blnIsFirst = false;
					}

					// Convert CSV fields (see #2890)
					if ($GLOBALS['TL_DCA'][$this->strTable]['fields'][$this->strField]['eval']['multiple'] && isset($GLOBALS['TL_DCA'][$this->strTable]['fields'][$this->strField]['eval']['csv']))
					{
						$this->varValue = trimsplit($GLOBALS['TL_DCA'][$this->strTable]['fields'][$this->strField]['eval']['csv'], $this->varValue);
					}

					// Call load_callback
					if (is_array($GLOBALS['TL_DCA'][$this->strTable]['fields'][$this->strField]['load_callback']))
					{
						foreach ($GLOBALS['TL_DCA'][$this->strTable]['fields'][$this->strField]['load_callback'] as $callback)
						{
							if (is_array($callback))
							{
								$this->import($callback[0]);
								$this->varValue = $this->$callback[0]->$callback[1]($this->varValue, $this);
							}
							elseif (is_callable($callback))
							{
								$this->varValue = $callback($this->varValue, $this);
							}
						}
					}

					// Re-set the current value
					$this->objActiveRecord->{$this->strField} = $this->varValue;

					// Build the row and pass the current palette string (thanks to Tristan Lins)
					$blnAjax ? $strAjax .= $this->row($this->strPalette) : $return .= $this->row($this->strPalette);
				}

				$class = 'tl_box';
				$return .= "\n" . '</fieldset>';
			}
		}

		// Versions overview
		if ($GLOBALS['TL_DCA'][$this->strTable]['config']['enableVersioning'])
		{
			$version = $objVersions->renderDropdown();
		}
		else
		{
			$version = '';
		}

		// Submit buttons
		$arrButtons = array();
		$arrButtons['save'] = '<input type="submit" name="save" id="save" class="tl_submit" accesskey="s" value="'.specialchars($GLOBALS['TL_LANG']['MSC']['save']).'">';

		if (!\Input::get('nb'))
		{
			$arrButtons['saveNclose'] = '<input type="submit" name="saveNclose" id="saveNclose" class="tl_submit" accesskey="c" value="'.specialchars($GLOBALS['TL_LANG']['MSC']['saveNclose']).'">';
		}

		if (!\Input::get('popup') && !$GLOBALS['TL_DCA'][$this->strTable]['config']['closed'] && !$GLOBALS['TL_DCA'][$this->strTable]['config']['notCreatable'])
		{
			$arrButtons['saveNcreate'] = '<input type="submit" name="saveNcreate" id="saveNcreate" class="tl_submit" accesskey="n" value="'.specialchars($GLOBALS['TL_LANG']['MSC']['saveNcreate']).'">';
		}

		if (\Input::get('s2e'))
		{
			$arrButtons['saveNedit'] = '<input type="submit" name="saveNedit" id="saveNedit" class="tl_submit" accesskey="e" value="'.specialchars($GLOBALS['TL_LANG']['MSC']['saveNedit']).'">';
		}
		elseif (!\Input::get('popup') && ($GLOBALS['TL_DCA'][$this->strTable]['list']['sorting']['mode'] == 4 || strlen($this->ptable) || $GLOBALS['TL_DCA'][$this->strTable]['config']['switchToEdit']))
		{
			$arrButtons['saveNback'] = '<input type="submit" name="saveNback" id="saveNback" class="tl_submit" accesskey="g" value="'.specialchars($GLOBALS['TL_LANG']['MSC']['saveNback']).'">';
		}

		// Call the buttons_callback (see #4691)
		if (is_array($GLOBALS['TL_DCA'][$this->strTable]['edit']['buttons_callback']))
		{
			foreach ($GLOBALS['TL_DCA'][$this->strTable]['edit']['buttons_callback'] as $callback)
			{
				if (is_array($callback))
				{
					$this->import($callback[0]);
					$arrButtons = $this->$callback[0]->$callback[1]($arrButtons, $this);
				}
				elseif (is_callable($callback))
				{
					$arrButtons = $callback($arrButtons, $this);
				}
			}
		}

		// Add the buttons and end the form
		$return .= '
</div>

<div class="tl_formbody_submit">

<div class="tl_submit_container">
  ' . implode(' ', $arrButtons) . '
</div>

</div>
</form>

<script>
  window.addEvent(\'domready\', function() {
    Theme.focusInput("'.$this->strTable.'");
  });
</script>';

		// Begin the form (-> DO NOT CHANGE THIS ORDER -> this way the onsubmit attribute of the form can be changed by a field)
		$return = $version . '
<div id="tl_buttons">' . (\Input::get('nb') ? '&nbsp;' : '
<a href="'.$this->getReferer(true).'" class="header_back" title="'.specialchars($GLOBALS['TL_LANG']['MSC']['backBTTitle']).'" accesskey="b" onclick="Backend.getScrollOffset()">'.$GLOBALS['TL_LANG']['MSC']['backBT'].'</a>') . '
</div>
'.\Message::generate().'
<form action="'.ampersand(\Environment::get('request'), true).'" id="'.$this->strTable.'" class="tl_form" method="post" enctype="' . ($this->blnUploadable ? 'multipart/form-data' : 'application/x-www-form-urlencoded') . '"'.(!empty($this->onsubmit) ? ' onsubmit="'.implode(' ', $this->onsubmit).'"' : '').'>
<div class="tl_formbody_edit">
<input type="hidden" name="FORM_SUBMIT" value="'.specialchars($this->strTable).'">
<input type="hidden" name="REQUEST_TOKEN" value="'.REQUEST_TOKEN.'">
<input type="hidden" name="FORM_FIELDS[]" value="'.specialchars($this->strPalette).'">'.($this->noReload ? '

<p class="tl_error">'.$GLOBALS['TL_LANG']['ERR']['general'].'</p>' : '').$return;

		// Reload the page to prevent _POST variables from being sent twice
		if (\Input::post('FORM_SUBMIT') == $this->strTable && !$this->noReload)
		{
			$arrValues = $this->values;
			array_unshift($arrValues, time());

			// Trigger the onsubmit_callback
			if (is_array($GLOBALS['TL_DCA'][$this->strTable]['config']['onsubmit_callback']))
			{
				foreach ($GLOBALS['TL_DCA'][$this->strTable]['config']['onsubmit_callback'] as $callback)
				{
					if (is_array($callback))
					{
						$this->import($callback[0]);
						$this->$callback[0]->$callback[1]($this);
					}
					elseif (is_callable($callback))
					{
						$callback($this);
					}
				}
			}

			// Save the current version
			if ($this->blnCreateNewVersion)
			{
				$objVersions->create();

				// Call the onversion_callback
				if (is_array($GLOBALS['TL_DCA'][$this->strTable]['config']['onversion_callback']))
				{
					foreach ($GLOBALS['TL_DCA'][$this->strTable]['config']['onversion_callback'] as $callback)
					{
						if (is_array($callback))
						{
							$this->import($callback[0]);
							$this->$callback[0]->$callback[1]($this->strTable, $this->intId, $this);
						}
						elseif (is_callable($callback))
						{
							$callback($this->strTable, $this->intId, $this);
						}
					}
				}

				$this->log('A new version of record "'.$this->strTable.'.id='.$this->intId.'" has been created'.$this->getParentEntries($this->strTable, $this->intId), __METHOD__, TL_GENERAL);
			}

			// Set the current timestamp (-> DO NOT CHANGE THE ORDER version - timestamp)
			if ($GLOBALS['TL_DCA'][$this->strTable]['config']['dynamicPtable'])
			{
				$this->Database->prepare("UPDATE " . $this->strTable . " SET ptable=?, tstamp=? WHERE id=?")
							   ->execute($this->ptable, time(), $this->intId);
			}
			else
			{
				$this->Database->prepare("UPDATE " . $this->strTable . " SET tstamp=? WHERE id=?")
							   ->execute(time(), $this->intId);
			}

			// Redirect
			if (isset($_POST['saveNclose']))
			{
				\Message::reset();
				\System::setCookie('BE_PAGE_OFFSET', 0, 0);

				$this->redirect($this->getReferer());
			}
			elseif (isset($_POST['saveNedit']))
			{
				\Message::reset();
				\System::setCookie('BE_PAGE_OFFSET', 0, 0);

				$strUrl = $this->addToUrl($GLOBALS['TL_DCA'][$this->strTable]['list']['operations']['edit']['href'], false);
				$strUrl = preg_replace('/(&amp;)?(s2e|act)=[^&]*/i', '', $strUrl);

				$this->redirect($strUrl);
			}
			elseif (isset($_POST['saveNback']))
			{
				\Message::reset();
				\System::setCookie('BE_PAGE_OFFSET', 0, 0);

				if ($this->ptable == '')
				{
					$this->redirect(TL_SCRIPT . '?do=' . \Input::get('do'));
				}
				// TODO: try to abstract this
				elseif (($this->ptable == 'tl_theme' && $this->strTable == 'tl_style_sheet') || ($this->ptable == 'tl_page' && $this->strTable == 'tl_article'))
				{
					$this->redirect($this->getReferer(false, $this->strTable));
				}
				else
				{
					$this->redirect($this->getReferer(false, $this->ptable));
				}
			}
			elseif (isset($_POST['saveNcreate']))
			{
				\Message::reset();
				\System::setCookie('BE_PAGE_OFFSET', 0, 0);

				$strUrl = TL_SCRIPT . '?do=' . \Input::get('do');

				if (isset($_GET['table']))
				{
					$strUrl .= '&amp;table=' . \Input::get('table');
				}

				// Tree view
				if ($this->treeView)
				{
					$strUrl .= '&amp;act=create&amp;mode=1&amp;pid=' . $this->intId;
				}

				// Parent view
				elseif ($GLOBALS['TL_DCA'][$this->strTable]['list']['sorting']['mode'] == 4)
				{
					$strUrl .= $this->Database->fieldExists('sorting', $this->strTable) ? '&amp;act=create&amp;mode=1&amp;pid=' . $this->intId . '&amp;id=' . $this->activeRecord->pid : '&amp;act=create&amp;mode=2&amp;pid=' . $this->activeRecord->pid;
				}

				// List view
				else
				{
					$strUrl .= ($this->ptable != '') ? '&amp;act=create&amp;mode=2&amp;pid=' . CURRENT_ID : '&amp;act=create';
				}

				$this->redirect($strUrl . '&amp;rt=' . REQUEST_TOKEN);
			}

			$this->reload();
		}

		// Set the focus if there is an error
		if ($this->noReload)
		{
			$return .= '

<script>
  window.addEvent(\'domready\', function() {
    Backend.vScrollTo(($(\'' . $this->strTable . '\').getElement(\'label.error\').getPosition().y - 20));
  });
</script>';
		}

		return $return;
	}


	/**
	 * Auto-generate a form to edit all records that are currently shown
	 *
	 * @param integer $intId
	 * @param integer $ajaxId
	 *
	 * @return string
	 */
	public function editAll($intId=null, $ajaxId=null)
	{
		if ($GLOBALS['TL_DCA'][$this->strTable]['config']['notEditable'])
		{
			$this->log('Table "'.$this->strTable.'" is not editable', __METHOD__, TL_ERROR);
			$this->redirect('contao/main.php?act=error');
		}

		$return = '';
		$this->import('BackendUser', 'User');

		// Get current IDs from session
		$session = $this->Session->getData();
		$ids = $session['CURRENT']['IDS'];

		if ($intId != '' && \Environment::get('isAjaxRequest'))
		{
			$ids = array($intId);
		}

		// Save field selection in session
		if (\Input::post('FORM_SUBMIT') == $this->strTable.'_all' && \Input::get('fields'))
		{
			$session['CURRENT'][$this->strTable] = \Input::post('all_fields');
			$this->Session->setData($session);
		}

		// Add fields
		$fields = $session['CURRENT'][$this->strTable];

		if (!empty($fields) && is_array($fields) && \Input::get('fields'))
		{
			$class = 'tl_tbox';

			// Walk through each record
			foreach ($ids as $id)
			{
				$this->intId = $id;
				$this->procedure = array('id=?');
				$this->values = array($this->intId);
				$this->blnCreateNewVersion = false;
				$this->strPalette = trimsplit('[;,]', $this->getPalette());

				$objVersions = new \Versions($this->strTable, $this->intId);
				$objVersions->initialize();

				// Add meta fields if the current user is an administrator
				if ($this->User->isAdmin)
				{
					if ($this->Database->fieldExists('sorting', $this->strTable))
					{
						array_unshift($this->strPalette, 'sorting');
					}

					if ($this->Database->fieldExists('pid', $this->strTable))
					{
						array_unshift($this->strPalette, 'pid');
					}

					// Ensure a minimum configuration
					foreach (array('pid', 'sorting') as $f)
					{
						if (!isset($GLOBALS['TL_DCA'][$this->strTable]['fields'][$f]['label']))
						{
							$GLOBALS['TL_DCA'][$this->strTable]['fields'][$f]['label'] = &$GLOBALS['TL_LANG']['MSC'][$f];
						}
						if (!isset($GLOBALS['TL_DCA'][$this->strTable]['fields'][$f]['inputType']))
						{
							$GLOBALS['TL_DCA'][$this->strTable]['fields'][$f]['inputType'] = 'text';
						}
						if (!isset($GLOBALS['TL_DCA'][$this->strTable]['fields'][$f]['eval']))
						{
							$GLOBALS['TL_DCA'][$this->strTable]['fields'][$f]['eval'] = array('rgxp' => 'natural');
						}
					}
				}

				// Begin current row
				$strAjax = '';
				$blnAjax = false;
				$return .= '
<div class="'.$class.'">';

				$class = 'tl_box';
				$formFields = array();

				// Get the field values
				$objRow = $this->Database->prepare("SELECT * FROM " . $this->strTable . " WHERE id=?")
										 ->limit(1)
										 ->execute($this->intId);

				// Store the active record
				$this->objActiveRecord = $objRow;
				$blnIsFirst = true;

				foreach ($this->strPalette as $v)
				{
					// Check whether field is excluded
					if ($GLOBALS['TL_DCA'][$this->strTable]['fields'][$v]['exclude'])
					{
						continue;
					}

					if ($v == '[EOF]')
					{
						if ($blnAjax && \Environment::get('isAjaxRequest'))
						{
							return $strAjax . '<input type="hidden" name="FORM_FIELDS_'.$id.'[]" value="'.specialchars(implode(',', $formFields)).'">';
						}

						$blnAjax = false;
						$return .= "\n  " . '</div>';

						continue;
					}

					if (preg_match('/^\[.*\]$/', $v))
					{
						$thisId = 'sub_' . substr($v, 1, -1) . '_' . $id;
						$blnAjax = ($ajaxId == $thisId && \Environment::get('isAjaxRequest')) ? true : false;
						$return .= "\n  " . '<div id="'.$thisId.'">';

						continue;
					}

					if (!in_array($v, $fields))
					{
						continue;
					}

					$this->strField = $v;
					$this->strInputName = $v.'_'.$this->intId;
					$formFields[] = $v.'_'.$this->intId;

					// Set the default value and try to load the current value from DB (see #5252)
					if (array_key_exists('default', $GLOBALS['TL_DCA'][$this->strTable]['fields'][$this->strField]))
					{
						$this->varValue = is_array($GLOBALS['TL_DCA'][$this->strTable]['fields'][$this->strField]['default']) ? serialize($GLOBALS['TL_DCA'][$this->strTable]['fields'][$this->strField]['default']) : $GLOBALS['TL_DCA'][$this->strTable]['fields'][$this->strField]['default'];
					}

					if ($objRow->$v !== false)
					{
						$this->varValue = $objRow->$v;
					}

					// Autofocus the first field
					if ($blnIsFirst && $GLOBALS['TL_DCA'][$this->strTable]['fields'][$this->strField]['inputType'] == 'text')
					{
						$GLOBALS['TL_DCA'][$this->strTable]['fields'][$this->strField]['eval']['autofocus'] = 'autofocus';
						$blnIsFirst = false;
					}

					// Call load_callback
					if (is_array($GLOBALS['TL_DCA'][$this->strTable]['fields'][$this->strField]['load_callback']))
					{
						foreach ($GLOBALS['TL_DCA'][$this->strTable]['fields'][$this->strField]['load_callback'] as $callback)
						{
							if (is_array($callback))
							{
								$this->import($callback[0]);
								$this->varValue = $this->$callback[0]->$callback[1]($this->varValue, $this);
							}
							elseif (is_callable($callback))
							{
								$this->varValue = $callback($this->varValue, $this);
							}
						}
					}

					// Re-set the current value
					$this->objActiveRecord->{$this->strField} = $this->varValue;

					// Build the row and pass the current palette string (thanks to Tristan Lins)
					$blnAjax ? $strAjax .= $this->row($this->strPalette) : $return .= $this->row($this->strPalette);
				}

				// Close box
				$return .= '
  <input type="hidden" name="FORM_FIELDS_'.$this->intId.'[]" value="'.specialchars(implode(',', $formFields)).'">
</div>';

				// Save record
				if (\Input::post('FORM_SUBMIT') == $this->strTable && !$this->noReload)
				{
					// Call the onsubmit_callback
					if (is_array($GLOBALS['TL_DCA'][$this->strTable]['config']['onsubmit_callback']))
					{
						foreach ($GLOBALS['TL_DCA'][$this->strTable]['config']['onsubmit_callback'] as $callback)
						{
							if (is_array($callback))
							{
								$this->import($callback[0]);
								$this->$callback[0]->$callback[1]($this);
							}
							elseif (is_callable($callback))
							{
								$callback($this);
							}
						}
					}

					// Create a new version
					if ($this->blnCreateNewVersion)
					{
						$objVersions->create();

						// Call the onversion_callback
						if (is_array($GLOBALS['TL_DCA'][$this->strTable]['config']['onversion_callback']))
						{
							foreach ($GLOBALS['TL_DCA'][$this->strTable]['config']['onversion_callback'] as $callback)
							{
								if (is_array($callback))
								{
									$this->import($callback[0]);
									$this->$callback[0]->$callback[1]($this->strTable, $this->intId, $this);
								}
								elseif (is_callable($callback))
								{
									$callback($this->strTable, $this->intId, $this);
								}
							}
						}

						$this->log('A new version of record "'.$this->strTable.'.id='.$this->intId.'" has been created'.$this->getParentEntries($this->strTable, $this->intId), __METHOD__, TL_GENERAL);
					}

					// Set the current timestamp (-> DO NOT CHANGE ORDER version - timestamp)
					if ($GLOBALS['TL_DCA'][$this->strTable]['config']['dynamicPtable'])
					{
						$this->Database->prepare("UPDATE " . $this->strTable . " SET ptable=?, tstamp=? WHERE id=?")
									   ->execute($this->ptable, time(), $this->intId);
					}
					else
					{
						$this->Database->prepare("UPDATE " . $this->strTable . " SET tstamp=? WHERE id=?")
									   ->execute(time(), $this->intId);
					}
				}
			}

			// Submit buttons
			$arrButtons = array();
			$arrButtons['save'] = '<input type="submit" name="save" id="save" class="tl_submit" accesskey="s" value="'.specialchars($GLOBALS['TL_LANG']['MSC']['save']).'">';
			$arrButtons['saveNclose'] = '<input type="submit" name="saveNclose" id="saveNclose" class="tl_submit" accesskey="c" value="'.specialchars($GLOBALS['TL_LANG']['MSC']['saveNclose']).'">';

			// Call the buttons_callback (see #4691)
			if (is_array($GLOBALS['TL_DCA'][$this->strTable]['edit']['buttons_callback']))
			{
				foreach ($GLOBALS['TL_DCA'][$this->strTable]['edit']['buttons_callback'] as $callback)
				{
					if (is_array($callback))
					{
						$this->import($callback[0]);
						$arrButtons = $this->$callback[0]->$callback[1]($arrButtons, $this);
					}
					elseif (is_callable($callback))
					{
						$arrButtons = $callback($arrButtons, $this);
					}
				}
			}

			// Add the form
			$return = '

<form action="'.ampersand(\Environment::get('request'), true).'" id="'.$this->strTable.'" class="tl_form" method="post" enctype="' . ($this->blnUploadable ? 'multipart/form-data' : 'application/x-www-form-urlencoded') . '">
<div class="tl_formbody_edit">
<input type="hidden" name="FORM_SUBMIT" value="'.$this->strTable.'">
<input type="hidden" name="REQUEST_TOKEN" value="'.REQUEST_TOKEN.'">'.($this->noReload ? '

<p class="tl_error">'.$GLOBALS['TL_LANG']['ERR']['general'].'</p>' : '').$return.'

</div>

<div class="tl_formbody_submit">

<div class="tl_submit_container">
  ' . implode(' ', $arrButtons) . '
</div>

</div>
</form>

<script>
  window.addEvent(\'domready\', function() {
    Theme.focusInput("'.$this->strTable.'");
  });
</script>';

			// Set the focus if there is an error
			if ($this->noReload)
			{
				$return .= '

<script>
  window.addEvent(\'domready\', function() {
    Backend.vScrollTo(($(\'' . $this->strTable . '\').getElement(\'label.error\').getPosition().y - 20));
  });
</script>';
			}

			// Reload the page to prevent _POST variables from being sent twice
			if (\Input::post('FORM_SUBMIT') == $this->strTable && !$this->noReload)
			{
				if (\Input::post('saveNclose'))
				{
					\System::setCookie('BE_PAGE_OFFSET', 0, 0);
					$this->redirect($this->getReferer());
				}

				$this->reload();
			}
		}

		// Else show a form to select the fields
		else
		{
			$options = '';
			$fields = array();

			// Add fields of the current table
			$fields = array_merge($fields, array_keys($GLOBALS['TL_DCA'][$this->strTable]['fields']));

			// Add meta fields if the current user is an administrator
			if ($this->User->isAdmin)
			{
				if ($this->Database->fieldExists('sorting', $this->strTable) && !in_array('sorting', $fields))
				{
					array_unshift($fields, 'sorting');
				}

				if ($this->Database->fieldExists('pid', $this->strTable) && !in_array('pid', $fields))
				{
					array_unshift($fields, 'pid');
				}
			}

			// Show all non-excluded fields
			foreach ($fields as $field)
			{
				if ($field == 'pid' || $field == 'sorting' || (!$GLOBALS['TL_DCA'][$this->strTable]['fields'][$field]['exclude'] && !$GLOBALS['TL_DCA'][$this->strTable]['fields'][$field]['eval']['doNotShow'] && (strlen($GLOBALS['TL_DCA'][$this->strTable]['fields'][$field]['inputType']) || is_array($GLOBALS['TL_DCA'][$this->strTable]['fields'][$field]['input_field_callback']))))
				{
					$options .= '
  <input type="checkbox" name="all_fields[]" id="all_'.$field.'" class="tl_checkbox" value="'.specialchars($field).'"> <label for="all_'.$field.'" class="tl_checkbox_label">'.($GLOBALS['TL_DCA'][$this->strTable]['fields'][$field]['label'][0] ?: $GLOBALS['TL_LANG']['MSC'][$field][0]).'</label><br>';
				}
			}

			$blnIsError = ($_POST && empty($_POST['all_fields']));

			// Return the select menu
			$return .= '

<form action="'.ampersand(\Environment::get('request'), true).'&amp;fields=1" id="'.$this->strTable.'_all" class="tl_form" method="post">
<div class="tl_formbody_edit">
<input type="hidden" name="FORM_SUBMIT" value="'.$this->strTable.'_all">
<input type="hidden" name="REQUEST_TOKEN" value="'.REQUEST_TOKEN.'">'.($blnIsError ? '

<p class="tl_error">'.$GLOBALS['TL_LANG']['ERR']['general'].'</p>' : '').'

<div class="tl_tbox">
<fieldset class="tl_checkbox_container">
  <legend'.($blnIsError ? ' class="error"' : '').'>'.$GLOBALS['TL_LANG']['MSC']['all_fields'][0].'</legend>
  <input type="checkbox" id="check_all" class="tl_checkbox" onclick="Backend.toggleCheckboxes(this)"> <label for="check_all" style="color:#a6a6a6"><em>'.$GLOBALS['TL_LANG']['MSC']['selectAll'].'</em></label><br>'.$options.'
</fieldset>'.($blnIsError ? '
<p class="tl_error">'.$GLOBALS['TL_LANG']['ERR']['all_fields'].'</p>' : ((\Config::get('showHelp') && strlen($GLOBALS['TL_LANG']['MSC']['all_fields'][1])) ? '
<p class="tl_help tl_tip">'.$GLOBALS['TL_LANG']['MSC']['all_fields'][1].'</p>' : '')).'
</div>

</div>

<div class="tl_formbody_submit">

<div class="tl_submit_container">
  <input type="submit" name="save" id="save" class="tl_submit" accesskey="s" value="'.specialchars($GLOBALS['TL_LANG']['MSC']['continue']).'">
</div>

</div>
</form>';
		}

		// Return
		return '
<div id="tl_buttons">
<a href="'.$this->getReferer(true).'" class="header_back" title="'.specialchars($GLOBALS['TL_LANG']['MSC']['backBTTitle']).'" accesskey="b" onclick="Backend.getScrollOffset()">'.$GLOBALS['TL_LANG']['MSC']['backBT'].'</a>
</div>'.$return;
	}


	/**
	 * Auto-generate a form to override all records that are currently shown
	 *
	 * @return string
	 */
	public function overrideAll()
	{
		if ($GLOBALS['TL_DCA'][$this->strTable]['config']['notEditable'])
		{
			$this->log('Table "'.$this->strTable.'" is not editable', __METHOD__, TL_ERROR);
			$this->redirect('contao/main.php?act=error');
		}

		$return = '';
		$this->import('BackendUser', 'User');

		// Get current IDs from session
		$session = $this->Session->getData();
		$ids = $session['CURRENT']['IDS'];

		// Save field selection in session
		if (\Input::post('FORM_SUBMIT') == $this->strTable.'_all' && \Input::get('fields'))
		{
			$session['CURRENT'][$this->strTable] = \Input::post('all_fields');
			$this->Session->setData($session);
		}

		// Add fields
		$fields = $session['CURRENT'][$this->strTable];

		if (!empty($fields) && is_array($fields) && \Input::get('fields'))
		{
			$class = 'tl_tbox';
			$formFields = array();

			// Save record
			if (\Input::post('FORM_SUBMIT') == $this->strTable)
			{
				foreach ($ids as $id)
				{
					$this->intId = $id;
					$this->procedure = array('id=?');
					$this->values = array($this->intId);
					$this->blnCreateNewVersion = false;

					// Get the field values
					$objRow = $this->Database->prepare("SELECT * FROM " . $this->strTable . " WHERE id=?")
											 ->limit(1)
											 ->execute($this->intId);

					// Store the active record
					$this->objActiveRecord = $objRow;

					$objVersions = new \Versions($this->strTable, $this->intId);
					$objVersions->initialize();

					// Store all fields
					foreach ($fields as $v)
					{
						// Check whether field is excluded
						if ($GLOBALS['TL_DCA'][$this->strTable]['fields'][$v]['exclude'])
						{
							continue;
						}

						$this->strField = $v;
						$this->strInputName = $v;
						$this->varValue = '';

						// Make sure the new value is applied
						$GLOBALS['TL_DCA'][$this->strTable]['fields'][$v]['eval']['alwaysSave'] = true;

						// Store value
						$this->row();
					}

					// Post processing
					if (!$this->noReload)
					{
						// Call the onsubmit_callback
						if (is_array($GLOBALS['TL_DCA'][$this->strTable]['config']['onsubmit_callback']))
						{
							foreach ($GLOBALS['TL_DCA'][$this->strTable]['config']['onsubmit_callback'] as $callback)
							{
								if (is_array($callback))
								{
									$this->import($callback[0]);
									$this->$callback[0]->$callback[1]($this);
								}
								elseif (is_callable($callback))
								{
									$callback($this);
								}
							}
						}

						// Create a new version
						if ($this->blnCreateNewVersion)
						{
							$objVersions->create();

							// Call the onversion_callback
							if (is_array($GLOBALS['TL_DCA'][$this->strTable]['config']['onversion_callback']))
							{
								foreach ($GLOBALS['TL_DCA'][$this->strTable]['config']['onversion_callback'] as $callback)
								{
									if (is_array($callback))
									{
										$this->import($callback[0]);
										$this->$callback[0]->$callback[1]($this->strTable, $this->intId, $this);
									}
									elseif (is_callable($callback))
									{
										$callback($this->strTable, $this->intId, $this);
									}
								}
							}

							$this->log('A new version of record "'.$this->strTable.'.id='.$this->intId.'" has been created'.$this->getParentEntries($this->strTable, $this->intId), __METHOD__, TL_GENERAL);
						}

						// Set the current timestamp (-> DO NOT CHANGE ORDER version - timestamp)
						if ($GLOBALS['TL_DCA'][$this->strTable]['config']['dynamicPtable'])
						{
							$this->Database->prepare("UPDATE " . $this->strTable . " SET ptable=?, tstamp=? WHERE id=?")
										   ->execute($this->ptable, time(), $this->intId);
						}
						else
						{
							$this->Database->prepare("UPDATE " . $this->strTable . " SET tstamp=? WHERE id=?")
										   ->execute(time(), $this->intId);
						}
					}
				}
			}

			$blnIsFirst = true;

			// Begin current row
			$return .= '
<div class="'.$class.'">';

			foreach ($fields as $v)
			{
				// Check whether field is excluded
				if ($GLOBALS['TL_DCA'][$this->strTable]['fields'][$v]['exclude'])
				{
					continue;
				}

				$formFields[] = $v;

				$this->intId = 0;
				$this->procedure = array('id=?');
				$this->values = array($this->intId);
				$this->strField = $v;
				$this->strInputName = $v;
				$this->varValue = '';

				// Autofocus the first field
				if ($blnIsFirst && $GLOBALS['TL_DCA'][$this->strTable]['fields'][$this->strField]['inputType'] == 'text')
				{
					$GLOBALS['TL_DCA'][$this->strTable]['fields'][$this->strField]['eval']['autofocus'] = 'autofocus';
					$blnIsFirst = false;
				}

				// Disable auto-submit
				$GLOBALS['TL_DCA'][$this->strTable]['fields'][$this->strField]['eval']['submitOnChange'] = false;
				$return .= $this->row();
			}

			// Close box
			$return .= '
<input type="hidden" name="FORM_FIELDS[]" value="'.specialchars(implode(',', $formFields)).'">
</div>';

			// Submit buttons
			$arrButtons = array();
			$arrButtons['save'] = '<input type="submit" name="save" id="save" class="tl_submit" accesskey="s" value="'.specialchars($GLOBALS['TL_LANG']['MSC']['save']).'">';
			$arrButtons['saveNclose'] = '<input type="submit" name="saveNclose" id="saveNclose" class="tl_submit" accesskey="c" value="'.specialchars($GLOBALS['TL_LANG']['MSC']['saveNclose']).'">';

			// Call the buttons_callback (see #4691)
			if (is_array($GLOBALS['TL_DCA'][$this->strTable]['edit']['buttons_callback']))
			{
				foreach ($GLOBALS['TL_DCA'][$this->strTable]['edit']['buttons_callback'] as $callback)
				{
					if (is_array($callback))
					{
						$this->import($callback[0]);
						$arrButtons = $this->$callback[0]->$callback[1]($arrButtons, $this);
					}
					elseif (is_callable($callback))
					{
						$arrButtons = $callback($arrButtons, $this);
					}
				}
			}

			// Add the form
			$return = '

<form action="'.ampersand(\Environment::get('request'), true).'" id="'.$this->strTable.'" class="tl_form" method="post" enctype="' . ($this->blnUploadable ? 'multipart/form-data' : 'application/x-www-form-urlencoded') . '">
<div class="tl_formbody_edit">
<input type="hidden" name="FORM_SUBMIT" value="'.$this->strTable.'">
<input type="hidden" name="REQUEST_TOKEN" value="'.REQUEST_TOKEN.'">'.($this->noReload ? '

<p class="tl_error">'.$GLOBALS['TL_LANG']['ERR']['general'].'</p>' : '').$return.'

</div>

<div class="tl_formbody_submit">

<div class="tl_submit_container">
  ' . implode(' ', $arrButtons) . '
</div>

</div>
</form>';

			// Set the focus if there is an error
			if ($this->noReload)
			{
				$return .= '

<script>
  window.addEvent(\'domready\', function() {
    Backend.vScrollTo(($(\'' . $this->strTable . '\').getElement(\'label.error\').getPosition().y - 20));
  });
</script>';
			}

			// Reload the page to prevent _POST variables from being sent twice
			if (\Input::post('FORM_SUBMIT') == $this->strTable && !$this->noReload)
			{
				if (\Input::post('saveNclose'))
				{
					\System::setCookie('BE_PAGE_OFFSET', 0, 0);
					$this->redirect($this->getReferer());
				}

				$this->reload();
			}
		}

		// Else show a form to select the fields
		else
		{
			$options = '';
			$fields = array();

			// Add fields of the current table
			$fields = array_merge($fields, array_keys($GLOBALS['TL_DCA'][$this->strTable]['fields']));

			// Add meta fields if the current user is an administrator
			if ($this->User->isAdmin)
			{
				if ($this->Database->fieldExists('sorting', $this->strTable) && !in_array('sorting', $fields))
				{
					array_unshift($fields, 'sorting');
				}

				if ($this->Database->fieldExists('pid', $this->strTable) && !in_array('pid', $fields))
				{
					array_unshift($fields, 'pid');
				}
			}

			// Show all non-excluded fields
			foreach ($fields as $field)
			{
				if ($field == 'pid' || $field == 'sorting' || (!$GLOBALS['TL_DCA'][$this->strTable]['fields'][$field]['exclude'] && !$GLOBALS['TL_DCA'][$this->strTable]['fields'][$field]['eval']['doNotShow'] && (strlen($GLOBALS['TL_DCA'][$this->strTable]['fields'][$field]['inputType']) || is_array($GLOBALS['TL_DCA'][$this->strTable]['fields'][$field]['input_field_callback']))))
				{
					$options .= '
  <input type="checkbox" name="all_fields[]" id="all_'.$field.'" class="tl_checkbox" value="'.specialchars($field).'"> <label for="all_'.$field.'" class="tl_checkbox_label">'.($GLOBALS['TL_DCA'][$this->strTable]['fields'][$field]['label'][0] ?: $GLOBALS['TL_LANG']['MSC'][$field][0]).'</label><br>';
				}
			}

			$blnIsError = ($_POST && empty($_POST['all_fields']));

			// Return the select menu
			$return .= '

<form action="'.ampersand(\Environment::get('request'), true).'&amp;fields=1" id="'.$this->strTable.'_all" class="tl_form" method="post">
<div class="tl_formbody_edit">
<input type="hidden" name="FORM_SUBMIT" value="'.$this->strTable.'_all">
<input type="hidden" name="REQUEST_TOKEN" value="'.REQUEST_TOKEN.'">'.($blnIsError ? '

<p class="tl_error">'.$GLOBALS['TL_LANG']['ERR']['general'].'</p>' : '').'

<div class="tl_tbox">
<fieldset class="tl_checkbox_container">
  <legend'.($blnIsError ? ' class="error"' : '').'>'.$GLOBALS['TL_LANG']['MSC']['all_fields'][0].'</legend>
  <input type="checkbox" id="check_all" class="tl_checkbox" onclick="Backend.toggleCheckboxes(this)"> <label for="check_all" style="color:#a6a6a6"><em>'.$GLOBALS['TL_LANG']['MSC']['selectAll'].'</em></label><br>'.$options.'
</fieldset>'.($blnIsError ? '
<p class="tl_error">'.$GLOBALS['TL_LANG']['ERR']['all_fields'].'</p>' : ((\Config::get('showHelp') && strlen($GLOBALS['TL_LANG']['MSC']['all_fields'][1])) ? '
<p class="tl_help tl_tip">'.$GLOBALS['TL_LANG']['MSC']['all_fields'][1].'</p>' : '')).'
</div>

</div>

<div class="tl_formbody_submit">

<div class="tl_submit_container">
  <input type="submit" name="save" id="save" class="tl_submit" accesskey="s" value="'.specialchars($GLOBALS['TL_LANG']['MSC']['continue']).'">
</div>

</div>
</form>';
		}

		// Return
		return '
<div id="tl_buttons">
<a href="'.$this->getReferer(true).'" class="header_back" title="'.specialchars($GLOBALS['TL_LANG']['MSC']['backBTTitle']).'" accesskey="b" onclick="Backend.getScrollOffset()">'.$GLOBALS['TL_LANG']['MSC']['backBT'].'</a>
</div>'.$return;
	}


	/**
	 * Save the current value
	 *
	 * @param mixed $varValue
	 *
	 * @throws \Exception
	 */
	protected function save($varValue)
	{
		if (\Input::post('FORM_SUBMIT') != $this->strTable)
		{
			return;
		}

		$arrData = $GLOBALS['TL_DCA'][$this->strTable]['fields'][$this->strField];

		// Convert date formats into timestamps
		if ($varValue != '' && in_array($arrData['eval']['rgxp'], array('date', 'time', 'datim')))
		{
			$objDate = new \Date($varValue, \Config::get($arrData['eval']['rgxp'] . 'Format'));
			$varValue = $objDate->tstamp;
		}

		// Make sure unique fields are unique
		if ($arrData['eval']['unique'] && $varValue != '' && !$this->Database->isUniqueValue($this->strTable, $this->strField, $varValue, $this->objActiveRecord->id))
		{
			throw new \Exception(sprintf($GLOBALS['TL_LANG']['ERR']['unique'], $arrData['label'][0] ?: $this->strField));
		}

		// Handle multi-select fields in "override all" mode
		if (\Input::get('act') == 'overrideAll' && ($arrData['inputType'] == 'checkbox' || $arrData['inputType'] == 'checkboxWizard') && $arrData['eval']['multiple'])
		{
			if ($this->objActiveRecord !== null)
			{
				$new = deserialize($varValue, true);
				$old = deserialize($this->objActiveRecord->{$this->strField}, true);

				switch (\Input::post($this->strInputName . '_update'))
				{
					case 'add':
						$varValue = array_values(array_unique(array_merge($old, $new)));
						break;

					case 'remove':
						$varValue = array_values(array_diff($old, $new));
						break;

					case 'replace':
						$varValue = $new;
						break;
				}

				if (!is_array($varValue) || empty($varValue))
				{
					$varValue = \Widget::getEmptyStringOrNullByFieldType($arrData['sql']);
				}
				elseif (isset($arrData['eval']['csv']))
				{
					$varValue = implode($arrData['eval']['csv'], $varValue); // see #2890
				}
				else
				{
					$varValue = serialize($varValue);
				}
			}
		}

		// Convert arrays (see #2890)
		if ($arrData['eval']['multiple'] && isset($arrData['eval']['csv']))
		{
			$varValue = implode($arrData['eval']['csv'], deserialize($varValue, true));
		}

		// Trigger the save_callback
		if (is_array($arrData['save_callback']))
		{
			foreach ($arrData['save_callback'] as $callback)
			{
				if (is_array($callback))
				{
					$this->import($callback[0]);
					$varValue = $this->$callback[0]->$callback[1]($varValue, $this);
				}
				elseif (is_callable($callback))
				{
					$varValue = $callback($varValue, $this);
				}
			}
		}

		// Save the value if there was no error
		if (($varValue != '' || !$arrData['eval']['doNotSaveEmpty']) && ($this->varValue !== $varValue || $arrData['eval']['alwaysSave']))
		{
			// If the field is a fallback field, empty all other columns (see #6498)
			if ($arrData['eval']['fallback'] && $varValue != '')
			{
				if ($GLOBALS['TL_DCA'][$this->strTable]['list']['sorting']['mode'] == 4)
				{
					$this->Database->prepare("UPDATE " . $this->strTable . " SET " . $this->strField . "='' WHERE pid=?")
								   ->execute($this->activeRecord->pid);
				}
				else
				{
					$this->Database->execute("UPDATE " . $this->strTable . " SET " . $this->strField . "=''");
				}
			}

			// Set the correct empty value (see #6284, #6373)
			if ($varValue === '')
			{
				$varValue = \Widget::getEmptyValueByFieldType($GLOBALS['TL_DCA'][$this->strTable]['fields'][$this->strField]['sql']);
			}

			$arrValues = $this->values;
			array_unshift($arrValues, $varValue);

			$objUpdateStmt = $this->Database->prepare("UPDATE " . $this->strTable . " SET " . $this->strField . "=? WHERE " . implode(' AND ', $this->procedure))
											->execute($arrValues);

			if ($objUpdateStmt->affectedRows)
			{
				$this->blnCreateNewVersion = true;
				$this->varValue = deserialize($varValue);

				if (is_object($this->objActiveRecord))
				{
					$this->objActiveRecord->{$this->strField} = $this->varValue;
				}
			}
		}
	}


	/**
	 * Return the name of the current palette
	 *
	 * @return string
	 */
	public function getPalette()
	{
		$palette = 'default';
		$strPalette = $GLOBALS['TL_DCA'][$this->strTable]['palettes'][$palette];

		// Check whether there are selector fields
		if (!empty($GLOBALS['TL_DCA'][$this->strTable]['palettes']['__selector__']))
		{
			$sValues = array();
			$subpalettes = array();

			$objFields = $this->Database->prepare("SELECT * FROM " . $this->strTable . " WHERE id=?")
										->limit(1)
										->execute($this->intId);

			// Get selector values from DB
			if ($objFields->numRows > 0)
			{
				foreach ($GLOBALS['TL_DCA'][$this->strTable]['palettes']['__selector__'] as $name)
				{
					$trigger = $objFields->$name;

					// Overwrite the trigger
					if (\Input::post('FORM_SUBMIT') == $this->strTable)
					{
						$key = (\Input::get('act') == 'editAll') ? $name.'_'.$this->intId : $name;

						if (isset($_POST[$key]))
						{
							$trigger = \Input::post($key);
						}
					}

					if ($trigger != '')
					{
						if ($GLOBALS['TL_DCA'][$this->strTable]['fields'][$name]['inputType'] == 'checkbox' && !$GLOBALS['TL_DCA'][$this->strTable]['fields'][$name]['eval']['multiple'])
						{
							$sValues[] = $name;

							// Look for a subpalette
							if (strlen($GLOBALS['TL_DCA'][$this->strTable]['subpalettes'][$name]))
							{
								$subpalettes[$name] = $GLOBALS['TL_DCA'][$this->strTable]['subpalettes'][$name];
							}
						}
						else
						{
							$sValues[] = $trigger;
							$key = $name .'_'. $trigger;

							// Look for a subpalette
							if (strlen($GLOBALS['TL_DCA'][$this->strTable]['subpalettes'][$key]))
							{
								$subpalettes[$name] = $GLOBALS['TL_DCA'][$this->strTable]['subpalettes'][$key];
							}
						}
					}
				}
			}

			// Build possible palette names from the selector values
			if (!count($sValues))
			{
				$names = array('default');
			}
			elseif (count($sValues) > 1)
			{
				foreach ($sValues as $k=>$v)
				{
					// Unset selectors that just trigger subpalettes (see #3738)
					if (isset($GLOBALS['TL_DCA'][$this->strTable]['subpalettes'][$v]))
					{
						unset($sValues[$k]);
					}
				}

				$names = $this->combiner($sValues);
			}
			else
			{
				$names = array($sValues[0]);
			}

			// Get an existing palette
			foreach ($names as $paletteName)
			{
				if (strlen($GLOBALS['TL_DCA'][$this->strTable]['palettes'][$paletteName]))
				{
					$strPalette = $GLOBALS['TL_DCA'][$this->strTable]['palettes'][$paletteName];
					break;
				}
			}

			// Include subpalettes
			foreach ($subpalettes as $k=>$v)
			{
				$strPalette = preg_replace('/\b'. preg_quote($k, '/').'\b/i', $k.',['.$k.'],'.$v.',[EOF]', $strPalette);
			}
		}

		return $strPalette;
	}


	/**
	 * Delete all incomplete and unrelated records
	 */
	protected function reviseTable()
	{
		$reload = false;
		$ptable = $GLOBALS['TL_DCA'][$this->strTable]['config']['ptable'];
		$ctable = $GLOBALS['TL_DCA'][$this->strTable]['config']['ctable'];

		$new_records = $this->Session->get('new_records');

		// HOOK: add custom logic
		if (isset($GLOBALS['TL_HOOKS']['reviseTable']) && is_array($GLOBALS['TL_HOOKS']['reviseTable']))
		{
			foreach ($GLOBALS['TL_HOOKS']['reviseTable'] as $callback)
			{
				$status = null;

				if (is_array($callback))
				{
					$this->import($callback[0]);
					$status = $this->$callback[0]->$callback[1]($this->strTable, $new_records[$this->strTable], $ptable, $ctable);
				}
				elseif (is_callable($callback))
				{
					$status = $callback($this->strTable, $new_records[$this->strTable], $ptable, $ctable);
				}

				if ($status === true)
				{
					$reload = true;
				}
			}
		}

		// Delete all new but incomplete records (tstamp=0)
		if (!empty($new_records[$this->strTable]) && is_array($new_records[$this->strTable]))
		{
			$objStmt = $this->Database->execute("DELETE FROM " . $this->strTable . " WHERE id IN(" . implode(',', array_map('intval', $new_records[$this->strTable])) . ") AND tstamp=0");

			if ($objStmt->affectedRows > 0)
			{
				$reload = true;
			}
		}

		// Delete all records of the current table that are not related to the parent table
		if ($ptable != '')
		{
			if ($GLOBALS['TL_DCA'][$this->strTable]['config']['dynamicPtable'])
			{
				$objStmt = $this->Database->execute("DELETE FROM " . $this->strTable . " WHERE ptable='" . $ptable . "' AND NOT EXISTS (SELECT * FROM " . $ptable . " WHERE " . $this->strTable . ".pid = " . $ptable . ".id)");
			}
			else
			{
				$objStmt = $this->Database->execute("DELETE FROM " . $this->strTable . " WHERE NOT EXISTS (SELECT * FROM " . $ptable . " WHERE " . $this->strTable . ".pid = " . $ptable . ".id)");
			}

			if ($objStmt->affectedRows > 0)
			{
				$reload = true;
			}
		}

		// Delete all records of the child table that are not related to the current table
		if (!empty($ctable) && is_array($ctable))
		{
			foreach ($ctable as $v)
			{
				if ($v != '')
				{
					// Load the DCA configuration so we can check for "dynamicPtable"
					if (!isset($GLOBALS['loadDataContainer'][$v]))
					{
						$this->loadDataContainer($v);
					}

					if ($GLOBALS['TL_DCA'][$v]['config']['dynamicPtable'])
					{
						$objStmt = $this->Database->execute("DELETE FROM $v WHERE ptable='" . $this->strTable . "' AND NOT EXISTS (SELECT * FROM " . $this->strTable . " WHERE $v.pid = " . $this->strTable . ".id)");
					}
					else
					{
						$objStmt = $this->Database->execute("DELETE FROM $v WHERE NOT EXISTS (SELECT * FROM " . $this->strTable . " WHERE $v.pid = " . $this->strTable . ".id)");
					}

					if ($objStmt->affectedRows > 0)
					{
						$reload = true;
					}
				}
			}
		}

		// Reload the page
		if ($reload)
		{
			$this->reload();
		}
	}


	/**
	 * List all records of the current table as tree and return them as HTML string
	 *
	 * @return string
	 */
	protected function treeView()
	{
		$table = $this->strTable;
		$treeClass = 'tl_tree';

		if ($GLOBALS['TL_DCA'][$this->strTable]['list']['sorting']['mode'] == 6)
		{
			$table = $this->ptable;
			$treeClass = 'tl_tree_xtnd';

			\System::loadLanguageFile($table);
			$this->loadDataContainer($table);
		}

		$session = $this->Session->getData();

		// Toggle the nodes
		if (\Input::get('ptg') == 'all')
		{
			$node = ($GLOBALS['TL_DCA'][$this->strTable]['list']['sorting']['mode'] == 6) ? $this->strTable.'_'.$table.'_tree' : $this->strTable.'_tree';

			// Expand tree
			if (!is_array($session[$node]) || empty($session[$node]) || current($session[$node]) != 1)
			{
				$session[$node] = array();
				$objNodes = $this->Database->execute("SELECT DISTINCT pid FROM " . $table . " WHERE pid>0");

				while ($objNodes->next())
				{
					$session[$node][$objNodes->pid] = 1;
				}
			}

			// Collapse tree
			else
			{
				$session[$node] = array();
			}

			$this->Session->setData($session);
			$this->redirect(preg_replace('/(&(amp;)?|\?)ptg=[^& ]*/i', '', \Environment::get('request')));
		}

		// Return if a mandatory field (id, pid, sorting) is missing
		if ($GLOBALS['TL_DCA'][$this->strTable]['list']['sorting']['mode'] == 5 && (!$this->Database->fieldExists('id', $table) || !$this->Database->fieldExists('pid', $table) || !$this->Database->fieldExists('sorting', $table)))
		{
			return '
<p class="tl_empty">Table "'.$table.'" can not be shown as tree, because the "id", "pid" or "sorting" field is missing!</p>';
		}

		// Return if there is no parent table
		if ($GLOBALS['TL_DCA'][$this->strTable]['list']['sorting']['mode'] == 6 && !strlen($this->ptable))
		{
			return '
<p class="tl_empty">Table "'.$table.'" can not be shown as extended tree, because there is no parent table!</p>';
		}

		$blnClipboard = false;
		$arrClipboard = $this->Session->get('CLIPBOARD');

		// Check the clipboard
		if (!empty($arrClipboard[$this->strTable]))
		{
			$blnClipboard = true;
			$arrClipboard = $arrClipboard[$this->strTable];
		}

		// Load the fonts to display the paste hint
		\Config::set('loadGoogleFonts', $blnClipboard);

		$label = $GLOBALS['TL_DCA'][$table]['config']['label'];
		$icon = $GLOBALS['TL_DCA'][$table]['list']['sorting']['icon'] ?: 'pagemounts.gif';
		$label = \Image::getHtml($icon).' <label>'.$label.'</label>';

		// Begin buttons container
		$return = '
<div id="tl_buttons">'.((\Input::get('act') == 'select') ? '
<a href="'.$this->getReferer(true).'" class="header_back" title="'.specialchars($GLOBALS['TL_LANG']['MSC']['backBTTitle']).'" accesskey="b" onclick="Backend.getScrollOffset()">'.$GLOBALS['TL_LANG']['MSC']['backBT'].'</a> ' : (isset($GLOBALS['TL_DCA'][$this->strTable]['config']['backlink']) ? '
<a href="contao/main.php?'.$GLOBALS['TL_DCA'][$this->strTable]['config']['backlink'].'" class="header_back" title="'.specialchars($GLOBALS['TL_LANG']['MSC']['backBTTitle']).'" accesskey="b" onclick="Backend.getScrollOffset()">'.$GLOBALS['TL_LANG']['MSC']['backBT'].'</a> ' : '')) . ((\Input::get('act') != 'select' && !$blnClipboard && !$GLOBALS['TL_DCA'][$this->strTable]['config']['closed'] && !$GLOBALS['TL_DCA'][$this->strTable]['config']['notCreatable']) ? '
<a href="'.$this->addToUrl('act=paste&amp;mode=create').'" class="header_new" title="'.specialchars($GLOBALS['TL_LANG'][$this->strTable]['new'][1]).'" accesskey="n" onclick="Backend.getScrollOffset()">'.$GLOBALS['TL_LANG'][$this->strTable]['new'][0].'</a> ' : '') . ((\Input::get('act') != 'select' && !$blnClipboard) ? $this->generateGlobalButtons() : '') . ($blnClipboard ? '<a href="'.$this->addToUrl('clipboard=1').'" class="header_clipboard" title="'.specialchars($GLOBALS['TL_LANG']['MSC']['clearClipboard']).'" accesskey="x">'.$GLOBALS['TL_LANG']['MSC']['clearClipboard'].'</a> ' : '') . '
</div>' . \Message::generate(true);

		$tree = '';
		$blnHasSorting = $this->Database->fieldExists('sorting', $table);
		$blnNoRecursion = false;

		// Limit the results by modifying $this->root
		if ($session['search'][$this->strTable]['value'] != '')
		{
			$for = ($GLOBALS['TL_DCA'][$this->strTable]['list']['sorting']['mode'] == 6) ? 'pid' : 'id';

			if ($session['search'][$this->strTable]['field'] == 'id')
			{
				$objRoot = $this->Database->prepare("SELECT $for FROM {$this->strTable} WHERE id=?")
										  ->execute($session['search'][$this->strTable]['value']);
			}
			else
			{
				$strPattern = "CAST(%s AS CHAR) REGEXP ?";

				if (substr(\Config::get('dbCollation'), -3) == '_ci')
				{
					$strPattern = "LOWER(CAST(%s AS CHAR)) REGEXP LOWER(?)";
				}

				$fld = $session['search'][$this->strTable]['field'];

				if (isset($GLOBALS['TL_DCA'][$this->strTable]['fields'][$fld]['foreignKey']))
				{
					list($t, $f) = explode('.', $GLOBALS['TL_DCA'][$this->strTable]['fields'][$fld]['foreignKey']);

					$objRoot = $this->Database->prepare("SELECT $for FROM {$this->strTable} WHERE (" . sprintf($strPattern, $fld) . " OR " . sprintf($strPattern, "(SELECT $f FROM $t WHERE $t.id={$this->strTable}.$fld)") . ") GROUP BY $for")
											  ->execute($session['search'][$this->strTable]['value'], $session['search'][$this->strTable]['value']);
				}
				else
				{
					$objRoot = $this->Database->prepare("SELECT $for FROM {$this->strTable} WHERE " . sprintf($strPattern, $fld) . " GROUP BY $for")
											  ->execute($session['search'][$this->strTable]['value']);
				}
			}

			if ($objRoot->numRows < 1)
			{
				$this->root = array();
			}
			else
			{
				// Respect existing limitations (root IDs)
				if (is_array($GLOBALS['TL_DCA'][$table]['list']['sorting']['root']))
				{
					$arrRoot = array();

					while ($objRoot->next())
					{
						if (count(array_intersect($this->root, $this->Database->getParentRecords($objRoot->$for, $table))) > 0)
						{
							$arrRoot[] = $objRoot->$for;
						}
					}

					$this->root = $arrRoot;
				}
				else
				{
					$blnNoRecursion = true;
					$this->root = $objRoot->fetchEach($for);
				}
			}
		}

		// Call a recursive function that builds the tree
		for ($i=0, $c=count($this->root); $i<$c; $i++)
		{
			$tree .= $this->generateTree($table, $this->root[$i], array('p'=>$this->root[($i-1)], 'n'=>$this->root[($i+1)]), $blnHasSorting, -20, ($blnClipboard ? $arrClipboard : false), ($GLOBALS['TL_DCA'][$this->strTable]['list']['sorting']['mode'] == 5 && $blnClipboard && $this->root[$i] == $arrClipboard['id']), false, $blnNoRecursion);
		}

		// Return if there are no records
		if ($tree == '' && \Input::get('act') != 'paste')
		{
			return $return . '
<p class="tl_empty">'.$GLOBALS['TL_LANG']['MSC']['noResult'].'</p>';
		}

		$return .= ((\Input::get('act') == 'select') ? '

<form action="'.ampersand(\Environment::get('request'), true).'" id="tl_select" class="tl_form" method="post" novalidate>
<div class="tl_formbody">
<input type="hidden" name="FORM_SUBMIT" value="tl_select">
<input type="hidden" name="REQUEST_TOKEN" value="'.REQUEST_TOKEN.'">' : '').($blnClipboard ? '

<div id="paste_hint">
  <p>'.$GLOBALS['TL_LANG']['MSC']['selectNewPosition'].'</p>
</div>' : '').'

<div class="tl_listing_container tree_view" id="tl_listing">'.(isset($GLOBALS['TL_DCA'][$table]['list']['sorting']['breadcrumb']) ? $GLOBALS['TL_DCA'][$table]['list']['sorting']['breadcrumb'] : '').((\Input::get('act') == 'select') ? '

<div class="tl_select_trigger">
<label for="tl_select_trigger" class="tl_select_label">'.$GLOBALS['TL_LANG']['MSC']['selectAll'].'</label> <input type="checkbox" id="tl_select_trigger" onclick="Backend.toggleCheckboxes(this)" class="tl_tree_checkbox">
</div>' : '').'

<ul class="tl_listing '. $treeClass .'">
  <li class="tl_folder_top"><div class="tl_left">'.$label.'</div> <div class="tl_right">';

		$_buttons = '&nbsp;';

		// Show paste button only if there are no root records specified
		if (\Input::get('act') != 'select' && $GLOBALS['TL_DCA'][$this->strTable]['list']['sorting']['mode'] == 5 && $blnClipboard && ((!count($GLOBALS['TL_DCA'][$table]['list']['sorting']['root']) && $GLOBALS['TL_DCA'][$table]['list']['sorting']['root'] !== false) || $GLOBALS['TL_DCA'][$table]['list']['sorting']['rootPaste']))
		{
			// Call paste_button_callback (&$dc, $row, $table, $cr, $childs, $previous, $next)
			if (is_array($GLOBALS['TL_DCA'][$this->strTable]['list']['sorting']['paste_button_callback']))
			{
				$strClass = $GLOBALS['TL_DCA'][$this->strTable]['list']['sorting']['paste_button_callback'][0];
				$strMethod = $GLOBALS['TL_DCA'][$this->strTable]['list']['sorting']['paste_button_callback'][1];

				$this->import($strClass);
				$_buttons = $this->$strClass->$strMethod($this, array('id'=>0), $table, false, $arrClipboard);
			}
			elseif (is_callable($GLOBALS['TL_DCA'][$this->strTable]['list']['sorting']['paste_button_callback']))
			{
				$_buttons = $GLOBALS['TL_DCA'][$this->strTable]['list']['sorting']['paste_button_callback']($this, array('id'=>0), $table, false, $arrClipboard);
			}
			else
			{
				$imagePasteInto = \Image::getHtml('pasteinto.gif', $GLOBALS['TL_LANG'][$this->strTable]['pasteinto'][0]);
				$_buttons = '<a href="'.$this->addToUrl('act='.$arrClipboard['mode'].'&amp;mode=2&amp;pid=0'.(!is_array($arrClipboard['id']) ? '&amp;id='.$arrClipboard['id'] : '')).'" title="'.specialchars($GLOBALS['TL_LANG'][$this->strTable]['pasteinto'][0]).'" onclick="Backend.getScrollOffset()">'.$imagePasteInto.'</a> ';
			}
		}

		// End table
		$return .= $_buttons . '</div><div style="clear:both"></div></li>'.$tree.'
</ul>

</div>';

		// Close the form
		if (\Input::get('act') == 'select')
		{
			// Submit buttons
			$arrButtons = array();

			if (!$GLOBALS['TL_DCA'][$this->strTable]['config']['notDeletable'])
			{
				$arrButtons['delete'] = '<input type="submit" name="delete" id="delete" class="tl_submit" accesskey="d" onclick="return confirm(\''.$GLOBALS['TL_LANG']['MSC']['delAllConfirm'].'\')" value="'.specialchars($GLOBALS['TL_LANG']['MSC']['deleteSelected']).'">';
			}

			if (!$GLOBALS['TL_DCA'][$this->strTable]['config']['notSortable'])
			{
				$arrButtons['cut'] = '<input type="submit" name="cut" id="cut" class="tl_submit" accesskey="x" value="'.specialchars($GLOBALS['TL_LANG']['MSC']['moveSelected']).'">';
			}

			if (!$GLOBALS['TL_DCA'][$this->strTable]['config']['notCopyable'])
			{
				$arrButtons['copy'] = '<input type="submit" name="copy" id="copy" class="tl_submit" accesskey="c" value="'.specialchars($GLOBALS['TL_LANG']['MSC']['copySelected']).'">';
			}

			if (!$GLOBALS['TL_DCA'][$this->strTable]['config']['notEditable'])
			{
				$arrButtons['override'] = '<input type="submit" name="override" id="override" class="tl_submit" accesskey="v" value="'.specialchars($GLOBALS['TL_LANG']['MSC']['overrideSelected']).'">';
				$arrButtons['edit'] = '<input type="submit" name="edit" id="edit" class="tl_submit" accesskey="s" value="'.specialchars($GLOBALS['TL_LANG']['MSC']['editSelected']).'">';
			}

			// Call the buttons_callback (see #4691)
			if (is_array($GLOBALS['TL_DCA'][$this->strTable]['select']['buttons_callback']))
			{
				foreach ($GLOBALS['TL_DCA'][$this->strTable]['select']['buttons_callback'] as $callback)
				{
					if (is_array($callback))
					{
						$this->import($callback[0]);
						$arrButtons = $this->$callback[0]->$callback[1]($arrButtons, $this);
					}
					elseif (is_callable($callback))
					{
						$arrButtons = $callback($arrButtons, $this);
					}
				}
			}

			$return .= '

<div class="tl_formbody_submit" style="text-align:right">

<div class="tl_submit_container">
  ' . implode(' ', $arrButtons) . '
</div>

</div>
</div>
</form>';
		}

		return $return;
	}


	/**
	 * Generate a particular subpart of the tree and return it as HTML string
	 *
	 * @param integer $id
	 * @param integer $level
	 *
	 * @return string
	 */
	public function ajaxTreeView($id, $level)
	{
		if (!\Environment::get('isAjaxRequest'))
		{
			return '';
		}

		$return = '';
		$table = $this->strTable;
		$blnPtable = false;

		// Load parent table
		if ($GLOBALS['TL_DCA'][$this->strTable]['list']['sorting']['mode'] == 6)
		{
			$table = $this->ptable;

			\System::loadLanguageFile($table);
			$this->loadDataContainer($table);

			$blnPtable = true;
		}

		$blnProtected = false;

		// Check protected pages
		if ($table == 'tl_page')
		{
			$objParent = \PageModel::findWithDetails($id);
			$blnProtected = $objParent->protected ? true : false;
		}

		$margin = ($level * 20);
		$hasSorting = $this->Database->fieldExists('sorting', $table);
		$arrIds = array();

		// Get records
		$objRows = $this->Database->prepare("SELECT id FROM " . $table . " WHERE pid=?" . ($hasSorting ? " ORDER BY sorting" : ""))
							 	  ->execute($id);

		while ($objRows->next())
		{
			$arrIds[] = $objRows->id;
		}

		$blnClipboard = false;
		$arrClipboard = $this->Session->get('CLIPBOARD');

		// Check clipboard
		if (!empty($arrClipboard[$this->strTable]))
		{
			$blnClipboard = true;
			$arrClipboard = $arrClipboard[$this->strTable];
		}

		for ($i=0, $c=count($arrIds); $i<$c; $i++)
		{
			$return .= ' ' . trim($this->generateTree($table, $arrIds[$i], array('p'=>$arrIds[($i-1)], 'n'=>$arrIds[($i+1)]), $hasSorting, $margin, ($blnClipboard ? $arrClipboard : false), ($id == $arrClipboard ['id'] || (is_array($arrClipboard ['id']) && in_array($id, $arrClipboard ['id'])) || (!$blnPtable && !is_array($arrClipboard['id']) && in_array($id, $this->Database->getChildRecords($arrClipboard['id'], $table)))), $blnProtected));
		}

		return $return;
	}


	/**
	 * Recursively generate the tree and return it as HTML string
	 *
	 * @param string  $table
	 * @param integer $id
	 * @param array   $arrPrevNext
	 * @param boolean $blnHasSorting
	 * @param integer $intMargin
	 * @param array   $arrClipboard
	 * @param boolean $blnCircularReference
	 * @param boolean $protectedPage
	 * @param boolean $blnNoRecursion
	 *
	 * @return string
	 */
	protected function generateTree($table, $id, $arrPrevNext, $blnHasSorting, $intMargin=0, $arrClipboard=null, $blnCircularReference=false, $protectedPage=false, $blnNoRecursion=false)
	{
		static $session;

		$session = $this->Session->getData();
		$node = ($GLOBALS['TL_DCA'][$this->strTable]['list']['sorting']['mode'] == 6) ? $this->strTable.'_'.$table.'_tree' : $this->strTable.'_tree';

		// Toggle nodes
		if (\Input::get('ptg'))
		{
			$session[$node][\Input::get('ptg')] = (isset($session[$node][\Input::get('ptg')]) && $session[$node][\Input::get('ptg')] == 1) ? 0 : 1;
			$this->Session->setData($session);

			$this->redirect(preg_replace('/(&(amp;)?|\?)ptg=[^& ]*/i', '', \Environment::get('request')));
		}

		$objRow = $this->Database->prepare("SELECT * FROM " . $table . " WHERE id=?")
								 ->limit(1)
								 ->execute($id);

		// Return if there is no result
		if ($objRow->numRows < 1)
		{
			$this->Session->setData($session);

			return '';
		}

		$return = '';
		$intSpacing = 20;
		$childs = array();

		// Add the ID to the list of current IDs
		if ($this->strTable == $table)
		{
			$this->current[] = $objRow->id;
		}

		// Check whether there are child records
		if (!$blnNoRecursion)
		{
			if ($GLOBALS['TL_DCA'][$this->strTable]['list']['sorting']['mode'] == 5 || $this->strTable != $table)
			{
				$objChilds = $this->Database->prepare("SELECT id FROM " . $table . " WHERE pid=?" . ($blnHasSorting ? " ORDER BY sorting" : ''))
											->execute($id);

				if ($objChilds->numRows)
				{
					$childs = $objChilds->fetchEach('id');
				}
			}
		}

		$blnProtected = false;

		// Check whether the page is protected
		if ($table == 'tl_page')
		{
			$blnProtected = ($objRow->protected || $protectedPage) ? true : false;
		}

		$session[$node][$id] = (is_int($session[$node][$id])) ? $session[$node][$id] : 0;
		$mouseover = ($GLOBALS['TL_DCA'][$this->strTable]['list']['sorting']['mode'] == 5 || $table == $this->strTable) ? ' onmouseover="Theme.hoverDiv(this,1)" onmouseout="Theme.hoverDiv(this,0)" onclick="Theme.toggleSelect(this)"' : '';

		$return .= "\n  " . '<li class="'.((($GLOBALS['TL_DCA'][$this->strTable]['list']['sorting']['mode'] == 5 && $objRow->type == 'root') || $table != $this->strTable) ? 'tl_folder' : 'tl_file').' click2edit"'.$mouseover.'><div class="tl_left" style="padding-left:'.($intMargin + $intSpacing).'px">';

		// Calculate label and add a toggle button
		$args = array();
		$folderAttribute = 'style="margin-left:20px"';
		$showFields = $GLOBALS['TL_DCA'][$table]['list']['label']['fields'];
		$level = ($intMargin / $intSpacing + 1);

		if (!empty($childs))
		{
			$folderAttribute = '';
			$img = ($session[$node][$id] == 1) ? 'folMinus.gif' : 'folPlus.gif';
			$alt = ($session[$node][$id] == 1) ? $GLOBALS['TL_LANG']['MSC']['collapseNode'] : $GLOBALS['TL_LANG']['MSC']['expandNode'];
			$return .= '<a href="'.$this->addToUrl('ptg='.$id).'" title="'.specialchars($alt).'" onclick="Backend.getScrollOffset();return AjaxRequest.toggleStructure(this,\''.$node.'_'.$id.'\','.$level.','.$GLOBALS['TL_DCA'][$this->strTable]['list']['sorting']['mode'].')">'.\Image::getHtml($img, '', 'style="margin-right:2px"').'</a>';
		}

		foreach ($showFields as $k=>$v)
		{
			// Decrypt the value
			if ($GLOBALS['TL_DCA'][$table]['fields'][$v]['eval']['encrypt'])
			{
				$objRow->$v = \Encryption::decrypt(deserialize($objRow->$v));
			}

			if (strpos($v, ':') !== false)
			{
				list($strKey, $strTable) = explode(':', $v);
				list($strTable, $strField) = explode('.', $strTable);

				$objRef = $this->Database->prepare("SELECT " . $strField . " FROM " . $strTable . " WHERE id=?")
										 ->limit(1)
										 ->execute($objRow->$strKey);

				$args[$k] = $objRef->numRows ? $objRef->$strField : '';
			}
			elseif (in_array($GLOBALS['TL_DCA'][$table]['fields'][$v]['flag'], array(5, 6, 7, 8, 9, 10)))
			{
				$args[$k] = \Date::parse(\Config::get('datimFormat'), $objRow->$v);
			}
			elseif ($GLOBALS['TL_DCA'][$table]['fields'][$v]['inputType'] == 'checkbox' && !$GLOBALS['TL_DCA'][$table]['fields'][$v]['eval']['multiple'])
			{
				$args[$k] = ($objRow->$v != '') ? (isset($GLOBALS['TL_DCA'][$table]['fields'][$v]['label'][0]) ? $GLOBALS['TL_DCA'][$table]['fields'][$v]['label'][0] : $v) : '';
			}
			else
			{
				$args[$k] = $GLOBALS['TL_DCA'][$table]['fields'][$v]['reference'][$objRow->$v] ?: $objRow->$v;
			}
		}

		$label = vsprintf(((strlen($GLOBALS['TL_DCA'][$table]['list']['label']['format'])) ? $GLOBALS['TL_DCA'][$table]['list']['label']['format'] : '%s'), $args);

		// Shorten the label if it is too long
		if ($GLOBALS['TL_DCA'][$table]['list']['label']['maxCharacters'] > 0 && $GLOBALS['TL_DCA'][$table]['list']['label']['maxCharacters'] < utf8_strlen(strip_tags($label)))
		{
			$label = trim(\String::substrHtml($label, $GLOBALS['TL_DCA'][$table]['list']['label']['maxCharacters'])) . ' …';
		}

		$label = preg_replace('/\(\) ?|\[\] ?|\{\} ?|<> ?/', '', $label);

		// Call the label_callback ($row, $label, $this)
		if (is_array($GLOBALS['TL_DCA'][$table]['list']['label']['label_callback']))
		{
			$strClass = $GLOBALS['TL_DCA'][$table]['list']['label']['label_callback'][0];
			$strMethod = $GLOBALS['TL_DCA'][$table]['list']['label']['label_callback'][1];

			$this->import($strClass);
			$return .= $this->$strClass->$strMethod($objRow->row(), $label, $this, $folderAttribute, false, $blnProtected);
		}
		elseif (is_callable($GLOBALS['TL_DCA'][$table]['list']['label']['label_callback']))
		{
			$return .= $GLOBALS['TL_DCA'][$table]['list']['label']['label_callback']($objRow->row(), $label, $this, $folderAttribute, false, $blnProtected);
		}
		else
		{
			$return .= \Image::getHtml('iconPLAIN.gif', '') . ' ' . $label;
		}

		$return .= '</div> <div class="tl_right">';
		$previous = ($GLOBALS['TL_DCA'][$this->strTable]['list']['sorting']['mode'] == 6) ? $arrPrevNext['pp'] : $arrPrevNext['p'];
		$next = ($GLOBALS['TL_DCA'][$this->strTable]['list']['sorting']['mode'] == 6) ? $arrPrevNext['nn'] : $arrPrevNext['n'];
		$_buttons = '';

		// Regular buttons ($row, $table, $root, $blnCircularReference, $childs, $previous, $next)
		if ($this->strTable == $table)
		{
			$_buttons .= (\Input::get('act') == 'select') ? '<input type="checkbox" name="IDS[]" id="ids_'.$id.'" class="tl_tree_checkbox" value="'.$id.'">' : $this->generateButtons($objRow->row(), $table, $this->root, $blnCircularReference, $childs, $previous, $next);
		}

		// Paste buttons
		if ($arrClipboard !== false && \Input::get('act') != 'select')
		{
			$_buttons .= ' ';

			// Call paste_button_callback(&$dc, $row, $table, $blnCircularReference, $arrClipboard, $childs, $previous, $next)
			if (is_array($GLOBALS['TL_DCA'][$this->strTable]['list']['sorting']['paste_button_callback']))
			{
				$strClass = $GLOBALS['TL_DCA'][$this->strTable]['list']['sorting']['paste_button_callback'][0];
				$strMethod = $GLOBALS['TL_DCA'][$this->strTable]['list']['sorting']['paste_button_callback'][1];

				$this->import($strClass);
				$_buttons .= $this->$strClass->$strMethod($this, $objRow->row(), $table, $blnCircularReference, $arrClipboard, $childs, $previous, $next);
			}
			elseif (is_callable($GLOBALS['TL_DCA'][$this->strTable]['list']['sorting']['paste_button_callback']))
			{
				$_buttons .= $GLOBALS['TL_DCA'][$this->strTable]['list']['sorting']['paste_button_callback']($this, $objRow->row(), $table, $blnCircularReference, $arrClipboard, $childs, $previous, $next);
			}
			else
			{
				$imagePasteAfter = \Image::getHtml('pasteafter.gif', sprintf($GLOBALS['TL_LANG'][$this->strTable]['pasteafter'][1], $id));
				$imagePasteInto = \Image::getHtml('pasteinto.gif', sprintf($GLOBALS['TL_LANG'][$this->strTable]['pasteinto'][1], $id));

				// Regular tree (on cut: disable buttons of the page all its childs to avoid circular references)
				if ($GLOBALS['TL_DCA'][$this->strTable]['list']['sorting']['mode'] == 5)
				{
					$_buttons .= ($arrClipboard['mode'] == 'cut' && ($blnCircularReference || $arrClipboard['id'] == $id) || $arrClipboard['mode'] == 'cutAll' && ($blnCircularReference || in_array($id, $arrClipboard['id'])) || (!empty($GLOBALS['TL_DCA'][$this->strTable]['list']['sorting']['root']) && !$GLOBALS['TL_DCA'][$this->strTable]['list']['sorting']['rootPaste'] && in_array($id, $this->root))) ? \Image::getHtml('pasteafter_.gif').' ' : '<a href="'.$this->addToUrl('act='.$arrClipboard['mode'].'&amp;mode=1&amp;pid='.$id.(!is_array($arrClipboard['id']) ? '&amp;id='.$arrClipboard['id'] : '')).'" title="'.specialchars(sprintf($GLOBALS['TL_LANG'][$this->strTable]['pasteafter'][1], $id)).'" onclick="Backend.getScrollOffset()">'.$imagePasteAfter.'</a> ';
					$_buttons .= ($arrClipboard['mode'] == 'paste' && ($blnCircularReference || $arrClipboard['id'] == $id) || $arrClipboard['mode'] == 'cutAll' && ($blnCircularReference || in_array($id, $arrClipboard['id']))) ? \Image::getHtml('pasteinto_.gif').' ' : '<a href="'.$this->addToUrl('act='.$arrClipboard['mode'].'&amp;mode=2&amp;pid='.$id.(!is_array($arrClipboard['id']) ? '&amp;id='.$arrClipboard['id'] : '')).'" title="'.specialchars(sprintf($GLOBALS['TL_LANG'][$this->strTable]['pasteinto'][1], $id)).'" onclick="Backend.getScrollOffset()">'.$imagePasteInto.'</a> ';
				}

				// Extended tree
				else
				{
					$_buttons .= ($this->strTable == $table) ? (($arrClipboard['mode'] == 'cut' && ($blnCircularReference || $arrClipboard['id'] == $id) || $arrClipboard['mode'] == 'cutAll' && ($blnCircularReference || in_array($id, $arrClipboard['id']))) ? \Image::getHtml('pasteafter_.gif') : '<a href="'.$this->addToUrl('act='.$arrClipboard['mode'].'&amp;mode=1&amp;pid='.$id.(!is_array($arrClipboard['id']) ? '&amp;id='.$arrClipboard['id'] : '')).'" title="'.specialchars(sprintf($GLOBALS['TL_LANG'][$this->strTable]['pasteafter'][1], $id)).'" onclick="Backend.getScrollOffset()">'.$imagePasteAfter.'</a> ') : '';
					$_buttons .= ($this->strTable != $table) ? '<a href="'.$this->addToUrl('act='.$arrClipboard['mode'].'&amp;mode=2&amp;pid='.$id.(!is_array($arrClipboard['id']) ? '&amp;id='.$arrClipboard['id'] : '')).'" title="'.specialchars(sprintf($GLOBALS['TL_LANG'][$this->strTable]['pasteinto'][1], $id)).'" onclick="Backend.getScrollOffset()">'.$imagePasteInto.'</a> ' : '';
				}
			}
		}

		$return .= ($_buttons ?: '&nbsp;') . '</div><div style="clear:both"></div></li>';

		// Add the records of the table itself
		if ($table != $this->strTable)
		{
			$objChilds = $this->Database->prepare("SELECT id FROM " . $this->strTable . " WHERE pid=?" . ($blnHasSorting ? " ORDER BY sorting" : ''))
							 			->execute($id);

			if ($objChilds->numRows)
			{
				$ids = $objChilds->fetchEach('id');

				for ($j=0, $c=count($ids); $j<$c; $j++)
				{
					$return .= $this->generateTree($this->strTable, $ids[$j], array('pp'=>$ids[($j-1)], 'nn'=>$ids[($j+1)]), $blnHasSorting, ($intMargin + $intSpacing + 20), $arrClipboard, false, ($j<(count($ids)-1) || !empty($childs)));
				}
			}
		}

		// Begin a new submenu
		if (!$blnNoRecursion)
		{
			if (!empty($childs) && $session[$node][$id] == 1)
			{
				$return .= '<li class="parent" id="'.$node.'_'.$id.'"><ul class="level_'.$level.'">';
			}

			// Add the records of the parent table
			if ($session[$node][$id] == 1)
			{
				if (is_array($childs))
				{
					for ($k=0, $c=count($childs); $k<$c; $k++)
					{
						$return .= $this->generateTree($table, $childs[$k], array('p'=>$childs[($k-1)], 'n'=>$childs[($k+1)]), $blnHasSorting, ($intMargin + $intSpacing), $arrClipboard, ((($GLOBALS['TL_DCA'][$this->strTable]['list']['sorting']['mode'] == 5 && $childs[$k] == $arrClipboard['id']) || $blnCircularReference) ? true : false), ($blnProtected || $protectedPage));
					}
				}
			}

			// Close the submenu
			if (!empty($childs) && $session[$node][$id] == 1)
			{
				$return .= '</ul></li>';
			}
		}

		$this->Session->setData($session);

		return $return;
	}


	/**
 	 * Show header of the parent table and list all records of the current table
	 *
	 * @return string
	 */
	protected function parentView()
	{
		$blnClipboard = false;
		$arrClipboard = $this->Session->get('CLIPBOARD');
		$table = ($GLOBALS['TL_DCA'][$this->strTable]['list']['sorting']['mode'] == 6) ? $this->ptable : $this->strTable;
		$blnHasSorting = $GLOBALS['TL_DCA'][$this->strTable]['list']['sorting']['fields'][0] == 'sorting';
		$blnMultiboard = false;

		// Check clipboard
		if (!empty($arrClipboard[$table]))
		{
			$blnClipboard = true;
			$arrClipboard = $arrClipboard[$table];

			if (is_array($arrClipboard['id']))
			{
				$blnMultiboard = true;
			}
		}

		// Load the fonts to display the paste hint
		\Config::set('loadGoogleFonts', $blnClipboard);

		// Load the language file and data container array of the parent table
		\System::loadLanguageFile($this->ptable);
		$this->loadDataContainer($this->ptable);

		$return = '
<div id="tl_buttons">' . (\Input::get('nb') ? '&nbsp;' : ($this->ptable ? '
<a href="'.$this->getReferer(true, $this->ptable).'" class="header_back" title="'.specialchars($GLOBALS['TL_LANG']['MSC']['backBTTitle']).'" accesskey="b" onclick="Backend.getScrollOffset()">'.$GLOBALS['TL_LANG']['MSC']['backBT'].'</a>' : (isset($GLOBALS['TL_DCA'][$this->strTable]['config']['backlink']) ? '
<a href="contao/main.php?'.$GLOBALS['TL_DCA'][$this->strTable]['config']['backlink'].'" class="header_back" title="'.specialchars($GLOBALS['TL_LANG']['MSC']['backBTTitle']).'" accesskey="b" onclick="Backend.getScrollOffset()">'.$GLOBALS['TL_LANG']['MSC']['backBT'].'</a>' : ''))) . ' ' . (!$blnClipboard ? ((\Input::get('act') != 'select') ? ((!$GLOBALS['TL_DCA'][$this->strTable]['config']['closed'] && !$GLOBALS['TL_DCA'][$this->strTable]['config']['notCreatable']) ? '
<a href="'.$this->addToUrl(($blnHasSorting ? 'act=paste&amp;mode=create' : 'act=create&amp;mode=2&amp;pid='.$this->intId)).'" class="header_new" title="'.specialchars($GLOBALS['TL_LANG'][$this->strTable]['new'][1]).'" accesskey="n" onclick="Backend.getScrollOffset()">'.$GLOBALS['TL_LANG'][$this->strTable]['new'][0].'</a> ' : '') . $this->generateGlobalButtons() : '') : '<a href="'.$this->addToUrl('clipboard=1').'" class="header_clipboard" title="'.specialchars($GLOBALS['TL_LANG']['MSC']['clearClipboard']).'" accesskey="x">'.$GLOBALS['TL_LANG']['MSC']['clearClipboard'].'</a> ') . '
</div>' . \Message::generate(true);

		// Get all details of the parent record
		$objParent = $this->Database->prepare("SELECT * FROM " . $this->ptable . " WHERE id=?")
									->limit(1)
									->execute(CURRENT_ID);

		if ($objParent->numRows < 1)
		{
			return $return;
		}

		$return .= ((\Input::get('act') == 'select') ? '

<form action="'.ampersand(\Environment::get('request'), true).'" id="tl_select" class="tl_form" method="post" novalidate>
<div class="tl_formbody">
<input type="hidden" name="FORM_SUBMIT" value="tl_select">
<input type="hidden" name="REQUEST_TOKEN" value="'.REQUEST_TOKEN.'">' : '').($blnClipboard ? '

<div id="paste_hint">
  <p>'.$GLOBALS['TL_LANG']['MSC']['selectNewPosition'].'</p>
</div>' : '').'

<div class="tl_listing_container parent_view">

<div class="tl_header click2edit" onmouseover="Theme.hoverDiv(this,1)" onmouseout="Theme.hoverDiv(this,0)" onclick="Theme.toggleSelect(this)">';

		// List all records of the child table
		if (!\Input::get('act') || \Input::get('act') == 'paste' || \Input::get('act') == 'select')
		{
			// Header
			$imagePasteNew = \Image::getHtml('new.gif', $GLOBALS['TL_LANG'][$this->strTable]['pastenew'][0]);
			$imagePasteAfter = \Image::getHtml('pasteafter.gif', $GLOBALS['TL_LANG'][$this->strTable]['pasteafter'][0]);
			$imageEditHeader = \Image::getHtml('edit.gif', $GLOBALS['TL_LANG'][$this->strTable]['editheader'][0]);
			$strEditHeader = ($this->ptable != '') ? $GLOBALS['TL_LANG'][$this->ptable]['edit'][0] : $GLOBALS['TL_LANG'][$this->strTable]['editheader'][1];

			$return .= '
<div class="tl_content_right">'.((\Input::get('act') == 'select') ? '
<label for="tl_select_trigger" class="tl_select_label">'.$GLOBALS['TL_LANG']['MSC']['selectAll'].'</label> <input type="checkbox" id="tl_select_trigger" onclick="Backend.toggleCheckboxes(this)" class="tl_tree_checkbox">' : ($blnClipboard ? ' <a href="'.$this->addToUrl('act='.$arrClipboard['mode'].'&amp;mode=2&amp;pid='.$objParent->id . (!$blnMultiboard ? '&amp;id='.$arrClipboard['id'] : '')).'" title="'.specialchars($GLOBALS['TL_LANG'][$this->strTable]['pasteafter'][0]).'" onclick="Backend.getScrollOffset()">'.$imagePasteAfter.'</a>' : (!$GLOBALS['TL_DCA'][$this->ptable]['config']['notEditable'] ? '
<a href="'.preg_replace('/&(amp;)?table=[^& ]*/i', (($this->ptable != '') ? '&amp;table='.$this->ptable : ''), $this->addToUrl('act=edit')).'" class="edit" title="'.specialchars($strEditHeader).'">'.$imageEditHeader.'</a>' : '') . (($blnHasSorting && !$GLOBALS['TL_DCA'][$this->strTable]['config']['closed'] && !$GLOBALS['TL_DCA'][$this->strTable]['config']['notCreatable']) ? ' <a href="'.$this->addToUrl('act=create&amp;mode=2&amp;pid='.$objParent->id.'&amp;id='.$this->intId).'" title="'.specialchars($GLOBALS['TL_LANG'][$this->strTable]['pastenew'][0]).'">'.$imagePasteNew.'</a>' : ''))) . '
</div>';

			// Format header fields
			$add = array();
			$headerFields = $GLOBALS['TL_DCA'][$this->strTable]['list']['sorting']['headerFields'];

			foreach ($headerFields as $v)
			{
				$_v = deserialize($objParent->$v);

				if (is_array($_v))
				{
					$_v = implode(', ', $_v);
				}
				elseif ($GLOBALS['TL_DCA'][$this->ptable]['fields'][$v]['inputType'] == 'checkbox' && !$GLOBALS['TL_DCA'][$this->ptable]['fields'][$v]['eval']['multiple'])
				{
					$_v = ($_v != '') ? $GLOBALS['TL_LANG']['MSC']['yes'] : $GLOBALS['TL_LANG']['MSC']['no'];
				}
				elseif ($GLOBALS['TL_DCA'][$this->ptable]['fields'][$v]['eval']['rgxp'] == 'date')
				{
					$_v = $_v ? \Date::parse(\Config::get('dateFormat'), $_v) : '-';
				}
				elseif ($GLOBALS['TL_DCA'][$this->ptable]['fields'][$v]['eval']['rgxp'] == 'time')
				{
					$_v = $_v ? \Date::parse(\Config::get('timeFormat'), $_v) : '-';
				}
				elseif ($GLOBALS['TL_DCA'][$this->ptable]['fields'][$v]['eval']['rgxp'] == 'datim')
				{
					$_v = $_v ? \Date::parse(\Config::get('datimFormat'), $_v) : '-';
				}
				elseif ($v == 'tstamp')
				{
					if ($GLOBALS['TL_DCA'][$this->strTable]['config']['dynamicPtable'])
					{
						$ptable = $GLOBALS['TL_DCA'][$this->strTable]['config']['ptable'];
						$cond = ($ptable == 'tl_article') ? "(ptable=? OR ptable='')" : "ptable=?"; // backwards compatibility

						$objMaxTstamp = $this->Database->prepare("SELECT MAX(tstamp) AS tstamp FROM " . $this->strTable . " WHERE pid=? AND $cond")
													   ->execute($objParent->id, $ptable);
					}
					else
					{
						$objMaxTstamp = $this->Database->prepare("SELECT MAX(tstamp) AS tstamp FROM " . $this->strTable . " WHERE pid=?")
													   ->execute($objParent->id);
					}

					if (!$objMaxTstamp->tstamp)
					{
						$objMaxTstamp->tstamp = $objParent->tstamp;
					}

					$_v = \Date::parse(\Config::get('datimFormat'), max($objParent->tstamp, $objMaxTstamp->tstamp));
				}
				elseif (isset($GLOBALS['TL_DCA'][$this->ptable]['fields'][$v]['foreignKey']))
				{
					$arrForeignKey = explode('.', $GLOBALS['TL_DCA'][$this->ptable]['fields'][$v]['foreignKey'], 2);

					$objLabel = $this->Database->prepare("SELECT " . $arrForeignKey[1] . " AS value FROM " . $arrForeignKey[0] . " WHERE id=?")
											   ->limit(1)
											   ->execute($_v);

					if ($objLabel->numRows)
					{
						$_v = $objLabel->value;
					}
				}
				elseif (is_array($GLOBALS['TL_DCA'][$this->ptable]['fields'][$v]['reference'][$_v]))
				{
					$_v = $GLOBALS['TL_DCA'][$this->ptable]['fields'][$v]['reference'][$_v][0];
				}
				elseif (isset($GLOBALS['TL_DCA'][$this->ptable]['fields'][$v]['reference'][$_v]))
				{
					$_v = $GLOBALS['TL_DCA'][$this->ptable]['fields'][$v]['reference'][$_v];
				}
				elseif ($GLOBALS['TL_DCA'][$this->ptable]['fields'][$v]['eval']['isAssociative'] || array_is_assoc($GLOBALS['TL_DCA'][$this->ptable]['fields'][$v]['options']))
				{
					$_v = $GLOBALS['TL_DCA'][$this->ptable]['fields'][$v]['options'][$_v];
				}

				// Add the sorting field
				if ($_v != '')
				{
					if (isset($GLOBALS['TL_DCA'][$this->ptable]['fields'][$v]['label']))
					{
						$key = is_array($GLOBALS['TL_DCA'][$this->ptable]['fields'][$v]['label']) ? $GLOBALS['TL_DCA'][$this->ptable]['fields'][$v]['label'][0] : $GLOBALS['TL_DCA'][$this->ptable]['fields'][$v]['label'];
					}
					else
					{
						$key = isset($GLOBALS['TL_LANG'][$this->ptable][$v][0]) ? $GLOBALS['TL_LANG'][$this->ptable][$v][0] : $v;
					}

					$add[$key] = $_v;
				}
			}

			// Trigger the header_callback (see #3417)
			if (is_array($GLOBALS['TL_DCA'][$table]['list']['sorting']['header_callback']))
			{
				$strClass = $GLOBALS['TL_DCA'][$table]['list']['sorting']['header_callback'][0];
				$strMethod = $GLOBALS['TL_DCA'][$table]['list']['sorting']['header_callback'][1];

				$this->import($strClass);
				$add = $this->$strClass->$strMethod($add, $this);
			}
			elseif (is_callable($GLOBALS['TL_DCA'][$table]['list']['sorting']['header_callback']))
			{
				$add = $GLOBALS['TL_DCA'][$table]['list']['sorting']['header_callback']($add, $this);
			}

			// Output the header data
			$return .= '

<table class="tl_header_table">';

			foreach ($add as $k=>$v)
			{
				if (is_array($v))
				{
					$v = $v[0];
				}

				$return .= '
  <tr>
    <td><span class="tl_label">'.$k.':</span> </td>
    <td>'.$v.'</td>
  </tr>';
			}

			$return .= '
</table>
</div>';

			$orderBy = array();
			$firstOrderBy = array();

			// Add all records of the current table
			$query = "SELECT * FROM " . $this->strTable;

			if (is_array($this->orderBy) && strlen($this->orderBy[0]))
			{
				$orderBy = $this->orderBy;
				$firstOrderBy = preg_replace('/\s+.*$/', '', $orderBy[0]);

				// Order by the foreign key
				if (isset($GLOBALS['TL_DCA'][$this->strTable]['fields'][$firstOrderBy]['foreignKey']))
				{
					$key = explode('.', $GLOBALS['TL_DCA'][$this->strTable]['fields'][$firstOrderBy]['foreignKey'], 2);
					$query = "SELECT *, (SELECT ". $key[1] ." FROM ". $key[0] ." WHERE ". $this->strTable .".". $firstOrderBy ."=". $key[0] .".id) AS foreignKey FROM " . $this->strTable;
					$orderBy[0] = 'foreignKey';
				}
			}
			elseif (is_array($GLOBALS['TL_DCA'][$this->strTable]['list']['sorting']['fields']))
			{
				$orderBy = $GLOBALS['TL_DCA'][$this->strTable]['list']['sorting']['fields'];
				$firstOrderBy = preg_replace('/\s+.*$/', '', $orderBy[0]);
			}

			$arrProcedure = $this->procedure;
			$arrValues = $this->values;

			// Support empty ptable fields (backwards compatibility)
			if ($GLOBALS['TL_DCA'][$this->strTable]['config']['dynamicPtable'])
			{
				$arrProcedure[] = ($this->ptable == 'tl_article') ? "(ptable=? OR ptable='')" : "ptable=?";
				$arrValues[] = $this->ptable;
			}

			// WHERE
			if (!empty($arrProcedure))
			{
				$query .= " WHERE " . implode(' AND ', $arrProcedure);
			}
			if (!empty($this->root) && is_array($this->root))
			{
				$query .= (!empty($arrProcedure) ? " AND " : " WHERE ") . "id IN(" . implode(',', array_map('intval', $this->root)) . ")";
			}

			// ORDER BY
			if (!empty($orderBy) && is_array($orderBy))
			{
				$query .= " ORDER BY " . implode(', ', $orderBy);
			}

			$objOrderByStmt = $this->Database->prepare($query);

			// LIMIT
			if (strlen($this->limit))
			{
				$arrLimit = explode(',', $this->limit);
				$objOrderByStmt->limit($arrLimit[1], $arrLimit[0]);
			}

			$objOrderBy = $objOrderByStmt->execute($arrValues);

			if ($objOrderBy->numRows < 1)
			{
				return $return . '
<p class="tl_empty_parent_view">'.$GLOBALS['TL_LANG']['MSC']['noResult'].'</p>

</div>';
			}

			// Call the child_record_callback
			if (is_array($GLOBALS['TL_DCA'][$this->strTable]['list']['sorting']['child_record_callback']) || is_callable($GLOBALS['TL_DCA'][$this->strTable]['list']['sorting']['child_record_callback']))
			{
				$strGroup = '';
				$blnIndent = false;
				$intWrapLevel = 0;
				$row = $objOrderBy->fetchAllAssoc();

				// Make items sortable
				if ($blnHasSorting)
				{
					$return .= '

<ul id="ul_' . CURRENT_ID . '">';
				}

				for ($i=0, $c=count($row); $i<$c; $i++)
				{
					$this->current[] = $row[$i]['id'];
					$imagePasteAfter = \Image::getHtml('pasteafter.gif', sprintf($GLOBALS['TL_LANG'][$this->strTable]['pasteafter'][1], $row[$i]['id']));
					$imagePasteNew = \Image::getHtml('new.gif', sprintf($GLOBALS['TL_LANG'][$this->strTable]['pastenew'][1], $row[$i]['id']));

					// Decrypt encrypted value
					foreach ($row[$i] as $k=>$v)
					{
						if ($GLOBALS['TL_DCA'][$table]['fields'][$k]['eval']['encrypt'])
						{
							$row[$i][$k] = \Encryption::decrypt(deserialize($v));
						}
					}

					// Make items sortable
					if ($blnHasSorting)
					{
						$return .= '
<li id="li_' . $row[$i]['id'] . '">';
					}

					// Add the group header
					if (!$GLOBALS['TL_DCA'][$this->strTable]['list']['sorting']['disableGrouping'] && $firstOrderBy != 'sorting')
					{
						$sortingMode = (count($orderBy) == 1 && $firstOrderBy == $orderBy[0] && $GLOBALS['TL_DCA'][$this->strTable]['list']['sorting']['flag'] != '' && $GLOBALS['TL_DCA'][$this->strTable]['fields'][$firstOrderBy]['flag'] == '') ? $GLOBALS['TL_DCA'][$this->strTable]['list']['sorting']['flag'] : $GLOBALS['TL_DCA'][$this->strTable]['fields'][$firstOrderBy]['flag'];
						$remoteNew = $this->formatCurrentValue($firstOrderBy, $row[$i][$firstOrderBy], $sortingMode);
						$group = $this->formatGroupHeader($firstOrderBy, $remoteNew, $sortingMode, $row);

						if ($group != $strGroup)
						{
							$return .= "\n\n" . '<div class="tl_content_header">'.$group.'</div>';
							$strGroup = $group;
						}
					}

					$blnWrapperStart = in_array($row[$i]['type'], $GLOBALS['TL_WRAPPERS']['start']);
					$blnWrapperSeparator = in_array($row[$i]['type'], $GLOBALS['TL_WRAPPERS']['separator']);
					$blnWrapperStop = in_array($row[$i]['type'], $GLOBALS['TL_WRAPPERS']['stop']);

					// Closing wrappers
					if ($blnWrapperStop)
					{
						if (--$intWrapLevel < 1)
						{
							$blnIndent = false;
						}
					}

					$return .= '

<div class="tl_content'.($blnWrapperStart ? ' wrapper_start' : '').($blnWrapperSeparator ? ' wrapper_separator' : '').($blnWrapperStop ? ' wrapper_stop' : '').($blnIndent ? ' indent indent_'.$intWrapLevel : '').(($GLOBALS['TL_DCA'][$this->strTable]['list']['sorting']['child_record_class'] != '') ? ' ' . $GLOBALS['TL_DCA'][$this->strTable]['list']['sorting']['child_record_class'] : '').(($i%2 == 0) ? ' even' : ' odd').' click2edit" onmouseover="Theme.hoverDiv(this,1)" onmouseout="Theme.hoverDiv(this,0)" onclick="Theme.toggleSelect(this)">
<div class="tl_content_right">';

					// Opening wrappers
					if ($blnWrapperStart)
					{
						if (++$intWrapLevel > 0)
						{
							$blnIndent = true;
						}
					}

					// Edit multiple
					if (\Input::get('act') == 'select')
					{
						$return .= '<input type="checkbox" name="IDS[]" id="ids_'.$row[$i]['id'].'" class="tl_tree_checkbox" value="'.$row[$i]['id'].'">';
					}

					// Regular buttons
					else
					{
						$return .= $this->generateButtons($row[$i], $this->strTable, $this->root, false, null, $row[($i-1)]['id'], $row[($i+1)]['id']);

						// Sortable table
						if ($blnHasSorting)
						{
							// Create new button
							if (!$GLOBALS['TL_DCA'][$this->strTable]['config']['closed'] && !$GLOBALS['TL_DCA'][$this->strTable]['config']['notCreatable'])
							{
								$return .= ' <a href="'.$this->addToUrl('act=create&amp;mode=1&amp;pid='.$row[$i]['id'].'&amp;id='.$objParent->id).'" title="'.specialchars(sprintf($GLOBALS['TL_LANG'][$this->strTable]['pastenew'][1], $row[$i]['id'])).'">'.$imagePasteNew.'</a>';
							}

							// Prevent circular references
							if ($blnClipboard && $arrClipboard['mode'] == 'cut' && $row[$i]['id'] == $arrClipboard['id'] || $blnMultiboard && $arrClipboard['mode'] == 'cutAll' && in_array($row[$i]['id'], $arrClipboard['id']))
							{
								$return .= ' ' . \Image::getHtml('pasteafter_.gif');
							}

							// Copy/move multiple
							elseif ($blnMultiboard)
							{
								$return .= ' <a href="'.$this->addToUrl('act='.$arrClipboard['mode'].'&amp;mode=1&amp;pid='.$row[$i]['id']).'" title="'.specialchars(sprintf($GLOBALS['TL_LANG'][$this->strTable]['pasteafter'][1], $row[$i]['id'])).'" onclick="Backend.getScrollOffset()">'.$imagePasteAfter.'</a>';
							}

							// Paste buttons
							elseif ($blnClipboard)
							{
								$return .= ' <a href="'.$this->addToUrl('act='.$arrClipboard['mode'].'&amp;mode=1&amp;pid='.$row[$i]['id'].'&amp;id='.$arrClipboard['id']).'" title="'.specialchars(sprintf($GLOBALS['TL_LANG'][$this->strTable]['pasteafter'][1], $row[$i]['id'])).'" onclick="Backend.getScrollOffset()">'.$imagePasteAfter.'</a>';
							}

							// Drag handle
							if (!$GLOBALS['TL_DCA'][$this->strTable]['config']['notSortable'])
							{
								$return .= ' ' . \Image::getHtml('drag.gif', '', 'class="drag-handle" title="' . sprintf($GLOBALS['TL_LANG'][$this->strTable]['cut'][1], $row[$i]['id']) . '"');
							}
						}
					}

					if (is_array($GLOBALS['TL_DCA'][$this->strTable]['list']['sorting']['child_record_callback']))
					{
						$strClass = $GLOBALS['TL_DCA'][$this->strTable]['list']['sorting']['child_record_callback'][0];
						$strMethod = $GLOBALS['TL_DCA'][$this->strTable]['list']['sorting']['child_record_callback'][1];

						$this->import($strClass);
						$return .= '</div>'.$this->$strClass->$strMethod($row[$i]).'</div>';
					}
					elseif (is_callable($GLOBALS['TL_DCA'][$this->strTable]['list']['sorting']['child_record_callback']))
					{
						$return .= '</div>'.$GLOBALS['TL_DCA'][$this->strTable]['list']['sorting']['child_record_callback']($row[$i]).'</div>';
					}

					// Make items sortable
					if ($blnHasSorting)
					{
						$return .= '

</li>';
					}
				}
			}
		}

		// Make items sortable
		if ($blnHasSorting)
		{
			$return .= '
</ul>

<script>
  Backend.makeParentViewSortable("ul_' . CURRENT_ID . '");
</script>';
		}

		$return .= '

</div>';

		// Close form
		if (\Input::get('act') == 'select')
		{
			// Submit buttons
			$arrButtons = array();

			if (!$GLOBALS['TL_DCA'][$this->strTable]['config']['notDeletable'])
			{
				$arrButtons['delete'] = '<input type="submit" name="delete" id="delete" class="tl_submit" accesskey="d" onclick="return confirm(\''.$GLOBALS['TL_LANG']['MSC']['delAllConfirm'].'\')" value="'.specialchars($GLOBALS['TL_LANG']['MSC']['deleteSelected']).'">';
			}

			if (!$GLOBALS['TL_DCA'][$this->strTable]['config']['notSortable'])
			{
				$arrButtons['cut'] = '<input type="submit" name="cut" id="cut" class="tl_submit" accesskey="x" value="'.specialchars($GLOBALS['TL_LANG']['MSC']['moveSelected']).'">';
			}

			if (!$GLOBALS['TL_DCA'][$this->strTable]['config']['notCopyable'])
			{
				$arrButtons['copy'] = '<input type="submit" name="copy" id="copy" class="tl_submit" accesskey="c" value="'.specialchars($GLOBALS['TL_LANG']['MSC']['copySelected']).'">';
			}

			if (!$GLOBALS['TL_DCA'][$this->strTable]['config']['notEditable'])
			{
				$arrButtons['override'] = '<input type="submit" name="override" id="override" class="tl_submit" accesskey="v" value="'.specialchars($GLOBALS['TL_LANG']['MSC']['overrideSelected']).'">';
				$arrButtons['edit'] = '<input type="submit" name="edit" id="edit" class="tl_submit" accesskey="s" value="'.specialchars($GLOBALS['TL_LANG']['MSC']['editSelected']).'">';
			}

			// Call the buttons_callback (see #4691)
			if (is_array($GLOBALS['TL_DCA'][$this->strTable]['select']['buttons_callback']))
			{
				foreach ($GLOBALS['TL_DCA'][$this->strTable]['select']['buttons_callback'] as $callback)
				{
					if (is_array($callback))
					{
						$this->import($callback[0]);
						$arrButtons = $this->$callback[0]->$callback[1]($arrButtons, $this);
					}
					elseif (is_callable($callback))
					{
						$arrButtons = $callback($arrButtons, $this);
					}
				}
			}

			$return .= '

<div class="tl_formbody_submit" style="text-align:right">

<div class="tl_submit_container">
  ' . implode(' ', $arrButtons) . '
</div>

</div>
</div>
</form>';
		}

		return $return;
	}


	/**
	 * List all records of the current table and return them as HTML string
	 *
	 * @return string
	 */
	protected function listView()
	{
		$return = '';
		$table = ($GLOBALS['TL_DCA'][$this->strTable]['list']['sorting']['mode'] == 6) ? $this->ptable : $this->strTable;
		$orderBy = $GLOBALS['TL_DCA'][$this->strTable]['list']['sorting']['fields'];
		$firstOrderBy = preg_replace('/\s+.*$/', '', $orderBy[0]);

		if (is_array($this->orderBy) && $this->orderBy[0] != '')
		{
			$orderBy = $this->orderBy;
			$firstOrderBy = $this->firstOrderBy;
		}

		$query = "SELECT * FROM " . $this->strTable;

		if (!empty($this->procedure))
		{
			$query .= " WHERE " . implode(' AND ', $this->procedure);
		}

		if (!empty($this->root) && is_array($this->root))
		{
			$query .= (!empty($this->procedure) ? " AND " : " WHERE ") . "id IN(" . implode(',', array_map('intval', $this->root)) . ")";
		}

		if (is_array($orderBy) && $orderBy[0] != '')
		{
			foreach ($orderBy as $k=>$v)
			{
				list($key, $direction) = explode(' ', $v, 2);

				if ($GLOBALS['TL_DCA'][$this->strTable]['fields'][$key]['eval']['findInSet'])
				{
					if (is_array($GLOBALS['TL_DCA'][$this->strTable]['fields'][$key]['options_callback']))
					{
						$strClass = $GLOBALS['TL_DCA'][$this->strTable]['fields'][$key]['options_callback'][0];
						$strMethod = $GLOBALS['TL_DCA'][$this->strTable]['fields'][$key]['options_callback'][1];

						$this->import($strClass);
						$keys = $this->$strClass->$strMethod($this);
					}
					elseif (is_callable($GLOBALS['TL_DCA'][$this->strTable]['fields'][$key]['options_callback']))
					{
						$keys = $GLOBALS['TL_DCA'][$this->strTable]['fields'][$key]['options_callback']($this);
					}
					else
					{
						$keys = $GLOBALS['TL_DCA'][$this->strTable]['fields'][$key]['options'];
					}

					if ($GLOBALS['TL_DCA'][$this->strTable]['fields'][$key]['eval']['isAssociative'] || array_is_assoc($keys))
					{
						$keys = array_keys($keys);
					}

					$orderBy[$k] = $this->Database->findInSet($v, $keys);
				}
				elseif (in_array($GLOBALS['TL_DCA'][$this->strTable]['fields'][$key]['flag'], array(5, 6, 7, 8, 9, 10)))
				{
					$orderBy[$k] = "CAST($key AS SIGNED)" . ($direction ? " $direction" : ""); // see #5503
				}
			}

			if ($GLOBALS['TL_DCA'][$this->strTable]['list']['sorting']['mode'] == 3)
			{
				$firstOrderBy = 'pid';
				$showFields = $GLOBALS['TL_DCA'][$table]['list']['label']['fields'];

				$query .= " ORDER BY (SELECT " . $showFields[0] . " FROM " . $this->ptable . " WHERE " . $this->ptable . ".id=" . $this->strTable . ".pid), " . implode(', ', $orderBy);

				// Set the foreignKey so that the label is translated (also for backwards compatibility)
				if ($GLOBALS['TL_DCA'][$table]['fields']['pid']['foreignKey'] == '')
				{
					$GLOBALS['TL_DCA'][$table]['fields']['pid']['foreignKey'] = $this->ptable . '.' . $showFields[0];
				}

				// Remove the parent field from label fields
				array_shift($showFields);
				$GLOBALS['TL_DCA'][$table]['list']['label']['fields'] = $showFields;
			}
			else
			{
				$query .= " ORDER BY " . implode(', ', $orderBy);
			}
		}

		if ($GLOBALS['TL_DCA'][$this->strTable]['list']['sorting']['mode'] == 1 && ($GLOBALS['TL_DCA'][$this->strTable]['list']['sorting']['flag'] % 2) == 0)
		{
			$query .= " DESC";
		}

		$objRowStmt = $this->Database->prepare($query);

		if ($this->limit != '')
		{
			$arrLimit = explode(',', $this->limit);
			$objRowStmt->limit($arrLimit[1], $arrLimit[0]);
		}

		$objRow = $objRowStmt->execute($this->values);
		$this->bid = ($return != '') ? $this->bid : 'tl_buttons';

		// Display buttos
		if (!$GLOBALS['TL_DCA'][$this->strTable]['config']['closed'] || !empty($GLOBALS['TL_DCA'][$this->strTable]['list']['global_operations']))
		{
			$return .= '

<div id="'.$this->bid.'">'.((\Input::get('act') == 'select' || $this->ptable) ? '
<a href="'.$this->getReferer(true, $this->ptable).'" class="header_back" title="'.specialchars($GLOBALS['TL_LANG']['MSC']['backBTTitle']).'" accesskey="b" onclick="Backend.getScrollOffset()">'.$GLOBALS['TL_LANG']['MSC']['backBT'].'</a> ' : (isset($GLOBALS['TL_DCA'][$this->strTable]['config']['backlink']) ? '
<a href="contao/main.php?'.$GLOBALS['TL_DCA'][$this->strTable]['config']['backlink'].'" class="header_back" title="'.specialchars($GLOBALS['TL_LANG']['MSC']['backBTTitle']).'" accesskey="b" onclick="Backend.getScrollOffset()">'.$GLOBALS['TL_LANG']['MSC']['backBT'].'</a> ' : '')) . ((\Input::get('act') != 'select') ? '
'.((!$GLOBALS['TL_DCA'][$this->strTable]['config']['closed'] && !$GLOBALS['TL_DCA'][$this->strTable]['config']['notCreatable']) ? '<a href="'.(($this->ptable != '') ? $this->addToUrl('act=create' . (($GLOBALS['TL_DCA'][$this->strTable]['list']['sorting']['mode'] < 4) ? '&amp;mode=2' : '') . '&amp;pid=' . $this->intId) : $this->addToUrl('act=create')).'" class="header_new" title="'.specialchars($GLOBALS['TL_LANG'][$this->strTable]['new'][1]).'" accesskey="n" onclick="Backend.getScrollOffset()">'.$GLOBALS['TL_LANG'][$this->strTable]['new'][0].'</a> ' : '') . $this->generateGlobalButtons() : '') . '
</div>' . \Message::generate(true);
		}

		// Return "no records found" message
		if ($objRow->numRows < 1)
		{
			$return .= '
<p class="tl_empty">'.$GLOBALS['TL_LANG']['MSC']['noResult'].'</p>';
		}

		// List records
		else
		{
			$result = $objRow->fetchAllAssoc();
			$return .= ((\Input::get('act') == 'select') ? '

<form action="'.ampersand(\Environment::get('request'), true).'" id="tl_select" class="tl_form" method="post" novalidate>
<div class="tl_formbody">
<input type="hidden" name="FORM_SUBMIT" value="tl_select">
<input type="hidden" name="REQUEST_TOKEN" value="'.REQUEST_TOKEN.'">' : '').'

<div class="tl_listing_container list_view">'.((\Input::get('act') == 'select') ? '

<div class="tl_select_trigger">
<label for="tl_select_trigger" class="tl_select_label">'.$GLOBALS['TL_LANG']['MSC']['selectAll'].'</label> <input type="checkbox" id="tl_select_trigger" onclick="Backend.toggleCheckboxes(this)" class="tl_tree_checkbox">
</div>' : '').'

<table class="tl_listing' . ($GLOBALS['TL_DCA'][$this->strTable]['list']['label']['showColumns'] ? ' showColumns' : '') . '">';

			// Automatically add the "order by" field as last column if we do not have group headers
			if ($GLOBALS['TL_DCA'][$this->strTable]['list']['label']['showColumns'])
			{
				$blnFound = false;

				// Extract the real key and compare it to $firstOrderBy
				foreach ($GLOBALS['TL_DCA'][$this->strTable]['list']['label']['fields'] as $f)
				{
					if (strpos($f, ':') !== false)
					{
						list($f,) = explode(':', $f, 2);
					}

					if ($firstOrderBy == $f)
					{
						$blnFound = true;
						break;
					}
				}

				if (!$blnFound)
				{
					$GLOBALS['TL_DCA'][$this->strTable]['list']['label']['fields'][] = $firstOrderBy;
				}
			}

			// Generate the table header if the "show columns" option is active
			if ($GLOBALS['TL_DCA'][$this->strTable]['list']['label']['showColumns'])
			{
				$return .= '
  <tr>';

				foreach ($GLOBALS['TL_DCA'][$this->strTable]['list']['label']['fields'] as $f)
				{
					if (strpos($f, ':') !== false)
					{
						list($f,) = explode(':', $f, 2);
					}

					$return .= '
    <th class="tl_folder_tlist col_' . $f . (($f == $firstOrderBy) ? ' ordered_by' : '') . '">'.(is_array($GLOBALS['TL_DCA'][$this->strTable]['fields'][$f]['label']) ? $GLOBALS['TL_DCA'][$this->strTable]['fields'][$f]['label'][0] : $GLOBALS['TL_DCA'][$this->strTable]['fields'][$f]['label']).'</th>';
			}

				$return .= '
    <th class="tl_folder_tlist tl_right_nowrap">&nbsp;</th>
  </tr>';
			}

			// Process result and add label and buttons
			$remoteCur = false;
			$groupclass = 'tl_folder_tlist';
			$eoCount = -1;

			foreach ($result as $row)
			{
				$args = array();
				$this->current[] = $row['id'];
				$showFields = $GLOBALS['TL_DCA'][$table]['list']['label']['fields'];

				// Label
				foreach ($showFields as $k=>$v)
				{
					// Decrypt the value
					if ($GLOBALS['TL_DCA'][$this->strTable]['fields'][$v]['eval']['encrypt'])
					{
						$row[$v] = \Encryption::decrypt(deserialize($row[$v]));
					}

					if (strpos($v, ':') !== false)
					{
						list($strKey, $strTable) = explode(':', $v);
						list($strTable, $strField) = explode('.', $strTable);

						$objRef = $this->Database->prepare("SELECT " . $strField . " FROM " . $strTable . " WHERE id=?")
												 ->limit(1)
												 ->execute($row[$strKey]);

						$args[$k] = $objRef->numRows ? $objRef->$strField : '';
					}
					elseif (in_array($GLOBALS['TL_DCA'][$this->strTable]['fields'][$v]['flag'], array(5, 6, 7, 8, 9, 10)))
					{
						if ($GLOBALS['TL_DCA'][$this->strTable]['fields'][$v]['eval']['rgxp'] == 'date')
						{
							$args[$k] = $row[$v] ? \Date::parse(\Config::get('dateFormat'), $row[$v]) : '-';
						}
						elseif ($GLOBALS['TL_DCA'][$this->strTable]['fields'][$v]['eval']['rgxp'] == 'time')
						{
							$args[$k] = $row[$v] ? \Date::parse(\Config::get('timeFormat'), $row[$v]) : '-';
						}
						else
						{
							$args[$k] = $row[$v] ? \Date::parse(\Config::get('datimFormat'), $row[$v]) : '-';
						}
					}
					elseif ($GLOBALS['TL_DCA'][$this->strTable]['fields'][$v]['inputType'] == 'checkbox' && !$GLOBALS['TL_DCA'][$this->strTable]['fields'][$v]['eval']['multiple'])
					{
						$args[$k] = ($row[$v] != '') ? $GLOBALS['TL_DCA'][$table]['fields'][$v]['label'][0] : '';
					}
					else
					{
						$row_v = deserialize($row[$v]);

						if (is_array($row_v))
						{
							$args_k = array();

							foreach ($row_v as $option)
							{
								$args_k[] = $GLOBALS['TL_DCA'][$table]['fields'][$v]['reference'][$option] ?: $option;
							}

							$args[$k] = implode(', ', $args_k);
						}
						elseif (isset($GLOBALS['TL_DCA'][$table]['fields'][$v]['reference'][$row[$v]]))
						{
							$args[$k] = is_array($GLOBALS['TL_DCA'][$table]['fields'][$v]['reference'][$row[$v]]) ? $GLOBALS['TL_DCA'][$table]['fields'][$v]['reference'][$row[$v]][0] : $GLOBALS['TL_DCA'][$table]['fields'][$v]['reference'][$row[$v]];
						}
						elseif (($GLOBALS['TL_DCA'][$table]['fields'][$v]['eval']['isAssociative'] || array_is_assoc($GLOBALS['TL_DCA'][$table]['fields'][$v]['options'])) && isset($GLOBALS['TL_DCA'][$table]['fields'][$v]['options'][$row[$v]]))
						{
							$args[$k] = $GLOBALS['TL_DCA'][$table]['fields'][$v]['options'][$row[$v]];
						}
						else
						{
							$args[$k] = $row[$v];
						}
					}
				}

				// Shorten the label it if it is too long
				$label = vsprintf($GLOBALS['TL_DCA'][$this->strTable]['list']['label']['format'] ?: '%s', $args);

				if ($GLOBALS['TL_DCA'][$this->strTable]['list']['label']['maxCharacters'] > 0 && $GLOBALS['TL_DCA'][$this->strTable]['list']['label']['maxCharacters'] < strlen(strip_tags($label)))
				{
					$label = trim(\String::substrHtml($label, $GLOBALS['TL_DCA'][$this->strTable]['list']['label']['maxCharacters'])) . ' …';
				}

				// Remove empty brackets (), [], {}, <> and empty tags from the label
				$label = preg_replace('/\( *\) ?|\[ *\] ?|\{ *\} ?|< *> ?/', '', $label);
				$label = preg_replace('/<[^>]+>\s*<\/[^>]+>/', '', $label);

				// Build the sorting groups
				if ($GLOBALS['TL_DCA'][$this->strTable]['list']['sorting']['mode'] > 0)
				{
					$current = $row[$firstOrderBy];
					$orderBy = $GLOBALS['TL_DCA'][$this->strTable]['list']['sorting']['fields'];
					$sortingMode = (count($orderBy) == 1 && $firstOrderBy == $orderBy[0] && $GLOBALS['TL_DCA'][$this->strTable]['list']['sorting']['flag'] != '' && $GLOBALS['TL_DCA'][$this->strTable]['fields'][$firstOrderBy]['flag'] == '') ? $GLOBALS['TL_DCA'][$this->strTable]['list']['sorting']['flag'] : $GLOBALS['TL_DCA'][$this->strTable]['fields'][$firstOrderBy]['flag'];
					$remoteNew = $this->formatCurrentValue($firstOrderBy, $current, $sortingMode);

					// Add the group header
					if (!$GLOBALS['TL_DCA'][$this->strTable]['list']['label']['showColumns'] && !$GLOBALS['TL_DCA'][$this->strTable]['list']['sorting']['disableGrouping'] && ($remoteNew != $remoteCur || $remoteCur === false))
					{
						$eoCount = -1;
						$group = $this->formatGroupHeader($firstOrderBy, $remoteNew, $sortingMode, $row);
						$remoteCur = $remoteNew;

						$return .= '
  <tr>
    <td colspan="2" class="'.$groupclass.'">'.$group.'</td>
  </tr>';
						$groupclass = 'tl_folder_list';
					}
				}

				$return .= '
  <tr class="'.((++$eoCount % 2 == 0) ? 'even' : 'odd').' click2edit" onmouseover="Theme.hoverRow(this,1)" onmouseout="Theme.hoverRow(this,0)" onclick="Theme.toggleSelect(this)">
    ';

				$colspan = 1;

				// Call the label_callback ($row, $label, $this)
				if (is_array($GLOBALS['TL_DCA'][$this->strTable]['list']['label']['label_callback']) || is_callable($GLOBALS['TL_DCA'][$this->strTable]['list']['label']['label_callback']))
				{
					if (is_array($GLOBALS['TL_DCA'][$this->strTable]['list']['label']['label_callback']))
					{
						$strClass = $GLOBALS['TL_DCA'][$this->strTable]['list']['label']['label_callback'][0];
						$strMethod = $GLOBALS['TL_DCA'][$this->strTable]['list']['label']['label_callback'][1];

						$this->import($strClass);
						$args = $this->$strClass->$strMethod($row, $label, $this, $args);
					}
					elseif (is_callable($GLOBALS['TL_DCA'][$this->strTable]['list']['label']['label_callback']))
					{
						$args = $GLOBALS['TL_DCA'][$this->strTable]['list']['label']['label_callback']($row, $label, $this, $args);
					}

					// Handle strings and arrays (backwards compatibility)
					if (!$GLOBALS['TL_DCA'][$this->strTable]['list']['label']['showColumns'])
					{
						$label = is_array($args) ? implode(' ', $args) : $args;
					}
					elseif (!is_array($args))
					{
						$args = array($args);
						$colspan = count($GLOBALS['TL_DCA'][$this->strTable]['list']['label']['fields']);
					}
				}

				// Show columns
				if ($GLOBALS['TL_DCA'][$this->strTable]['list']['label']['showColumns'])
				{
					foreach ($args as $j=>$arg)
					{
						$return .= '<td colspan="' . $colspan . '" class="tl_file_list col_' . $GLOBALS['TL_DCA'][$this->strTable]['list']['label']['fields'][$j] . (($GLOBALS['TL_DCA'][$this->strTable]['list']['label']['fields'][$j] == $firstOrderBy) ? ' ordered_by' : '') . '">' . ($arg ?: '-') . '</td>';
					}
				}
				else
				{
					$return .= '<td class="tl_file_list">' . $label . '</td>';
				}

				// Buttons ($row, $table, $root, $blnCircularReference, $childs, $previous, $next)
				$return .= ((\Input::get('act') == 'select') ? '
    <td class="tl_file_list tl_right_nowrap"><input type="checkbox" name="IDS[]" id="ids_'.$row['id'].'" class="tl_tree_checkbox" value="'.$row['id'].'"></td>' : '
    <td class="tl_file_list tl_right_nowrap">'.$this->generateButtons($row, $this->strTable, $this->root).'</td>') . '
  </tr>';
			}

			// Close the table
			$return .= '
</table>

</div>';

			// Close the form
			if (\Input::get('act') == 'select')
			{
				// Submit buttons
				$arrButtons = array();

				if (!$GLOBALS['TL_DCA'][$this->strTable]['config']['notDeletable'])
				{
					$arrButtons['delete'] = '<input type="submit" name="delete" id="delete" class="tl_submit" accesskey="d" onclick="return confirm(\''.$GLOBALS['TL_LANG']['MSC']['delAllConfirm'].'\')" value="'.specialchars($GLOBALS['TL_LANG']['MSC']['deleteSelected']).'">';
				}

				if (!$GLOBALS['TL_DCA'][$this->strTable]['config']['notEditable'])
				{
					$arrButtons['override'] = '<input type="submit" name="override" id="override" class="tl_submit" accesskey="v" value="'.specialchars($GLOBALS['TL_LANG']['MSC']['overrideSelected']).'">';
					$arrButtons['edit'] = '<input type="submit" name="edit" id="edit" class="tl_submit" accesskey="s" value="'.specialchars($GLOBALS['TL_LANG']['MSC']['editSelected']).'">';
				}

				// Call the buttons_callback (see #4691)
				if (is_array($GLOBALS['TL_DCA'][$this->strTable]['select']['buttons_callback']))
				{
					foreach ($GLOBALS['TL_DCA'][$this->strTable]['select']['buttons_callback'] as $callback)
					{
						if (is_array($callback))
						{
							$this->import($callback[0]);
							$arrButtons = $this->$callback[0]->$callback[1]($arrButtons, $this);
						}
						elseif (is_callable($callback))
						{
							$arrButtons = $callback($arrButtons, $this);
						}
					}
				}

				$return .= '

<div class="tl_formbody_submit" style="text-align:right">

<div class="tl_submit_container">
  ' . implode(' ', $arrButtons) . '
</div>

</div>
</div>
</form>';
			}
		}

		return $return;
	}


	/**
	 * Build the sort panel and return it as string
	 *
	 * @return string
	 */
	protected function panel()
	{
		if ($GLOBALS['TL_DCA'][$this->strTable]['list']['sorting']['panelLayout'] == '')
		{
			return '';
		}

		$intFilterPanel = 0;
		$arrPanels = array();

		foreach (trimsplit(';', $GLOBALS['TL_DCA'][$this->strTable]['list']['sorting']['panelLayout']) as $strPanel)
		{
			$panels = '';
			$arrSubPanels = trimsplit(',', $strPanel);

			foreach ($arrSubPanels as $strSubPanel)
			{
				$panel = '';

				// Regular panels
				if ($strSubPanel == 'search' || $strSubPanel == 'limit' || $strSubPanel == 'sort')
				{
					$panel = $this->{$strSubPanel . 'Menu'}();
				}

				// Multiple filter subpanels can be defined to split the fields across panels
				elseif ($strSubPanel == 'filter')
				{
					$panel = $this->{$strSubPanel . 'Menu'}(++$intFilterPanel);
				}

				// Call the panel_callback
				else
				{
					$arrCallback = $GLOBALS['TL_DCA'][$this->strTable]['list']['sorting']['panel_callback'][$strSubPanel];

					if (is_array($arrCallback))
					{
						$this->import($arrCallback[0]);
						$panel = $this->$arrCallback[0]->$arrCallback[1]($this);
					}
					elseif (is_callable($arrCallback))
					{
						$panel = $arrCallback($this);
					}
				}

				// Add the panel if it is not empty
				if ($panel != '')
				{
					$panels = $panel . $panels;
				}
			}

			// Add the group if it is not empty
			if ($panels != '')
			{
				$arrPanels[] = $panels;
			}
		}

		if (empty($arrPanels))
		{
			return '';
		}

		if (\Input::post('FORM_SUBMIT') == 'tl_filters')
		{
			$this->reload();
		}

		$return = '';
		$intTotal = count($arrPanels);
		$intLast = $intTotal - 1;

		for ($i=0; $i<$intTotal; $i++)
		{
			$submit = '';

			if ($i == $intLast)
			{
				$submit = '

<div class="tl_submit_panel tl_subpanel">
<input type="image" name="filter" id="filter" src="' . TL_FILES_URL . 'system/themes/' . \Backend::getTheme() . '/images/reload.gif" class="tl_img_submit" title="' . specialchars($GLOBALS['TL_LANG']['MSC']['applyTitle']) . '" alt="' . specialchars($GLOBALS['TL_LANG']['MSC']['apply']) . '">
</div>';
			}

			$return .= '
<div class="tl_panel">' . $submit . $arrPanels[$i] . '

<div class="clear"></div>

</div>';
		}

		$return = '
<form action="'.ampersand(\Environment::get('request'), true).'" class="tl_form" method="post">
<div class="tl_formbody">
<input type="hidden" name="FORM_SUBMIT" value="tl_filters">
<input type="hidden" name="REQUEST_TOKEN" value="'.REQUEST_TOKEN.'">
' . $return . '
</div>
</form>
';

		return $return;
	}


	/**
	 * Return a search form that allows to search results using regular expressions
	 *
	 * @return string
	 */
	protected function searchMenu()
	{
		$searchFields = array();
		$session = $this->Session->getData();

		// Get search fields
		foreach ($GLOBALS['TL_DCA'][$this->strTable]['fields'] as $k=>$v)
		{
			if ($v['search'])
			{
				$searchFields[] = $k;
			}
		}

		// Return if there are no search fields
		if (empty($searchFields))
		{
			return '';
		}

		// Store search value in the current session
		if (\Input::post('FORM_SUBMIT') == 'tl_filters')
		{
			$session['search'][$this->strTable]['value'] = '';
			$session['search'][$this->strTable]['field'] = \Input::post('tl_field', true);

			// Make sure the regular expression is valid
			if (\Input::postRaw('tl_value') != '')
			{
				try
				{
					$this->Database->prepare("SELECT * FROM " . $this->strTable . " WHERE " . \Input::post('tl_field', true) . " REGEXP ?")
								   ->limit(1)
								   ->execute(\Input::postRaw('tl_value'));

					$session['search'][$this->strTable]['value'] = \Input::postRaw('tl_value');
				}
				catch (\Exception $e) {}
			}

			$this->Session->setData($session);
		}

		// Set the search value from the session
		elseif ($session['search'][$this->strTable]['value'] != '')
		{
			$strPattern = "CAST(%s AS CHAR) REGEXP ?";

			if (substr(\Config::get('dbCollation'), -3) == '_ci')
			{
				$strPattern = "LOWER(CAST(%s AS CHAR)) REGEXP LOWER(?)";
			}

			$fld = $session['search'][$this->strTable]['field'];

			if (isset($GLOBALS['TL_DCA'][$this->strTable]['fields'][$fld]['foreignKey']))
			{
				list($t, $f) = explode('.', $GLOBALS['TL_DCA'][$this->strTable]['fields'][$fld]['foreignKey']);
				$this->procedure[] = "(" . sprintf($strPattern, $fld) . " OR " . sprintf($strPattern, "(SELECT $f FROM $t WHERE $t.id={$this->strTable}.$fld)") . ")";
				$this->values[] = $session['search'][$this->strTable]['value'];
			}
			else
			{
				$this->procedure[] = sprintf($strPattern, $fld);
			}

			$this->values[] = $session['search'][$this->strTable]['value'];
		}

		$options_sorter = array();

		foreach ($searchFields as $field)
		{
			$option_label = $GLOBALS['TL_DCA'][$this->strTable]['fields'][$field]['label'][0] ?: (is_array($GLOBALS['TL_LANG']['MSC'][$field]) ? $GLOBALS['TL_LANG']['MSC'][$field][0] : $GLOBALS['TL_LANG']['MSC'][$field]);
			$options_sorter[utf8_romanize($option_label).'_'.$field] = '  <option value="'.specialchars($field).'"'.(($field == $session['search'][$this->strTable]['field']) ? ' selected="selected"' : '').'>'.$option_label.'</option>';
		}

		// Sort by option values
		$options_sorter = natcaseksort($options_sorter);
		$active = ($session['search'][$this->strTable]['value'] != '') ? true : false;

		return '

<div class="tl_search tl_subpanel">
<strong>' . $GLOBALS['TL_LANG']['MSC']['search'] . ':</strong>
<select name="tl_field" class="tl_select' . ($active ? ' active' : '') . '">
'.implode("\n", $options_sorter).'
</select>
<span> = </span>
<input type="search" name="tl_value" class="tl_text' . ($active ? ' active' : '') . '" value="'.specialchars($session['search'][$this->strTable]['value']).'">
</div>';
	}


	/**
	 * Return a select menu that allows to sort results by a particular field
	 *
	 * @return string
	 */
	protected function sortMenu()
	{
		if ($GLOBALS['TL_DCA'][$this->strTable]['list']['sorting']['mode'] != 2 && $GLOBALS['TL_DCA'][$this->strTable]['list']['sorting']['mode'] != 4)
		{
			return '';
		}

		$sortingFields = array();

		// Get sorting fields
		foreach ($GLOBALS['TL_DCA'][$this->strTable]['fields'] as $k=>$v)
		{
			if ($v['sorting'])
			{
				$sortingFields[] = $k;
			}
		}

		// Return if there are no sorting fields
		if (empty($sortingFields))
		{
			return '';
		}

		$this->bid = 'tl_buttons_a';
		$session = $this->Session->getData();
		$orderBy = $GLOBALS['TL_DCA'][$this->strTable]['list']['sorting']['fields'];
		$firstOrderBy = preg_replace('/\s+.*$/', '', $orderBy[0]);

		// Add PID to order fields
		if ($GLOBALS['TL_DCA'][$this->strTable]['list']['sorting']['mode'] == 3 && $this->Database->fieldExists('pid', $this->strTable))
		{
			array_unshift($orderBy, 'pid');
		}

		// Set sorting from user input
		if (\Input::post('FORM_SUBMIT') == 'tl_filters')
		{
			$strSort = \Input::post('tl_sort');

			// Validate the user input (thanks to aulmn) (see #4971)
			if (in_array($strSort, $sortingFields))
			{
				$session['sorting'][$this->strTable] = in_array($GLOBALS['TL_DCA'][$this->strTable]['fields'][$strSort]['flag'], array(2, 4, 6, 8, 10, 12)) ? "$strSort DESC" : $strSort;
				$this->Session->setData($session);
			}
		}

		// Overwrite the "orderBy" value with the session value
		elseif (strlen($session['sorting'][$this->strTable]))
		{
			$overwrite = preg_quote(preg_replace('/\s+.*$/', '', $session['sorting'][$this->strTable]), '/');
			$orderBy = array_diff($orderBy, preg_grep('/^'.$overwrite.'/i', $orderBy));

			array_unshift($orderBy, $session['sorting'][$this->strTable]);

			$this->firstOrderBy = $overwrite;
			$this->orderBy = $orderBy;
		}

		$options_sorter = array();

		// Sorting fields
		foreach ($sortingFields as $field)
		{
			$options_label = strlen(($lbl = is_array($GLOBALS['TL_DCA'][$this->strTable]['fields'][$field]['label']) ? $GLOBALS['TL_DCA'][$this->strTable]['fields'][$field]['label'][0] : $GLOBALS['TL_DCA'][$this->strTable]['fields'][$field]['label'])) ? $lbl : $GLOBALS['TL_LANG']['MSC'][$field];

			if (is_array($options_label))
			{
				$options_label = $options_label[0];
			}

			$options_sorter[$options_label] = '  <option value="'.specialchars($field).'"'.((!strlen($session['sorting'][$this->strTable]) && $field == $firstOrderBy || $field == str_replace(' DESC', '', $session['sorting'][$this->strTable])) ? ' selected="selected"' : '').'>'.$options_label.'</option>';
		}

		// Sort by option values
		uksort($options_sorter, 'strcasecmp');

		return '

<div class="tl_sorting tl_subpanel">
<strong>' . $GLOBALS['TL_LANG']['MSC']['sortBy'] . ':</strong>
<select name="tl_sort" id="tl_sort" class="tl_select">
'.implode("\n", $options_sorter).'
</select>
</div>';
	}


	/**
	 * Return a select menu to limit results
	 *
	 * @param boolean $blnOptional
	 *
	 * @return string
	 */
	protected function limitMenu($blnOptional=false)
	{
		$session = $this->Session->getData();
		$filter = ($GLOBALS['TL_DCA'][$this->strTable]['list']['sorting']['mode'] == 4) ? $this->strTable.'_'.CURRENT_ID : $this->strTable;
		$fields = '';

		// Set limit from user input
		if (\Input::post('FORM_SUBMIT') == 'tl_filters' || \Input::post('FORM_SUBMIT') == 'tl_filters_limit')
		{
			$strLimit = \Input::post('tl_limit');

			if ($strLimit == 'tl_limit')
			{
				unset($session['filter'][$filter]['limit']);
			}
			else
			{
				// Validate the user input (thanks to aulmn) (see #4971)
				if ($strLimit == 'all' || preg_match('/^[0-9]+,[0-9]+$/', $strLimit))
				{
					$session['filter'][$filter]['limit'] = $strLimit;
				}
			}

			$this->Session->setData($session);

			if (\Input::post('FORM_SUBMIT') == 'tl_filters_limit')
			{
				$this->reload();
			}
		}

		// Set limit from table configuration
		else
		{
			$this->limit = ($session['filter'][$filter]['limit'] != '') ? (($session['filter'][$filter]['limit'] == 'all') ? null : $session['filter'][$filter]['limit']) : '0,' . \Config::get('resultsPerPage');

			$arrProcedure = $this->procedure;
			$arrValues = $this->values;
			$query = "SELECT COUNT(*) AS count FROM " . $this->strTable;

			if (!empty($this->root) && is_array($this->root))
			{
				$arrProcedure[] = 'id IN(' . implode(',', $this->root) . ')';
			}

			// Support empty ptable fields (backwards compatibility)
			if ($GLOBALS['TL_DCA'][$this->strTable]['config']['dynamicPtable'])
			{
				$arrProcedure[] = ($this->ptable == 'tl_article') ? "(ptable=? OR ptable='')" : "ptable=?";
				$arrValues[] = $this->ptable;
			}

			if (!empty($arrProcedure))
			{
				$query .= " WHERE " . implode(' AND ', $arrProcedure);
			}

			$objTotal = $this->Database->prepare($query)->execute($arrValues);
			$this->total = $objTotal->count;
			$options_total = 0;
			$blnIsMaxResultsPerPage = false;

			// Overall limit
			if ($this->total > \Config::get('maxResultsPerPage') && ($this->limit === null || preg_replace('/^.*,/', '', $this->limit) == \Config::get('maxResultsPerPage')))
			{
				if ($this->limit === null)
				{
					$this->limit = '0,' . \Config::get('maxResultsPerPage');
				}

				$blnIsMaxResultsPerPage = true;
				\Config::set('resultsPerPage', \Config::get('maxResultsPerPage'));
				$session['filter'][$filter]['limit'] = \Config::get('maxResultsPerPage');
			}

			$options = '';

			// Build options
			if ($this->total > 0)
			{
				$options = '';
				$options_total = ceil($this->total / \Config::get('resultsPerPage'));

				// Reset limit if other parameters have decreased the number of results
				if ($this->limit !== null && ($this->limit == '' || preg_replace('/,.*$/', '', $this->limit) > $this->total))
				{
					$this->limit = '0,'.\Config::get('resultsPerPage');
				}

				// Build options
				for ($i=0; $i<$options_total; $i++)
				{
					$this_limit = ($i*\Config::get('resultsPerPage')).','.\Config::get('resultsPerPage');
					$upper_limit = ($i*\Config::get('resultsPerPage')+\Config::get('resultsPerPage'));

					if ($upper_limit > $this->total)
					{
						$upper_limit = $this->total;
					}

					$options .= '
  <option value="'.$this_limit.'"' . \Widget::optionSelected($this->limit, $this_limit) . '>'.($i*\Config::get('resultsPerPage')+1).' - '.$upper_limit.'</option>';
				}

				if (!$blnIsMaxResultsPerPage)
				{
					$options .= '
  <option value="all"' . \Widget::optionSelected($this->limit, null) . '>'.$GLOBALS['TL_LANG']['MSC']['filterAll'].'</option>';
				}
			}

			// Return if there is only one page
			if ($blnOptional && ($this->total < 1 || $options_total < 2))
			{
				return '';
			}

			$fields = '
<select name="tl_limit" class="tl_select' . (($session['filter'][$filter]['limit'] != 'all' && $this->total > \Config::get('resultsPerPage')) ? ' active' : '') . '" onchange="this.form.submit()">
  <option value="tl_limit">'.$GLOBALS['TL_LANG']['MSC']['filterRecords'].'</option>'.$options.'
</select> ';
		}

		return '

<div class="tl_limit tl_subpanel">
<strong>' . $GLOBALS['TL_LANG']['MSC']['showOnly'] . ':</strong> '.$fields.'
</div>';
	}


	/**
	 * Generate the filter panel and return it as HTML string
	 *
	 * @param integer $intFilterPanel
	 *
	 * @return string
	 */
	protected function filterMenu($intFilterPanel)
	{
		$fields = '';
		$this->bid = 'tl_buttons_a';
		$sortingFields = array();
		$session = $this->Session->getData();
		$filter = ($GLOBALS['TL_DCA'][$this->strTable]['list']['sorting']['mode'] == 4) ? $this->strTable.'_'.CURRENT_ID : $this->strTable;

		// Get the sorting fields
		foreach ($GLOBALS['TL_DCA'][$this->strTable]['fields'] as $k=>$v)
		{
			if (intval($v['filter']) == $intFilterPanel)
			{
				$sortingFields[] = $k;
			}
		}

		// Return if there are no sorting fields
		if (empty($sortingFields))
		{
			return '';
		}

		// Set filter from user input
		if (\Input::post('FORM_SUBMIT') == 'tl_filters')
		{
			foreach ($sortingFields as $field)
			{
				if (\Input::post($field, true) != 'tl_'.$field)
				{
					$session['filter'][$filter][$field] = \Input::post($field, true);
				}
				else
				{
					unset($session['filter'][$filter][$field]);
				}
			}

			$this->Session->setData($session);
		}

		// Set filter from table configuration
		else
		{
			foreach ($sortingFields as $field)
			{
				if (isset($session['filter'][$filter][$field]))
				{
					// Sort by day
					if (in_array($GLOBALS['TL_DCA'][$this->strTable]['fields'][$field]['flag'], array(5, 6)))
					{
						if ($session['filter'][$filter][$field] == '')
						{
							$this->procedure[] = $field . "=''";
						}
						else
						{
							$objDate = new \Date($session['filter'][$filter][$field]);
							$this->procedure[] = $field . ' BETWEEN ? AND ?';
							$this->values[] = $objDate->dayBegin;
							$this->values[] = $objDate->dayEnd;
						}
					}

					// Sort by month
					elseif (in_array($GLOBALS['TL_DCA'][$this->strTable]['fields'][$field]['flag'], array(7, 8)))
					{
						if ($session['filter'][$filter][$field] == '')
						{
							$this->procedure[] = $field . "=''";
						}
						else
						{
							$objDate = new \Date($session['filter'][$filter][$field]);
							$this->procedure[] = $field . ' BETWEEN ? AND ?';
							$this->values[] = $objDate->monthBegin;
							$this->values[] = $objDate->monthEnd;
						}
					}

					// Sort by year
					elseif (in_array($GLOBALS['TL_DCA'][$this->strTable]['fields'][$field]['flag'], array(9, 10)))
					{
						if ($session['filter'][$filter][$field] == '')
						{
							$this->procedure[] = $field . "=''";
						}
						else
						{
							$objDate = new \Date($session['filter'][$filter][$field]);
							$this->procedure[] = $field . ' BETWEEN ? AND ?';
							$this->values[] = $objDate->yearBegin;
							$this->values[] = $objDate->yearEnd;
						}
					}

					// Manual filter
					elseif ($GLOBALS['TL_DCA'][$this->strTable]['fields'][$field]['eval']['multiple'])
					{
						// CSV lists (see #2890)
						if (isset($GLOBALS['TL_DCA'][$this->strTable]['fields'][$field]['eval']['csv']))
						{
							$this->procedure[] = $this->Database->findInSet('?', $field, true);
							$this->values[] = $session['filter'][$filter][$field];
						}
						else
						{
							$this->procedure[] = $field . ' LIKE ?';
							$this->values[] = '%"' . $session['filter'][$filter][$field] . '"%';
						}
					}

					// Other sort algorithm
					else
					{
						$this->procedure[] = $field . '=?';
						$this->values[] = $session['filter'][$filter][$field];
					}
				}
			}
		}

		// Add sorting options
		foreach ($sortingFields as $cnt=>$field)
		{
			$arrValues = array();
			$arrProcedure = array();

			if ($GLOBALS['TL_DCA'][$this->strTable]['list']['sorting']['mode'] == 4)
			{
				$arrProcedure[] = 'pid=?';
				$arrValues[] = CURRENT_ID;
			}

			if (!empty($this->root) && is_array($this->root))
			{
				$arrProcedure[] = "id IN(" . implode(',', array_map('intval', $this->root)) . ")";
			}

			// Check for a static filter (see #4719)
			if (!empty($GLOBALS['TL_DCA'][$this->strTable]['list']['sorting']['filter']) && is_array($GLOBALS['TL_DCA'][$this->strTable]['list']['sorting']['filter']))
			{
				foreach ($GLOBALS['TL_DCA'][$this->strTable]['list']['sorting']['filter'] as $fltr)
				{
					$arrProcedure[] = $fltr[0];
					$arrValues[] = $fltr[1];
				}
			}

			// Support empty ptable fields (backwards compatibility)
			if ($GLOBALS['TL_DCA'][$this->strTable]['config']['dynamicPtable'])
			{
				$arrProcedure[] = ($this->ptable == 'tl_article') ? "(ptable=? OR ptable='')" : "ptable=?";
				$arrValues[] = $this->ptable;
			}

			$objFields = $this->Database->prepare("SELECT DISTINCT " . $field . " FROM " . $this->strTable . ((is_array($arrProcedure) && strlen($arrProcedure[0])) ? ' WHERE ' . implode(' AND ', $arrProcedure) : ''))
										->execute($arrValues);

			// Begin select menu
			$fields .= '
<select name="'.$field.'" id="'.$field.'" class="tl_select' . (isset($session['filter'][$filter][$field]) ? ' active' : '') . '">
  <option value="tl_'.$field.'">'.(is_array($GLOBALS['TL_DCA'][$this->strTable]['fields'][$field]['label']) ? $GLOBALS['TL_DCA'][$this->strTable]['fields'][$field]['label'][0] : $GLOBALS['TL_DCA'][$this->strTable]['fields'][$field]['label']).'</option>
  <option value="tl_'.$field.'">---</option>';

			if ($objFields->numRows)
			{
				$options = $objFields->fetchEach($field);

				// Sort by day
				if (in_array($GLOBALS['TL_DCA'][$this->strTable]['fields'][$field]['flag'], array(5, 6)))
				{
					($GLOBALS['TL_DCA'][$this->strTable]['fields'][$field]['flag'] == 6) ? rsort($options) : sort($options);

					foreach ($options as $k=>$v)
					{
						if ($v == '')
						{
							$options[$v] = '-';
						}
						else
						{
							$options[$v] = \Date::parse(\Config::get('dateFormat'), $v);
						}

						unset($options[$k]);
					}
				}

				// Sort by month
				elseif (in_array($GLOBALS['TL_DCA'][$this->strTable]['fields'][$field]['flag'], array(7, 8)))
				{
					($GLOBALS['TL_DCA'][$this->strTable]['fields'][$field]['flag'] == 8) ? rsort($options) : sort($options);

					foreach ($options as $k=>$v)
					{
						if ($v == '')
						{
							$options[$v] = '-';
						}
						else
						{
							$options[$v] = date('Y-m', $v);
							$intMonth = (date('m', $v) - 1);

							if (isset($GLOBALS['TL_LANG']['MONTHS'][$intMonth]))
							{
								$options[$v] = $GLOBALS['TL_LANG']['MONTHS'][$intMonth] . ' ' . date('Y', $v);
							}
						}

						unset($options[$k]);
					}
				}

				// Sort by year
				elseif (in_array($GLOBALS['TL_DCA'][$this->strTable]['fields'][$field]['flag'], array(9, 10)))
				{
					($GLOBALS['TL_DCA'][$this->strTable]['fields'][$field]['flag'] == 10) ? rsort($options) : sort($options);

					foreach ($options as $k=>$v)
					{
						if ($v == '')
						{
							$options[$v] = '-';
						}
						else
						{
							$options[$v] = date('Y', $v);
						}

						unset($options[$k]);
					}
				}

				// Manual filter
				if ($GLOBALS['TL_DCA'][$this->strTable]['fields'][$field]['eval']['multiple'])
				{
					$moptions = array();

					// TODO: find a more effective solution
					foreach($options as $option)
					{
						// CSV lists (see #2890)
						if (isset($GLOBALS['TL_DCA'][$this->strTable]['fields'][$field]['eval']['csv']))
						{
							$doptions = trimsplit($GLOBALS['TL_DCA'][$this->strTable]['fields'][$field]['eval']['csv'], $option);
						}
						else
						{
							$doptions = deserialize($option);
						}

						if (is_array($doptions))
						{
							$moptions = array_merge($moptions, $doptions);
						}
					}

					$options = $moptions;
				}

				$options = array_unique($options);
				$options_callback = array();

				// Call the options_callback
				if ((is_array($GLOBALS['TL_DCA'][$this->strTable]['fields'][$field]['options_callback']) || is_callable($GLOBALS['TL_DCA'][$this->strTable]['fields'][$field]['options_callback'])) && !$GLOBALS['TL_DCA'][$this->strTable]['fields'][$field]['reference'])
				{
					if (is_array($GLOBALS['TL_DCA'][$this->strTable]['fields'][$field]['options_callback']))
					{
						$strClass = $GLOBALS['TL_DCA'][$this->strTable]['fields'][$field]['options_callback'][0];
						$strMethod = $GLOBALS['TL_DCA'][$this->strTable]['fields'][$field]['options_callback'][1];

						$this->import($strClass);
						$options_callback = $this->$strClass->$strMethod($this);
					}
					elseif (is_callable($GLOBALS['TL_DCA'][$this->strTable]['fields'][$field]['options_callback']))
					{
						$options_callback = $GLOBALS['TL_DCA'][$this->strTable]['fields'][$field]['options_callback']($this);
					}

					// Sort options according to the keys of the callback array
					$options = array_intersect(array_keys($options_callback), $options);
				}

				$options_sorter = array();
				$blnDate = in_array($GLOBALS['TL_DCA'][$this->strTable]['fields'][$field]['flag'], array(5, 6, 7, 8, 9, 10));

				// Options
				foreach ($options as $kk=>$vv)
				{
					$value = $blnDate ? $kk : $vv;

					// Options callback
					if (!empty($options_callback) && is_array($options_callback))
					{
						$vv = $options_callback[$vv];
					}

					// Replace the ID with the foreign key
					elseif (isset($GLOBALS['TL_DCA'][$this->strTable]['fields'][$field]['foreignKey']))
					{
						$key = explode('.', $GLOBALS['TL_DCA'][$this->strTable]['fields'][$field]['foreignKey'], 2);

						$objParent = $this->Database->prepare("SELECT " . $key[1] . " AS value FROM " . $key[0] . " WHERE id=?")
													->limit(1)
													->execute($vv);

						if ($objParent->numRows)
						{
							$vv = $objParent->value;
						}
					}

					// Replace boolean checkbox value with "yes" and "no"
					elseif ($GLOBALS['TL_DCA'][$this->strTable]['fields'][$field]['eval']['isBoolean'] || ($GLOBALS['TL_DCA'][$this->strTable]['fields'][$field]['inputType'] == 'checkbox' && !$GLOBALS['TL_DCA'][$this->strTable]['fields'][$field]['eval']['multiple']))
					{
						$vv = ($vv != '') ? $GLOBALS['TL_LANG']['MSC']['yes'] : $GLOBALS['TL_LANG']['MSC']['no'];
					}

					// Get the name of the parent record (see #2703)
					elseif ($field == 'pid')
					{
						$this->loadDataContainer($this->ptable);
						$showFields = $GLOBALS['TL_DCA'][$this->ptable]['list']['label']['fields'];

						if (!$showFields[0])
						{
							$showFields[0] = 'id';
						}

						$objShowFields = $this->Database->prepare("SELECT " . $showFields[0] . " FROM ". $this->ptable . " WHERE id=?")
														->limit(1)
														->execute($vv);

						if ($objShowFields->numRows)
						{
							$vv = $objShowFields->$showFields[0];
						}
					}

					$option_label = '';

					// Use reference array
					if (isset($GLOBALS['TL_DCA'][$this->strTable]['fields'][$field]['reference']))
					{
						$option_label = is_array($GLOBALS['TL_DCA'][$this->strTable]['fields'][$field]['reference'][$vv]) ? $GLOBALS['TL_DCA'][$this->strTable]['fields'][$field]['reference'][$vv][0] : $GLOBALS['TL_DCA'][$this->strTable]['fields'][$field]['reference'][$vv];
					}

					// Associative array
					elseif ($GLOBALS['TL_DCA'][$this->strTable]['fields'][$field]['eval']['isAssociative'] || array_is_assoc($GLOBALS['TL_DCA'][$this->strTable]['fields'][$field]['options']))
					{
						$option_label = $GLOBALS['TL_DCA'][$this->strTable]['fields'][$field]['options'][$vv];
					}

					// No empty options allowed
					if (!strlen($option_label))
					{
						$option_label = $vv ?: '-';
					}

					$options_sorter['  <option value="' . specialchars($value) . '"' . ((isset($session['filter'][$filter][$field]) && $value == $session['filter'][$filter][$field]) ? ' selected="selected"' : '').'>'.$option_label.'</option>'] = utf8_romanize($option_label);
				}

				// Sort by option values
				if (!$blnDate)
				{
					natcasesort($options_sorter);

					if (in_array($GLOBALS['TL_DCA'][$this->strTable]['fields'][$field]['flag'], array(2, 4, 12)))
					{
						$options_sorter = array_reverse($options_sorter, true);
					}
				}

				$fields .= "\n" . implode("\n", array_keys($options_sorter));
			}

			// End select menu
			$fields .= '
</select> ';

			// Force a line-break after six elements (see #3777)
			if ((($cnt + 1) % 6) == 0)
			{
				$fields .= '<br>';
			}
		}

		return '

<div class="tl_filter tl_subpanel">
<strong>' . $GLOBALS['TL_LANG']['MSC']['filter'] . ':</strong> ' . $fields . '
</div>';
	}


	/**
	 * Return a pagination menu to browse results
	 *
	 * @return string
	 */
	protected function paginationMenu()
	{
		$session = $this->Session->getData();
		$filter = ($GLOBALS['TL_DCA'][$this->strTable]['list']['sorting']['mode'] == 4) ? $this->strTable.'_'.CURRENT_ID : $this->strTable;

		list($offset, $limit) = explode(',', $this->limit);

		// Set the limit filter based on the page number
		if (isset($_GET['lp']))
		{
			$lp = intval(\Input::get('lp')) - 1;

			if ($lp >= 0 && $lp < ceil($this->total / $limit))
			{
				$session['filter'][$filter]['limit'] = ($lp * $limit) . ',' . $limit;
				$this->Session->setData($session);
			}

			$this->redirect(preg_replace('/&(amp;)?lp=[^&]+/i', '', \Environment::get('request')));
		}

		if ($limit) // see #6923
		{
			\Input::setGet('lp', $offset / $limit + 1);
		}

		$objPagination = new \Pagination($this->total, $limit, 7, 'lp', new \BackendTemplate('be_pagination'), true);

		return $objPagination->generate();
	}


	/**
	 * Return the formatted group header as string
	 *
	 * @param string  $field
	 * @param mixed   $value
	 * @param integer $mode
	 *
	 * @return string
	 */
	protected function formatCurrentValue($field, $value, $mode)
	{
		$remoteNew = $value; // see #3861

		if ($GLOBALS['TL_DCA'][$this->strTable]['fields'][$field]['inputType'] == 'checkbox' && !$GLOBALS['TL_DCA'][$this->strTable]['fields'][$field]['eval']['multiple'])
		{
			$remoteNew = ($value != '') ? ucfirst($GLOBALS['TL_LANG']['MSC']['yes']) : ucfirst($GLOBALS['TL_LANG']['MSC']['no']);
		}
		elseif (isset($GLOBALS['TL_DCA'][$this->strTable]['fields'][$field]['foreignKey']))
		{
			$key = explode('.', $GLOBALS['TL_DCA'][$this->strTable]['fields'][$field]['foreignKey'], 2);

			$objParent = $this->Database->prepare("SELECT " . $key[1] . " AS value FROM " . $key[0] . " WHERE id=?")
										->limit(1)
										->execute($value);

			if ($objParent->numRows)
			{
				$remoteNew = $objParent->value;
			}
		}
		elseif (in_array($mode, array(1, 2)))
		{
			$remoteNew = ($value != '') ? ucfirst(utf8_substr($value , 0, 1)) : '-';
		}
		elseif (in_array($mode, array(3, 4)))
		{
			if (!isset($GLOBALS['TL_DCA'][$this->strTable]['fields'][$field]['length']))
			{
				$GLOBALS['TL_DCA'][$this->strTable]['fields'][$field]['length'] = 2;
			}

			$remoteNew = ($value != '') ? ucfirst(utf8_substr($value , 0, $GLOBALS['TL_DCA'][$this->strTable]['fields'][$field]['length'])) : '-';
		}
		elseif (in_array($mode, array(5, 6)))
		{
			$remoteNew = ($value != '') ? \Date::parse(\Config::get('dateFormat'), $value) : '-';
		}
		elseif (in_array($mode, array(7, 8)))
		{
			$remoteNew = ($value != '') ? date('Y-m', $value) : '-';
			$intMonth = ($value != '') ? (date('m', $value) - 1) : '-';

			if (isset($GLOBALS['TL_LANG']['MONTHS'][$intMonth]))
			{
				$remoteNew = ($value != '') ? $GLOBALS['TL_LANG']['MONTHS'][$intMonth] . ' ' . date('Y', $value) : '-';
			}
		}
		elseif (in_array($mode, array(9, 10)))
		{
			$remoteNew = ($value != '') ? date('Y', $value) : '-';
		}
		else
		{
			if ($GLOBALS['TL_DCA'][$this->strTable]['fields'][$field]['inputType'] == 'checkbox' && !$GLOBALS['TL_DCA'][$this->strTable]['fields'][$field]['eval']['multiple'])
			{
				$remoteNew = ($value != '') ? $field : '';
			}
			elseif (is_array($GLOBALS['TL_DCA'][$this->strTable]['fields'][$field]['reference']))
			{
				$remoteNew = $GLOBALS['TL_DCA'][$this->strTable]['fields'][$field]['reference'][$value];
			}
			elseif ($GLOBALS['TL_DCA'][$this->strTable]['fields'][$field]['eval']['isAssociative'] || array_is_assoc($GLOBALS['TL_DCA'][$this->strTable]['fields'][$field]['options']))
			{
				$remoteNew = $GLOBALS['TL_DCA'][$this->strTable]['fields'][$field]['options'][$value];
			}
			else
			{
				$remoteNew = $value;
			}

			if (is_array($remoteNew))
			{
				$remoteNew = $remoteNew[0];
			}

			if (empty($remoteNew))
			{
				$remoteNew = '-';
			}
		}

		return $remoteNew;
	}


	/**
	 * Return the formatted group header as string
	 *
	 * @param string  $field
	 * @param mixed   $value
	 * @param integer $mode
	 * @param array   $row
	 *
	 * @return string
	 */
	protected function formatGroupHeader($field, $value, $mode, $row)
	{
		static $lookup = array();

		if ($GLOBALS['TL_DCA'][$this->strTable]['fields'][$field]['eval']['isAssociative'] || array_is_assoc($GLOBALS['TL_DCA'][$this->strTable]['fields'][$field]['options']))
		{
			$group = $GLOBALS['TL_DCA'][$this->strTable]['fields'][$field]['options'][$value];
		}
		elseif (is_array($GLOBALS['TL_DCA'][$this->strTable]['fields'][$field]['options_callback']))
		{
			if (!isset($lookup[$field]))
			{
				$strClass = $GLOBALS['TL_DCA'][$this->strTable]['fields'][$field]['options_callback'][0];
				$strMethod = $GLOBALS['TL_DCA'][$this->strTable]['fields'][$field]['options_callback'][1];

				$this->import($strClass);
				$lookup[$field] = $this->$strClass->$strMethod($this);
			}

			$group = $lookup[$field][$value];
		}
		else
		{
			$group = is_array($GLOBALS['TL_DCA'][$this->strTable]['fields'][$field]['reference'][$value]) ? $GLOBALS['TL_DCA'][$this->strTable]['fields'][$field]['reference'][$value][0] : $GLOBALS['TL_DCA'][$this->strTable]['fields'][$field]['reference'][$value];
		}

		if (empty($group))
		{
			$group = is_array($GLOBALS['TL_LANG'][$this->strTable][$value]) ? $GLOBALS['TL_LANG'][$this->strTable][$value][0] : $GLOBALS['TL_LANG'][$this->strTable][$value];
		}

		if (empty($group))
		{
			$group = $value;

			if ($GLOBALS['TL_DCA'][$this->strTable]['fields'][$field]['eval']['isBoolean'] && $value != '-')
			{
				$group = is_array($GLOBALS['TL_DCA'][$this->strTable]['fields'][$field]['label']) ? $GLOBALS['TL_DCA'][$this->strTable]['fields'][$field]['label'][0] : $GLOBALS['TL_DCA'][$this->strTable]['fields'][$field]['label'];
			}
		}

		// Call the group callback ($group, $sortingMode, $firstOrderBy, $row, $this)
		if (is_array($GLOBALS['TL_DCA'][$this->strTable]['list']['label']['group_callback']))
		{
			$strClass = $GLOBALS['TL_DCA'][$this->strTable]['list']['label']['group_callback'][0];
			$strMethod = $GLOBALS['TL_DCA'][$this->strTable]['list']['label']['group_callback'][1];

			$this->import($strClass);
			$group = $this->$strClass->$strMethod($group, $mode, $field, $row, $this);
		}
		elseif (is_callable($GLOBALS['TL_DCA'][$this->strTable]['list']['label']['group_callback']))
		{
			$group = $GLOBALS['TL_DCA'][$this->strTable]['list']['label']['group_callback']($group, $mode, $field, $row, $this);
		}

		return $group;
	}
}<|MERGE_RESOLUTION|>--- conflicted
+++ resolved
@@ -107,16 +107,9 @@
 
 	/**
 	 * Initialize the object
-<<<<<<< HEAD
-	 * @param string
-	 * @param array
-=======
 	 *
 	 * @param string $strTable
 	 * @param array  $arrModule
-	 *
-	 * @throws \Exception
->>>>>>> 690f91fd
 	 */
 	public function __construct($strTable, $arrModule=array())
 	{
