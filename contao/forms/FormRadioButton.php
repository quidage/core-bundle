--- conflicted
+++ resolved
@@ -123,16 +123,6 @@
 
 
 	/**
-<<<<<<< HEAD
-	 * Parse the template file and return it as string
-	 *
-	 * @param array $arrAttributes An optional attributes array
-	 *
-	 * @return string The template markup
-	 */
-	public function parse($arrAttributes=null)
-	{
-=======
 	 * Generate the options
 	 *
 	 * @return array The options array
@@ -141,7 +131,6 @@
 	{
 		$arrOptions = array();
 
->>>>>>> e0c89035
 		foreach ($this->arrOptions as $i=>$arrOption)
 		{
 			$arrOptions[] = array
@@ -155,13 +144,7 @@
 			);
 		}
 
-<<<<<<< HEAD
-		$this->arrOptions = $arrOptions;
-
-		return parent::parse($arrAttributes);
-=======
 		return $arrOptions;
->>>>>>> e0c89035
 	}
 
 
@@ -171,11 +154,6 @@
 	 * @param boolean $blnSwitchOrder If true, the error message will be shown below the field
 	 *
 	 * @return string The form field markup
-<<<<<<< HEAD
-	 *
-	 * @deprecated The logic has been moved into the template (see #6834)
-=======
->>>>>>> e0c89035
 	 */
 	public function generateWithError($blnSwitchOrder=false)
 	{
@@ -189,11 +167,6 @@
 	 * Generate the widget and return it as string
 	 *
 	 * @return string The widget markup
-<<<<<<< HEAD
-	 *
-	 * @deprecated The logic has been moved into the template (see #6834)
-=======
->>>>>>> e0c89035
 	 */
 	public function generate()
 	{
