--- conflicted
+++ resolved
@@ -51,23 +51,6 @@
 	 */
 	public function generate()
 	{
-<<<<<<< HEAD
 		return \String::toHtml5($this->text);
-=======
-		/** @var \PageModel $objPage */
-		global $objPage;
-
-		// Clean RTE output
-		if ($objPage->outputFormat == 'xhtml')
-		{
-			$this->text = \String::toXhtml($this->text);
-		}
-		else
-		{
-			$this->text = \String::toHtml5($this->text);
-		}
-
-		return $this->text;
->>>>>>> 690f91fd
 	}
 }