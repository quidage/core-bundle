<?php

/**
 * Contao Open Source CMS
 *
 * Copyright (c) 2005-2014 Leo Feyer
 *
 * @package Library
 * @link    https://contao.org
 * @license http://www.gnu.org/licenses/lgpl-3.0.html LGPL
 */

namespace Contao;


/**
 * Abstract parent class for Controllers
 *
 * Some of the methods have been made static in Contao 3 and can be used in
 * non-object context as well.
 *
 * Usage:
 *
 *     echo Controller::getTheme();
 *
 * Inside a controller:
 *
 *     public function generate()
 *     {
 *         return $this->getArticle(2);
 *     }
 *
 * @package   Library
 * @author    Leo Feyer <https://github.com/leofeyer>
 * @copyright Leo Feyer 2005-2014
 */
abstract class Controller extends \System
{

	/**
	 * Find a particular template file and return its path
	 *
	 * @param string $strTemplate The name of the template
	 * @param string $strFormat   The file extension
	 *
	 * @return string The path to the template file
	 *
	 * @throws \Exception If $strFormat is unknown
	 */
	public static function getTemplate($strTemplate, $strFormat='html5')
	{
		$arrAllowed = trimsplit(',', \Config::get('templateFiles'));
		array_push($arrAllowed, 'html5'); // see #3398

		if (!in_array($strFormat, $arrAllowed))
		{
			throw new \Exception("Invalid output format $strFormat");
		}

		$strTemplate = basename($strTemplate);

		// Check for a theme folder
		if (TL_MODE == 'FE')
		{
			global $objPage;
			$strCustom = str_replace('../', '', $objPage->templateGroup);

			if ($strCustom != '')
			{
				return \TemplateLoader::getPath($strTemplate, $strFormat, $strCustom);
			}
		}

		return \TemplateLoader::getPath($strTemplate, $strFormat);
	}


	/**
	 * Return all template files of a particular group as array
	 *
	 * @param string $strPrefix The template name prefix (e.g. "ce_")
	 *
	 * @return array An array of template names
	 */
	public static function getTemplateGroup($strPrefix)
	{
		$arrTemplates = array();

		// Get the default templates
		foreach (\TemplateLoader::getPrefixedFiles($strPrefix) as $strTemplate)
		{
			$arrTemplates[$strTemplate][] = 'root';
		}

		$arrCustomized = glob(TL_ROOT . '/templates/' . $strPrefix . '*');

		// Add the customized templates
		if (is_array($arrCustomized))
		{
			foreach ($arrCustomized as $strFile)
			{
				$strTemplate = basename($strFile, strrchr($strFile, '.'));
				$arrTemplates[$strTemplate][] = $GLOBALS['TL_LANG']['MSC']['global'];
			}
		}

		// Do not look for back end templates in theme folders (see #5379)
		if ($strPrefix != 'be_' && $strPrefix != 'mail_')
		{
			// Try to select the themes (see #5210)
			try
			{
				$objTheme = \ThemeModel::findAll(array('order'=>'name'));
			}
			catch (\Exception $e)
			{
				$objTheme = null;
			}

			// Add the theme templates
			if ($objTheme !== null)
			{
				while ($objTheme->next())
				{
					if ($objTheme->templates != '')
					{
						$arrThemeTemplates = glob(TL_ROOT . '/' . $objTheme->templates . '/' . $strPrefix . '*');

						if (is_array($arrThemeTemplates))
						{
							foreach ($arrThemeTemplates as $strFile)
							{
								$strTemplate = basename($strFile, strrchr($strFile, '.'));

								if (!isset($arrTemplates[$strTemplate]))
								{
									$arrTemplates[$strTemplate][] = $objTheme->name;
								}
								else
								{
									$arrTemplates[$strTemplate][] = $objTheme->name;
								}
							}
						}
					}
				}
			}
		}

		// Show the template sources (see #6875)
		foreach ($arrTemplates as $k=>$v)
		{
			$v = array_filter($v, function($a) {
				return $a != 'root';
			});

			if (empty($v))
			{
				$arrTemplates[$k] = $k;
			}
			else
			{
				$arrTemplates[$k] = $k . ' (' . implode(', ', $v) . ')';
			}
		}

		// Sort the template names
		ksort($arrTemplates);

		return $arrTemplates;
	}


	/**
	 * Generate a front end module and return it as string
	 *
	 * @param mixed  $intId     A module ID or a Model object
	 * @param string $strColumn The name of the column
	 *
	 * @return string The module HTML markup
	 */
	public static function getFrontendModule($intId, $strColumn='main')
	{
		if (!is_object($intId) && !strlen($intId))
		{
			return '';
		}

		global $objPage;

		// Articles
		if ($intId == 0)
		{
			// Show a particular article only
			if ($objPage->type == 'regular' && \Input::get('articles'))
			{
				list($strSection, $strArticle) = explode(':', \Input::get('articles'));

				if ($strArticle === null)
				{
					$strArticle = $strSection;
					$strSection = 'main';
				}

				if ($strSection == $strColumn)
				{
					$objArticle = \ArticleModel::findByIdOrAliasAndPid($strArticle, $objPage->id);

					// Send a 404 header if the article does not exist
					if ($objArticle === null)
					{
						// Do not index the page
						$objPage->noSearch = 1;
						$objPage->cache = 0;

						header('HTTP/1.1 404 Not Found');
						return '<p class="error">' . sprintf($GLOBALS['TL_LANG']['MSC']['invalidPage'], $strArticle) . '</p>';
					}

					// Add the "first" and "last" classes (see #2583)
					$objArticle->classes = array('first', 'last');

					return static::getArticle($objArticle);
				}
			}

			// HOOK: trigger the article_raster_designer extension
			if (in_array('article_raster_designer', \ModuleLoader::getActive()))
			{
				return \RasterDesigner::load($objPage->id, $strColumn);
			}

			// Show all articles (no else block here, see #4740)
			$objArticles = \ArticleModel::findPublishedByPidAndColumn($objPage->id, $strColumn);

			if ($objArticles === null)
			{
				return '';
			}

			$return = '';
			$intCount = 0;
			$blnMultiMode = ($objArticles->count() > 1);
			$intLast = $objArticles->count() - 1;

			while ($objArticles->next())
			{
				$objRow = $objArticles->current();

				// Add the "first" and "last" classes (see #2583)
				if ($intCount == 0 || $intCount == $intLast)
				{
					$arrCss = array();

					if ($intCount == 0)
					{
						$arrCss[] = 'first';
					}

					if ($intCount == $intLast)
					{
						$arrCss[] = 'last';
					}

					$objRow->classes = $arrCss;
				}

				$return .= static::getArticle($objRow, $blnMultiMode, false, $strColumn);
				++$intCount;
			}

			return $return;
		}

		// Other modules
		else
		{
			if (is_object($intId))
			{
				$objRow = $intId;
			}
			else
			{
				$objRow = \ModuleModel::findByPk($intId);

				if ($objRow === null)
				{
					return '';
				}
			}

			// Check the visibility (see #6311)
			if (!static::isVisibleElement($objRow))
			{
				return '';
			}

			$strClass = \Module::findClass($objRow->type);

			// Return if the class does not exist
			if (!class_exists($strClass))
			{
				static::log('Module class "'.$strClass.'" (module "'.$objRow->type.'") does not exist', __METHOD__, TL_ERROR);
				return '';
			}

			$objRow->typePrefix = 'mod_';
			$objModule = new $strClass($objRow, $strColumn);
			$strBuffer = $objModule->generate();

			// HOOK: add custom logic
			if (isset($GLOBALS['TL_HOOKS']['getFrontendModule']) && is_array($GLOBALS['TL_HOOKS']['getFrontendModule']))
			{
				foreach ($GLOBALS['TL_HOOKS']['getFrontendModule'] as $callback)
				{
					$strBuffer = static::importStatic($callback[0])->$callback[1]($objRow, $strBuffer, $objModule);
				}
			}

			// Disable indexing if protected
			if ($objModule->protected && !preg_match('/^\s*<!-- indexer::stop/', $strBuffer))
			{
				$strBuffer = "\n<!-- indexer::stop -->". $strBuffer ."<!-- indexer::continue -->\n";
			}

			return $strBuffer;
		}
	}


	/**
	 * Generate an article and return it as string
	 *
	 * @param mixed   $varId          The article ID or a Model object
	 * @param boolean $blnMultiMode   If true, only teasers will be shown
	 * @param boolean $blnIsInsertTag If true, there will be no page relation
	 * @param string  $strColumn      The name of the column
	 *
	 * @return string|boolean The article HTML markup or false
	 */
	public static function getArticle($varId, $blnMultiMode=false, $blnIsInsertTag=false, $strColumn='main')
	{
		global $objPage;

		if (is_object($varId))
		{
			$objRow = $varId;
		}
		else
		{
			if (!$varId)
			{
				return '';
			}

			$objRow = \ArticleModel::findByIdOrAliasAndPid($varId, (!$blnIsInsertTag ? $objPage->id : null));

			if ($objRow === null)
			{
				return false;
			}
		}

		// Check the visibility (see #6311)
		if (!static::isVisibleElement($objRow))
		{
			return '';
		}

		// Print the article as PDF
		if (isset($_GET['pdf']) && \Input::get('pdf') == $objRow->id)
		{
			// Backwards compatibility
			if ($objRow->printable == 1)
			{
				$objArticle = new \ModuleArticle($objRow);
				$objArticle->generatePdf();
			}
			elseif ($objRow->printable != '')
			{
				$options = deserialize($objRow->printable);

				if (is_array($options) && in_array('pdf', $options))
				{
					$objArticle = new \ModuleArticle($objRow);
					$objArticle->generatePdf();
				}
			}
		}

		$objRow->headline = $objRow->title;
		$objRow->multiMode = $blnMultiMode;

		// HOOK: add custom logic
		if (isset($GLOBALS['TL_HOOKS']['getArticle']) && is_array($GLOBALS['TL_HOOKS']['getArticle']))
		{
			foreach ($GLOBALS['TL_HOOKS']['getArticle'] as $callback)
			{
				static::importStatic($callback[0])->$callback[1]($objRow);
			}
		}

		$objArticle = new \ModuleArticle($objRow, $strColumn);
		$strBuffer = $objArticle->generate($blnIsInsertTag);

		// Disable indexing if protected
		if ($objArticle->protected && !preg_match('/^\s*<!-- indexer::stop/', $strBuffer))
		{
			$strBuffer = "\n<!-- indexer::stop -->". $strBuffer ."<!-- indexer::continue -->\n";
		}

		return $strBuffer;
	}


	/**
	 * Generate a content element and return it as string
	 *
	 * @param mixed  $intId     A content element ID or a Model object
	 * @param string $strColumn The column the element is in
	 *
	 * @return string The content element HTML markup
	 */
	public static function getContentElement($intId, $strColumn='main')
	{
		if (is_object($intId))
		{
			$objRow = $intId;
		}
		else
		{
			if (!strlen($intId) || $intId < 1)
			{
				return '';
			}

			$objRow = \ContentModel::findByPk($intId);

			if ($objRow === null)
			{
				return '';
			}
		}

		// Check the visibility (see #6311)
		if (!static::isVisibleElement($objRow))
		{
			return '';
		}

		// Remove the spacing in the back end preview
		if (TL_MODE == 'BE')
		{
			$objRow->space = null;
		}

		$strClass = \ContentElement::findClass($objRow->type);

		// Return if the class does not exist
		if (!class_exists($strClass))
		{
			static::log('Content element class "'.$strClass.'" (content element "'.$objRow->type.'") does not exist', __METHOD__, TL_ERROR);
			return '';
		}

		$objRow->typePrefix = 'ce_';
		$objElement = new $strClass($objRow, $strColumn);
		$strBuffer = $objElement->generate();

		// HOOK: add custom logic
		if (isset($GLOBALS['TL_HOOKS']['getContentElement']) && is_array($GLOBALS['TL_HOOKS']['getContentElement']))
		{
			foreach ($GLOBALS['TL_HOOKS']['getContentElement'] as $callback)
			{
				$strBuffer = static::importStatic($callback[0])->$callback[1]($objRow, $strBuffer, $objElement);
			}
		}

		// Disable indexing if protected
		if ($objElement->protected && !preg_match('/^\s*<!-- indexer::stop/', $strBuffer))
		{
			$strBuffer = "\n<!-- indexer::stop -->". $strBuffer ."<!-- indexer::continue -->\n";
		}

		return $strBuffer;
	}


	/**
	 * Generate a form and return it as string
	 *
	 * @param mixed  $varId     A form ID or a Model object
	 * @param string $strColumn The column the form is in
	 *
	 * @return string The form HTML markup
	 */
	public static function getForm($varId, $strColumn='main')
	{
		if (is_object($varId))
		{
			$objRow = $varId;
		}
		else
		{
			if ($varId == '')
			{
				return '';
			}

			$objRow = \FormModel::findByIdOrAlias($varId);

			if ($objRow === null)
			{
				return '';
			}
		}

		$objRow->typePrefix = 'ce_';
		$objRow->form = $objRow->id;
		$objElement = new \Form($objRow, $strColumn);
		$strBuffer = $objElement->generate();

		// HOOK: add custom logic
		if (isset($GLOBALS['TL_HOOKS']['getForm']) && is_array($GLOBALS['TL_HOOKS']['getForm']))
		{
			foreach ($GLOBALS['TL_HOOKS']['getForm'] as $callback)
			{
				$strBuffer = static::importStatic($callback[0])->$callback[1]($objRow, $strBuffer, $objElement);
			}
		}

		return $strBuffer;
	}


	/**
	 * Return the languages for the TinyMCE spellchecker
	 *
	 * @return string The TinyMCE spellchecker language string
	 */
	protected function getSpellcheckerString()
	{
		\System::loadLanguageFile('languages');

		$return = array();
		$langs = scan(TL_ROOT . '/system/modules/core/languages');
		array_unshift($langs, $GLOBALS['TL_LANGUAGE']);

		foreach ($langs as $lang)
		{
			$lang = substr($lang, 0, 2);

			if (isset($GLOBALS['TL_LANG']['LNG'][$lang]))
			{
				$return[$lang] = $GLOBALS['TL_LANG']['LNG'][$lang] . '=' . $lang;
			}
		}

		return '+' . implode(',', array_unique($return));
	}


	/**
	 * Calculate the page status icon name based on the page parameters
	 *
	 * @param object $objPage The page object
	 *
	 * @return string The status icon name
	 */
	public static function getPageStatusIcon($objPage)
	{
		$sub = 0;
		$image = $objPage->type.'.gif';

		// Page not published or not active
		if (!$objPage->published || ($objPage->start != '' && $objPage->start > time()) || ($objPage->stop != '' && $objPage->stop < time()))
		{
			$sub += 1;
		}

		// Page hidden from menu
		if ($objPage->hide && !in_array($objPage->type, array('redirect', 'forward', 'root', 'error_403', 'error_404')))
		{
			$sub += 2;
		}

		// Page protected
		if ($objPage->protected && !in_array($objPage->type, array('root', 'error_403', 'error_404')))
		{
			$sub += 4;
		}

		// Get the image name
		if ($sub > 0)
		{
			$image = $objPage->type.'_'.$sub.'.gif';
		}

		return $image;
	}


	/**
	 * Check whether an element is visible in the front end
	 *
	 * @param \Model $objElement The element model
	 *
	 * @return boolean True if the element is visible
	 */
	public static function isVisibleElement(\Model $objElement)
	{
		// Only apply the restrictions in the front end
		if (TL_MODE != 'FE' || BE_USER_LOGGED_IN)
		{
			return true;
		}

		$blnReturn = true;

		// Protected element
		if ($objElement->protected)
		{
			if (!FE_USER_LOGGED_IN)
			{
				$blnReturn = false;
			}
			else
			{
				$groups = deserialize($objElement->groups);

				if (empty($groups) || !is_array($groups) || !count(array_intersect($groups, \FrontendUser::getInstance()->groups)))
				{
					$blnReturn = false;
				}
			}
		}

		// Show to guests only
		elseif ($objElement->guests && FE_USER_LOGGED_IN)
		{
			$blnReturn = false;
		}

		// HOOK: add custom logic
		if (isset($GLOBALS['TL_HOOKS']['isVisibleElement']) && is_array($GLOBALS['TL_HOOKS']['isVisibleElement']))
		{
			foreach ($GLOBALS['TL_HOOKS']['isVisibleElement'] as $callback)
			{
				$blnReturn = static::importStatic($callback[0])->$callback[1]($objElement, $blnReturn);
			}
		}

		return $blnReturn;
	}


	/**
	 * Replace insert tags with their values
	 *
	 * @param string  $strBuffer The text with the tags to be replaced
	 * @param boolean $blnCache  If false, non-cacheable tags will be replaced
	 *
	 * @return string The text with the replaced tags
	 */
	protected function replaceInsertTags($strBuffer, $blnCache=true)
	{
		global $objPage;

		// Preserve insert tags
		if (\Config::get('disableInsertTags'))
		{
			return \String::restoreBasicEntities($strBuffer);
		}

		$tags = preg_split('/\{\{(([^\{\}]*|(?R))*)\}\}/', $strBuffer, -1, PREG_SPLIT_DELIM_CAPTURE);

		$strBuffer = '';
		static $arrCache = array();

		for ($_rit=0, $_cnt=count($tags); $_rit<$_cnt; $_rit+=3)
		{
			$strBuffer .= $tags[$_rit];
			$strTag = $tags[$_rit+1];

			// Skip empty tags
			if ($strTag == '')
			{
				continue;
			}

			// Run the replacement again if there are more tags (see #4402)
			if (strpos($strTag, '{{') !== false)
			{
				$strTag = $this->replaceInsertTags($strTag, $blnCache);
			}

			$flags = explode('|', $strTag);
			$tag = array_shift($flags);
			$elements = explode('::', $tag);

			// Load the value from cache
			if (isset($arrCache[$strTag]) && !in_array('refresh', $flags))
			{
				$strBuffer .= $arrCache[$strTag];
				continue;
			}

			// Skip certain elements if the output will be cached
			if ($blnCache)
			{
				if ($elements[0] == 'date' || $elements[0] == 'ua' || $elements[0] == 'post' || $elements[0] == 'file' || $elements[1] == 'back' || $elements[1] == 'referer' || $elements[0] == 'request_token' || $elements[0] == 'toggle_view' || strncmp($elements[0], 'cache_', 6) === 0 || in_array('uncached', $flags))
				{
					$strBuffer .= '{{' . $strTag . '}}';
					continue;
				}
			}

			$arrCache[$strTag] = '';

			// Replace the tag
			switch (strtolower($elements[0]))
			{
				// Date
				case 'date':
					$arrCache[$strTag] = \Date::parse($elements[1] ?: \Config::get('dateFormat'));
					break;

				// Accessibility tags
				case 'lang':
					if ($elements[1] == '')
					{
						$arrCache[$strTag] = '</span>';
					}
					elseif ($objPage->outputFormat == 'xhtml')
					{
						$arrCache[$strTag] = '<span lang="' . $elements[1] . '" xml:lang="' . $elements[1] . '">';
					}
					else
					{
						$arrCache[$strTag] = $arrCache[$strTag] = '<span lang="' . $elements[1] . '">';
					}
					break;

				// Line break
				case 'br':
					$arrCache[$strTag] = '<br' . ($objPage->outputFormat == 'xhtml' ? ' />' : '>');
					break;

				// E-mail addresses
				case 'email':
				case 'email_open':
				case 'email_url':
					if ($elements[1] == '')
					{
						$arrCache[$strTag] = '';
						break;
					}

					$strEmail = \String::encodeEmail($elements[1]);

					// Replace the tag
					switch (strtolower($elements[0]))
					{
						case 'email':
							$arrCache[$strTag] = '<a href="&#109;&#97;&#105;&#108;&#116;&#111;&#58;' . $strEmail . '" class="email">' . preg_replace('/\?.*$/', '', $strEmail) . '</a>';
							break;

						case 'email_open':
							$arrCache[$strTag] = '<a href="&#109;&#97;&#105;&#108;&#116;&#111;&#58;' . $strEmail . '" class="email">';
							break;

						case 'email_url':
							$arrCache[$strTag] = $strEmail;
							break;
					}
					break;

				// Label tags
				case 'label':
					$keys = explode(':', $elements[1]);

					if (count($keys) < 2)
					{
						$arrCache[$strTag] = '';
						break;
					}

					\System::loadLanguageFile($keys[0]);

					if (count($keys) == 2)
					{
						$arrCache[$strTag] = $GLOBALS['TL_LANG'][$keys[0]][$keys[1]];
					}
					else
					{
						$arrCache[$strTag] = $GLOBALS['TL_LANG'][$keys[0]][$keys[1]][$keys[2]];
					}
					break;

				// Front end user
				case 'user':
					if (FE_USER_LOGGED_IN)
					{
						$this->import('FrontendUser', 'User');
						$value = $this->User->$elements[1];

						if ($value == '')
						{
							$arrCache[$strTag] = $value;
							break;
						}

						$this->loadDataContainer('tl_member');

						if ($GLOBALS['TL_DCA']['tl_member']['fields'][$elements[1]]['inputType'] == 'password')
						{
							$arrCache[$strTag] = '';
							break;
						}

						$value = deserialize($value);
						$rgxp = $GLOBALS['TL_DCA']['tl_member']['fields'][$elements[1]]['eval']['rgxp'];
						$opts = $GLOBALS['TL_DCA']['tl_member']['fields'][$elements[1]]['options'];
						$rfrc = $GLOBALS['TL_DCA']['tl_member']['fields'][$elements[1]]['reference'];

						if ($rgxp == 'date')
						{
							$arrCache[$strTag] = \Date::parse(\Config::get('dateFormat'), $value);
						}
						elseif ($rgxp == 'time')
						{
							$arrCache[$strTag] = \Date::parse(\Config::get('timeFormat'), $value);
						}
						elseif ($rgxp == 'datim')
						{
							$arrCache[$strTag] = \Date::parse(\Config::get('datimFormat'), $value);
						}
						elseif (is_array($value))
						{
							$arrCache[$strTag] = implode(', ', $value);
						}
						elseif (is_array($opts) && array_is_assoc($opts))
						{
							$arrCache[$strTag] = isset($opts[$value]) ? $opts[$value] : $value;
						}
						elseif (is_array($rfrc))
						{
							$arrCache[$strTag] = isset($rfrc[$value]) ? ((is_array($rfrc[$value])) ? $rfrc[$value][0] : $rfrc[$value]) : $value;
						}
						else
						{
							$arrCache[$strTag] = $value;
						}

						// Convert special characters (see #1890)
						$arrCache[$strTag] = specialchars($arrCache[$strTag]);
					}
					break;

				// Link
				case 'link':
				case 'link_open':
				case 'link_url':
				case 'link_title':
					$strTarget = null;

					// Back link
					if ($elements[1] == 'back')
					{
						$strUrl = 'javascript:history.go(-1)';
						$strTitle = $GLOBALS['TL_LANG']['MSC']['goBack'];

						// No language files if the page is cached
						if (!strlen($strTitle))
						{
							$strTitle = 'Go back';
						}

						$strName = $strTitle;
					}

					// External links
					elseif (strncmp($elements[1], 'http://', 7) === 0 || strncmp($elements[1], 'https://', 8) === 0)
					{
						$strUrl = $elements[1];
						$strTitle = $elements[1];
						$strName = str_replace(array('http://', 'https://'), '', $elements[1]);
					}

					// Regular link
					else
					{
						// User login page
						if ($elements[1] == 'login')
						{
							if (!FE_USER_LOGGED_IN)
							{
								break;
							}

							$this->import('FrontendUser', 'User');
							$elements[1] = $this->User->loginPage;
						}

						$objNextPage = \PageModel::findByIdOrAlias($elements[1]);

						if ($objNextPage === null)
						{
							break;
						}

						// Page type specific settings (thanks to Andreas Schempp)
						switch ($objNextPage->type)
						{
							case 'redirect':
								$strUrl = $objNextPage->url;

								if (strncasecmp($strUrl, 'mailto:', 7) === 0)
								{
									$strUrl = \String::encodeEmail($strUrl);
								}
								break;

							case 'forward':
								if ($objNextPage->jumpTo)
								{
									$objNext = $objNextPage->getRelated('jumpTo');
								}
								else
								{
									$objNext = \PageModel::findFirstPublishedRegularByPid($objNextPage->id);
								}

								if ($objNext !== null)
								{
									$strForceLang = null;
									$objNext->loadDetails();

									// Check the target page language (see #4706)
									if (\Config::get('addLanguageToUrl'))
									{
										$strForceLang = $objNext->language;
									}

<<<<<<< HEAD
									$strUrl = $this->generateFrontendUrl($objNext->row(), null, $strForceLang);
=======
									$strUrl = $this->generateFrontendUrl($objNext->row(), null, $strForceLang, true);
>>>>>>> e0c89035
									break;
								}
								// DO NOT ADD A break; STATEMENT

							default:
								$strForceLang = null;
								$objNextPage->loadDetails();

								// Check the target page language (see #4706, #5465)
								if (\Config::get('addLanguageToUrl'))
								{
									$strForceLang = $objNextPage->language;
								}

<<<<<<< HEAD
								$strUrl = $this->generateFrontendUrl($objNextPage->row(), null, $strForceLang);
=======
								$strUrl = $this->generateFrontendUrl($objNextPage->row(), null, $strForceLang, true);
>>>>>>> e0c89035
								break;
						}

						$strName = $objNextPage->title;
						$strTarget = $objNextPage->target ? (($objPage->outputFormat == 'xhtml') ? LINK_NEW_WINDOW : ' target="_blank"') : '';
						$strTitle = $objNextPage->pageTitle ?: $objNextPage->title;
					}

					// Replace the tag
					switch (strtolower($elements[0]))
					{
						case 'link':
							$arrCache[$strTag] = sprintf('<a href="%s" title="%s"%s>%s</a>', $strUrl, specialchars($strTitle), $strTarget, specialchars($strName));
							break;

						case 'link_open':
							$arrCache[$strTag] = sprintf('<a href="%s" title="%s"%s>', $strUrl, specialchars($strTitle), $strTarget);
							break;

						case 'link_url':
							$arrCache[$strTag] = $strUrl;
							break;

						case 'link_title':
							$arrCache[$strTag] = specialchars($strTitle);
							break;

						case 'link_target':
							$arrCache[$strTag] = $strTarget;
							break;
					}
					break;

				// Closing link tag
				case 'link_close':
					$arrCache[$strTag] = '</a>';
					break;

				// Insert article
				case 'insert_article':
					if (($strOutput = $this->getArticle($elements[1], false, true)) !== false)
					{
						$arrCache[$strTag] = $this->replaceInsertTags(ltrim($strOutput), $blnCache);
					}
					else
					{
						$arrCache[$strTag] = '<p class="error">' . sprintf($GLOBALS['TL_LANG']['MSC']['invalidPage'], $elements[1]) . '</p>';
					}
					break;

				// Insert content element
				case 'insert_content':
					$arrCache[$strTag] = $this->replaceInsertTags($this->getContentElement($elements[1]), $blnCache);
					break;

				// Insert module
				case 'insert_module':
					$arrCache[$strTag] = $this->replaceInsertTags($this->getFrontendModule($elements[1]), $blnCache);
					break;

				// Insert form
				case 'insert_form':
					$arrCache[$strTag] = $this->replaceInsertTags($this->getForm($elements[1]), $blnCache);
					break;

				// Article
				case 'article':
				case 'article_open':
				case 'article_url':
				case 'article_title':
					if (($objArticle = \ArticleModel::findByIdOrAlias($elements[1])) === null || ($objPid = $objArticle->getRelated('pid')) === null)
					{
						break;
					}

					$strUrl = $this->generateFrontendUrl($objPid->row(), '/articles/' . ((!\Config::get('disableAlias') && strlen($objArticle->alias)) ? $objArticle->alias : $objArticle->id));

					// Replace the tag
					switch (strtolower($elements[0]))
					{
						case 'article':
							$strLink = specialchars($objArticle->title);
							$arrCache[$strTag] = sprintf('<a href="%s" title="%s">%s</a>', $strUrl, $strLink, $strLink);
							break;

						case 'article_open':
							$arrCache[$strTag] = sprintf('<a href="%s" title="%s">', $strUrl, specialchars($objArticle->title));
							break;

						case 'article_url':
							$arrCache[$strTag] = $strUrl;
							break;

						case 'article_title':
							$arrCache[$strTag] = specialchars($objArticle->title);
							break;
					}
					break;

				// FAQ
				case 'faq':
				case 'faq_open':
				case 'faq_url':
				case 'faq_title':
					if (($objFaq = \FaqModel::findByIdOrAlias($elements[1])) === null || ($objPid = $objFaq->getRelated('pid')) === null || ($objJumpTo = $objPid->getRelated('jumpTo')) === null)
					{
						break;
					}

					$strUrl = $this->generateFrontendUrl($objJumpTo->row(), ((\Config::get('useAutoItem') && !\Config::get('disableAlias')) ?  '/' : '/items/') . ((!\Config::get('disableAlias') && $objFaq->alias != '') ? $objFaq->alias : $objFaq->id));

					// Replace the tag
					switch (strtolower($elements[0]))
					{
						case 'faq':
							$strLink = specialchars($objFaq->question);
							$arrCache[$strTag] = sprintf('<a href="%s" title="%s">%s</a>', $strUrl, $strLink, $strLink);
							break;

						case 'faq_open':
							$arrCache[$strTag] = sprintf('<a href="%s" title="%s">', $strUrl, specialchars($objFaq->question));
							break;

						case 'faq_url':
							$arrCache[$strTag] = $strUrl;
							break;

						case 'faq_title':
							$arrCache[$strTag] = specialchars($objFaq->question);
							break;
					}
					break;

				// News
				case 'news':
				case 'news_open':
				case 'news_url':
				case 'news_title':
					if (($objNews = \NewsModel::findByIdOrAlias($elements[1])) === null)
					{
						break;
					}

					$strUrl = '';

					if ($objNews->source == 'external')
					{
						$strUrl = $objNews->url;
					}
					elseif ($objNews->source == 'internal')
					{
						if (($objJumpTo = $objNews->getRelated('jumpTo')) !== null)
						{
							$strUrl = $this->generateFrontendUrl($objJumpTo->row());
						}
					}
					elseif ($objNews->source == 'article')
					{
						if (($objArticle = \ArticleModel::findByPk($objNews->articleId, array('eager'=>true))) !== null && ($objPid = $objArticle->getRelated('pid')) !== null)
						{
							$strUrl = $this->generateFrontendUrl($objPid->row(), '/articles/' . ((!\Config::get('disableAlias') && $objArticle->alias != '') ? $objArticle->alias : $objArticle->id));
						}
					}
					else
					{
						if (($objArchive = $objNews->getRelated('pid')) !== null && ($objJumpTo = $objArchive->getRelated('jumpTo')) !== null)
						{
							$strUrl = $this->generateFrontendUrl($objJumpTo->row(), ((\Config::get('useAutoItem') && !\Config::get('disableAlias')) ?  '/' : '/items/') . ((!\Config::get('disableAlias') && $objNews->alias != '') ? $objNews->alias : $objNews->id));
						}
					}

					// Replace the tag
					switch (strtolower($elements[0]))
					{
						case 'news':
							$strLink = specialchars($objNews->headline);
							$arrCache[$strTag] = sprintf('<a href="%s" title="%s">%s</a>', $strUrl, $strLink, $strLink);
							break;

						case 'news_open':
							$arrCache[$strTag] = sprintf('<a href="%s" title="%s">', $strUrl, specialchars($objNews->headline));
							break;

						case 'news_url':
							$arrCache[$strTag] = $strUrl;
							break;

						case 'news_title':
							$arrCache[$strTag] = specialchars($objNews->headline);
							break;
					}
					break;

				// Events
				case 'event':
				case 'event_open':
				case 'event_url':
				case 'event_title':
					if (($objEvent = \CalendarEventsModel::findByIdOrAlias($elements[1])) === null)
					{
						break;
					}

					$strUrl = '';

					if ($objEvent->source == 'external')
					{
						$strUrl = $objEvent->url;
					}
					elseif ($objEvent->source == 'internal')
					{
						if (($objJumpTo = $objEvent->getRelated('jumpTo')) !== null)
						{
							$strUrl = $this->generateFrontendUrl($objJumpTo->row());
						}
					}
					elseif ($objEvent->source == 'article')
					{
						if (($objArticle = \ArticleModel::findByPk($objEvent->articleId, array('eager'=>true))) !== null && ($objPid = $objArticle->getRelated('pid')) !== null)
						{
							$strUrl = $this->generateFrontendUrl($objPid->row(), '/articles/' . ((!\Config::get('disableAlias') && $objArticle->alias != '') ? $objArticle->alias : $objArticle->id));
						}
					}
					else
					{
						if (($objCalendar = $objEvent->getRelated('pid')) !== null && ($objJumpTo = $objCalendar->getRelated('jumpTo')) !== null)
						{
							$strUrl = $this->generateFrontendUrl($objJumpTo->row(), ((\Config::get('useAutoItem') && !\Config::get('disableAlias')) ?  '/' : '/events/') . ((!\Config::get('disableAlias') && $objEvent->alias != '') ? $objEvent->alias : $objEvent->id));
						}
					}

					// Replace the tag
					switch (strtolower($elements[0]))
					{
						case 'event':
							$strLink = specialchars($objEvent->title);
							$arrCache[$strTag] = sprintf('<a href="%s" title="%s">%s</a>', $strUrl, $strLink, $strLink);
							break;

						case 'event_open':
							$arrCache[$strTag] = sprintf('<a href="%s" title="%s">', $strUrl, specialchars($objEvent->title));
							break;

						case 'event_url':
							$arrCache[$strTag] = $strUrl;
							break;

						case 'event_title':
							$arrCache[$strTag] = specialchars($objEvent->title);
							break;
					}
					break;

				// Article teaser
				case 'article_teaser':
					$objTeaser = \ArticleModel::findByIdOrAlias($elements[1]);

					if ($objTeaser !== null)
					{
						if ($objPage->outputFormat == 'xhtml')
						{
							$arrCache[$strTag] = \String::toXhtml($this->replaceInsertTags($objTeaser->teaser), $blnCache);
						}
						else
						{
							$arrCache[$strTag] = \String::toHtml5($this->replaceInsertTags($objTeaser->teaser), $blnCache);
						}
					}
					break;

				// News teaser
				case 'news_teaser':
					$objTeaser = \NewsModel::findByIdOrAlias($elements[1]);

					if ($objTeaser !== null)
					{
						if ($objPage->outputFormat == 'xhtml')
						{
							$arrCache[$strTag] = \String::toXhtml($objTeaser->teaser);
						}
						else
						{
							$arrCache[$strTag] = \String::toHtml5($objTeaser->teaser);
						}
					}
					break;

				// Event teaser
				case 'event_teaser':
					$objTeaser = \CalendarEventsModel::findByIdOrAlias($elements[1]);

					if ($objTeaser !== null)
					{
						if ($objPage->outputFormat == 'xhtml')
						{
							$arrCache[$strTag] = \String::toXhtml($objTeaser->teaser);
						}
						else
						{
							$arrCache[$strTag] = \String::toHtml5($objTeaser->teaser);
						}
					}
					break;

				// News feed URL
				case 'news_feed':
					$objFeed = \NewsFeedModel::findByPk($elements[1]);

					if ($objFeed !== null)
					{
						$arrCache[$strTag] = $objFeed->feedBase . 'share/' . $objFeed->alias . '.xml';
					}
					break;

				// Calendar feed URL
				case 'calendar_feed':
					$objFeed = \CalendarFeedModel::findByPk($elements[1]);

					if ($objFeed !== null)
					{
						$arrCache[$strTag] = $objFeed->feedBase . 'share/' . $objFeed->alias . '.xml';
					}
					break;

				// Last update
				case 'last_update':
					$strQuery = "SELECT MAX(tstamp) AS tc";

					if (in_array('news', \ModuleLoader::getActive()))
					{
						$strQuery .= ", (SELECT MAX(tstamp) FROM tl_news) AS tn";
					}

					if (in_array('calendar', \ModuleLoader::getActive()))
					{
						$strQuery .= ", (SELECT MAX(tstamp) FROM tl_calendar_events) AS te";
					}

					$strQuery .= " FROM tl_content";
					$objUpdate = \Database::getInstance()->query($strQuery);

					if ($objUpdate->numRows)
					{
						$arrCache[$strTag] = \Date::parse($elements[1] ?: \Config::get('datimFormat'), max($objUpdate->tc, $objUpdate->tn, $objUpdate->te));
					}
					break;

				// Version
				case 'version':
					$arrCache[$strTag] = VERSION . '.' . BUILD;
					break;

				// Request token
				case 'request_token':
					$arrCache[$strTag] = REQUEST_TOKEN;
					break;

				// POST data
				case 'post':
					$arrCache[$strTag] = \Input::post($elements[1]);
					break;

				// Mobile/desktop toggle (see #6469)
				case 'toggle_view':
					$strUrl = ampersand(\Environment::get('request'));
					$strGlue = (strpos($strUrl, '?') === false) ? '?' : '&amp;';

					if (\Input::cookie('TL_VIEW') == 'mobile' || (\Environment::get('agent')->mobile && \Input::cookie('TL_VIEW') != 'desktop'))
					{
						$arrCache[$strTag] = '<a href="' . $strUrl . $strGlue . 'toggle_view=desktop" class="toggle_desktop" title="' . specialchars($GLOBALS['TL_LANG']['MSC']['toggleDesktop'][1]) . '">' . $GLOBALS['TL_LANG']['MSC']['toggleDesktop'][0] . '</a>';
					}
					else
					{
						$arrCache[$strTag] = '<a href="' . $strUrl . $strGlue . 'toggle_view=mobile" class="toggle_mobile" title="' . specialchars($GLOBALS['TL_LANG']['MSC']['toggleMobile'][1]) . '">' . $GLOBALS['TL_LANG']['MSC']['toggleMobile'][0] . '</a>';
					}
					break;

				// Conditional tags (if)
				case 'iflng':
					if ($elements[1] != '' && $elements[1] != $objPage->language)
					{
						for (; $_rit<$_cnt; $_rit+=3)
						{
							if ($tags[$_rit+1] == 'iflng' || $tags[$_rit+1] == 'iflng::' . $objPage->language)
							{
								break;
							}
						}
					}
					unset($arrCache[$strTag]);
					break;

				// Conditional tags (if not)
				case 'ifnlng':
					if ($elements[1] != '')
					{
						$langs = trimsplit(',', $elements[1]);

						if (in_array($objPage->language, $langs))
						{
							for (; $_rit<$_cnt; $_rit+=3)
							{
								if ($tags[$_rit+1] == 'ifnlng')
								{
									break;
								}
							}
						}
					}
					unset($arrCache[$strTag]);
					break;

				// Environment
				case 'env':
					switch ($elements[1])
					{
						case 'host':
							$arrCache[$strTag] = \Idna::decode(\Environment::get('host'));
							break;

						case 'http_host':
							$arrCache[$strTag] = \Idna::decode(\Environment::get('httpHost'));
							break;

						case 'url':
							$arrCache[$strTag] = \Idna::decode(\Environment::get('url'));
							break;

						case 'path':
							$arrCache[$strTag] = \Idna::decode(\Environment::get('base'));
							break;

						case 'request':
							$arrCache[$strTag] = \Environment::get('indexFreeRequest');
							break;

						case 'ip':
							$arrCache[$strTag] = \Environment::get('ip');
							break;

						case 'referer':
							$arrCache[$strTag] = $this->getReferer(true);
							break;

						case 'files_url':
							$arrCache[$strTag] = TL_FILES_URL;
							break;

						case 'assets_url':
						case 'plugins_url':
						case 'script_url':
							$arrCache[$strTag] = TL_ASSETS_URL;
							break;
					}
					break;

				// Page
				case 'page':
					if ($elements[1] == 'pageTitle' && $objPage->pageTitle == '')
					{
						$elements[1] = 'title';
					}
					elseif ($elements[1] == 'parentPageTitle' && $objPage->parentPageTitle == '')
					{
						$elements[1] = 'parentTitle';
					}
					elseif ($elements[1] == 'mainPageTitle' && $objPage->mainPageTitle == '')
					{
						$elements[1] = 'mainTitle';
					}

					// Do not use specialchars() here (see #4687)
					$arrCache[$strTag] = $objPage->{$elements[1]};
					break;

				// User agent
				case 'ua':
					$ua = \Environment::get('agent');

					if ($elements[1] != '')
					{
						$arrCache[$strTag] = $ua->{$elements[1]};
					}
					else
					{
						$arrCache[$strTag] = '';
					}
					break;

				// Acronyms
				case 'acronym':
					if ($objPage->outputFormat == 'xhtml')
					{
						if ($elements[1] != '')
						{
							$arrCache[$strTag] = '<acronym title="'. $elements[1] .'">';
						}
						else
						{
							$arrCache[$strTag] = '</acronym>';
						}
						break;
					}
					// NO break;

				// Abbreviations
				case 'abbr':
					if ($elements[1] != '')
					{
						$arrCache[$strTag] = '<abbr title="'. $elements[1] .'">';
					}
					else
					{
						$arrCache[$strTag] = '</abbr>';
					}
					break;

				// Images
				case 'image':
					$width = null;
					$height = null;
					$alt = '';
					$class = '';
					$rel = '';
					$strFile = $elements[1];
					$mode = '';

					// Take arguments
					if (strpos($elements[1], '?') !== false)
					{
						$arrChunks = explode('?', urldecode($elements[1]), 2);
						$strSource = \String::decodeEntities($arrChunks[1]);
						$strSource = str_replace('[&]', '&', $strSource);
						$arrParams = explode('&', $strSource);

						foreach ($arrParams as $strParam)
						{
							list($key, $value) = explode('=', $strParam);

							switch ($key)
							{
								case 'width':
									$width = $value;
									break;

								case 'height':
									$height = $value;
									break;

								case 'alt':
									$alt = specialchars($value);
									break;

								case 'class':
									$class = $value;
									break;

								case 'rel':
									$rel = $value;
									break;

								case 'mode':
									$mode = $value;
									break;
							}
						}

						$strFile = $arrChunks[0];
					}

					if (\Validator::isUuid($strFile))
					{
						// Handle UUIDs
						$objFile = \FilesModel::findByUuid($strFile);

						if ($objFile === null)
						{
							$arrCache[$strTag] = '';
							break;
						}

						$strFile = $objFile->path;
					}
					elseif (is_numeric($strFile))
					{
						// Handle numeric IDs (see #4805)
						$objFile = \FilesModel::findByPk($strFile);

						if ($objFile === null)
						{
							$arrCache[$strTag] = '';
							break;
						}

						$strFile = $objFile->path;
					}
					else
					{
						// Sanitize the path
						$strFile = str_replace('../', '', $strFile);
					}

					// Check the maximum image width
					if (\Config::get('maxImageWidth') > 0 && $width > \Config::get('maxImageWidth'))
					{
						$width = \Config::get('maxImageWidth');
						$height = null;
					}

					// Generate the thumbnail image
					try
					{
						$src = \Image::get($strFile, $width, $height, $mode);
						$dimensions = '';

						// Add the image dimensions
						if (($imgSize = @getimagesize(TL_ROOT .'/'. rawurldecode($src))) !== false)
						{
							$dimensions = $imgSize[3];
						}

						// Generate the HTML markup
						if ($rel != '')
						{
							if (strncmp($rel, 'lightbox', 8) !== 0 || $objPage->outputFormat == 'xhtml')
							{
								$attribute = ' rel="' . $rel . '"';
							}
							else
							{
								$attribute = ' data-lightbox="' . substr($rel, 8) . '"';
							}

							$arrCache[$strTag] = '<a href="' . TL_FILES_URL . $strFile . '"' . (($alt != '') ? ' title="' . $alt . '"' : '') . $attribute . '><img src="' . TL_FILES_URL . $src . '" ' . $dimensions . ' alt="' . $alt . '"' . (($class != '') ? ' class="' . $class . '"' : '') . (($objPage->outputFormat == 'xhtml') ? ' />' : '>') . '</a>';
						}
						else
						{
							$arrCache[$strTag] = '<img src="' . TL_FILES_URL . $src . '" ' . $dimensions . ' alt="' . $alt . '"' . (($class != '') ? ' class="' . $class . '"' : '') . (($objPage->outputFormat == 'xhtml') ? ' />' : '>');
						}
					}
					catch (\Exception $e)
					{
						$arrCache[$strTag] = '';
					}
					break;

				// Files (UUID or template path)
				case 'file':
					if (\Validator::isUuid($elements[1]))
					{
						$objFile = \FilesModel::findByUuid($elements[1]);

						if ($objFile !== null)
						{
							$arrCache[$strTag] = $objFile->path;
							break;
						}
					}

					$arrGet = $_GET;
					\Input::resetCache();
					$strFile = $elements[1];

					// Take arguments and add them to the $_GET array
					if (strpos($elements[1], '?') !== false)
					{
						$arrChunks = explode('?', urldecode($elements[1]));
						$strSource = \String::decodeEntities($arrChunks[1]);
						$strSource = str_replace('[&]', '&', $strSource);
						$arrParams = explode('&', $strSource);

						foreach ($arrParams as $strParam)
						{
							$arrParam = explode('=', $strParam);
							$_GET[$arrParam[0]] = $arrParam[1];
						}

						$strFile = $arrChunks[0];
					}

					// Sanitize path
					$strFile = str_replace('../', '', $strFile);

					// Include .php, .tpl, .xhtml and .html5 files
					if (preg_match('/\.(php|tpl|xhtml|html5)$/', $strFile) && file_exists(TL_ROOT . '/templates/' . $strFile))
					{
						ob_start();
						include TL_ROOT . '/templates/' . $strFile;
						$arrCache[$strTag] = ob_get_contents();
						ob_end_clean();
					}

					$_GET = $arrGet;
					\Input::resetCache();
					break;

				// HOOK: pass unknown tags to callback functions
				default:
					if (isset($GLOBALS['TL_HOOKS']['replaceInsertTags']) && is_array($GLOBALS['TL_HOOKS']['replaceInsertTags']))
					{
						foreach ($GLOBALS['TL_HOOKS']['replaceInsertTags'] as $callback)
						{
							$this->import($callback[0]);
							$varValue = $this->$callback[0]->$callback[1]($tag, $blnCache, $arrCache[$strTag], $flags, $tags, $arrCache, $_rit, $_cnt); // see #6672

							// Replace the tag and stop the loop
							if ($varValue !== false)
							{
								$arrCache[$strTag] = $varValue;
								break;
							}
						}
					}
					if (\Config::get('debugMode'))
					{
						$GLOBALS['TL_DEBUG']['unknown_insert_tags'][] = $strTag;
					}
					break;
			}

			// Handle the flags
			if (!empty($flags))
			{
				foreach ($flags as $flag)
				{
					switch ($flag)
					{
						case 'addslashes':
						case 'stripslashes':
						case 'standardize':
						case 'ampersand':
						case 'specialchars':
						case 'nl2br':
						case 'nl2br_pre':
						case 'strtolower':
						case 'utf8_strtolower':
						case 'strtoupper':
						case 'utf8_strtoupper':
						case 'ucfirst':
						case 'lcfirst':
						case 'ucwords':
						case 'trim':
						case 'rtrim':
						case 'ltrim':
						case 'utf8_romanize':
						case 'strrev':
						case 'base64_encode':
						case 'base64_decode':
						case 'urlencode':
						case 'rawurlencode':
							$arrCache[$strTag] = $flag($arrCache[$strTag]);
							break;

						case 'encodeEmail':
						case 'decodeEntities':
							$arrCache[$strTag] = \String::$flag($arrCache[$strTag]);
							break;

						case 'number_format':
							$arrCache[$strTag] = \System::getFormattedNumber($arrCache[$strTag], 0);
							break;

						case 'currency_format':
							$arrCache[$strTag] = \System::getFormattedNumber($arrCache[$strTag], 2);
							break;

						case 'readable_size':
							$arrCache[$strTag] = \System::getReadableSize($arrCache[$strTag]);
							break;

						// HOOK: pass unknown flags to callback functions
						default:
							if (isset($GLOBALS['TL_HOOKS']['insertTagFlags']) && is_array($GLOBALS['TL_HOOKS']['insertTagFlags']))
							{
								foreach ($GLOBALS['TL_HOOKS']['insertTagFlags'] as $callback)
								{
									$this->import($callback[0]);
									$varValue = $this->$callback[0]->$callback[1]($flag, $tag, $arrCache[$strTag], $flags, $blnCache, $tags, $arrCache, $_rit, $_cnt); // see #5806

									// Replace the tag and stop the loop
									if ($varValue !== false)
									{
										$arrCache[$strTag] = $varValue;
										break;
									}
								}
							}
							if (\Config::get('debugMode'))
							{
								$GLOBALS['TL_DEBUG']['unknown_insert_tag_flags'][] = $flag;
							}
							break;
					}
				}
			}

			$strBuffer .= $arrCache[$strTag];
		}

		return \String::restoreBasicEntities($strBuffer);
	}


	/**
	 * Replace the dynamic script tags (see #4203)
	 *
	 * @param string $strBuffer The string with the tags to be replaced
	 *
	 * @return string The string with the replaced tags
	 */
	public static function replaceDynamicScriptTags($strBuffer)
	{
		// HOOK: add custom logic
		if (isset($GLOBALS['TL_HOOKS']['replaceDynamicScriptTags']) && is_array($GLOBALS['TL_HOOKS']['replaceDynamicScriptTags']))
		{
			foreach ($GLOBALS['TL_HOOKS']['replaceDynamicScriptTags'] as $callback)
			{
				$strBuffer = static::importStatic($callback[0])->$callback[1]($strBuffer);
			}
		}

		global $objPage;

		$arrReplace = array();
		$blnXhtml = ($objPage->outputFormat == 'xhtml');
		$strScripts = '';

		// Add the internal jQuery scripts
		if (!empty($GLOBALS['TL_JQUERY']) && is_array($GLOBALS['TL_JQUERY']))
		{
			foreach (array_unique($GLOBALS['TL_JQUERY']) as $script)
			{
				$strScripts .= "\n" . trim($script) . "\n";
			}
		}

		$arrReplace['[[TL_JQUERY]]'] = $strScripts;
		$strScripts = '';

		// Add the internal MooTools scripts
		if (!empty($GLOBALS['TL_MOOTOOLS']) && is_array($GLOBALS['TL_MOOTOOLS']))
		{
			foreach (array_unique($GLOBALS['TL_MOOTOOLS']) as $script)
			{
				$strScripts .= "\n" . trim($script) . "\n";
			}
		}

		$arrReplace['[[TL_MOOTOOLS]]'] = $strScripts;
		$strScripts = '';

		// Add the internal <body> tags
		if (!empty($GLOBALS['TL_BODY']) && is_array($GLOBALS['TL_BODY']))
		{
			foreach (array_unique($GLOBALS['TL_BODY']) as $script)
			{
				$strScripts .= trim($script) . "\n";
			}
		}

		// Add the syntax highlighter scripts
		if (!empty($GLOBALS['TL_HIGHLIGHTER']) && is_array($GLOBALS['TL_HIGHLIGHTER']))
		{
			$objCombiner = new \Combiner();

			foreach (array_unique($GLOBALS['TL_HIGHLIGHTER']) as $script)
			{
				$objCombiner->add($script);
			}

			$strScripts .= "\n" . \Template::generateScriptTag($objCombiner->getCombinedFile(), $blnXhtml);
			$strScripts .= "\n" . \Template::generateInlineScript('SyntaxHighlighter.defaults.toolbar=false;SyntaxHighlighter.all()', $blnXhtml) . "\n";
		}

<<<<<<< HEAD
		$strSearchCron = '';

		// Add to search index
		if (\Config::get('enableSearch'))
		{
			$strSearchCron .= 'setTimeout(function(){try{var e=new XMLHttpRequest}catch(t){return}e.open("GET",window.location.href,!0),e.setRequestHeader("Index-Page",!0),e.setRequestHeader("X-Requested-With","XMLHttpRequest"),e.send()},1e4);';
		}

		// Command scheduler
		if (!\Config::get('disableCron'))
		{
			$strSearchCron .= 'setTimeout(function(){var e=function(e,t){try{var n=new XMLHttpRequest}catch(r){return}n.open("GET",e,!0),n.onreadystatechange=function(){this.readyState==4&&this.status==200&&typeof t=="function"&&t(this.responseText)},n.send()},t="system/cron/cron.";e(t+"txt",function(n){parseInt(n||0)<Math.round(+(new Date)/1e3)-' . \Frontend::getCronTimeout() . '&&e(t+"php")})},5e3);';
		}

		if ($strSearchCron != '')
		{
			$strScripts .= "\n" . \Template::generateInlineScript($strSearchCron, $blnXhtml) . "\n";
=======
		// Command scheduler
		if (!\Config::get('disableCron'))
		{
			$strScripts .= "\n" . \Template::generateInlineScript('setTimeout(function(){var e=function(e,t){try{var n=new XMLHttpRequest}catch(r){return}n.open("GET",e,!0),n.onreadystatechange=function(){this.readyState==4&&this.status==200&&typeof t=="function"&&t(this.responseText)},n.send()},t="system/cron/cron.";e(t+"txt",function(n){parseInt(n||0)<Math.round(+(new Date)/1e3)-' . \Frontend::getCronTimeout() . '&&e(t+"php")})},5e3);', $blnXhtml) . "\n";
>>>>>>> e0c89035
		}

		$arrReplace['[[TL_BODY]]'] = $strScripts;
		$strScripts = '';

		$objCombiner = new \Combiner();

		// Add the CSS framework style sheets
		if (!empty($GLOBALS['TL_FRAMEWORK_CSS']) && is_array($GLOBALS['TL_FRAMEWORK_CSS']))
		{
			foreach (array_unique($GLOBALS['TL_FRAMEWORK_CSS']) as $stylesheet)
			{
				$objCombiner->add($stylesheet);
			}
		}

		// Add the internal style sheets
		if (!empty($GLOBALS['TL_CSS']) && is_array($GLOBALS['TL_CSS']))
		{
			foreach (array_unique($GLOBALS['TL_CSS']) as $stylesheet)
			{
				list($stylesheet, $media, $mode) = explode('|', $stylesheet);

				if ($mode == 'static')
				{
					$objCombiner->add($stylesheet, filemtime(TL_ROOT . '/' . $stylesheet), $media);
				}
				else
				{
					$strScripts .= \Template::generateStyleTag(static::addStaticUrlTo($stylesheet), $media, $blnXhtml) . "\n";
				}
			}
		}

		// Add the user style sheets
		if (!empty($GLOBALS['TL_USER_CSS']) && is_array($GLOBALS['TL_USER_CSS']))
		{
			foreach (array_unique($GLOBALS['TL_USER_CSS']) as $stylesheet)
			{
				list($stylesheet, $media, $mode, $version) = explode('|', $stylesheet);

				if (!$version)
				{
					$version = filemtime(TL_ROOT . '/' . $stylesheet);
				}

				if ($mode == 'static')
				{
					$objCombiner->add($stylesheet, $version, $media);
				}
				else
				{
					$strScripts .= \Template::generateStyleTag(static::addStaticUrlTo($stylesheet), $media, $blnXhtml) . "\n";
				}
			}
		}

		// Create the aggregated style sheet
		if ($objCombiner->hasEntries())
		{
			$strScripts .= \Template::generateStyleTag($objCombiner->getCombinedFile(), 'all', $blnXhtml) . "\n";
		}

		$arrReplace['[[TL_CSS]]'] = $strScripts;
		$strScripts = '';

		// Add the internal scripts
		if (!empty($GLOBALS['TL_JAVASCRIPT']) && is_array($GLOBALS['TL_JAVASCRIPT']))
		{
			$objCombiner = new \Combiner();

			foreach (array_unique($GLOBALS['TL_JAVASCRIPT']) as $javascript)
			{
				list($javascript, $mode) = explode('|', $javascript);

				if ($mode == 'static')
				{
					$objCombiner->add($javascript, filemtime(TL_ROOT . '/' . $javascript));
				}
				else
				{
					$strScripts .= \Template::generateScriptTag(static::addStaticUrlTo($javascript), $blnXhtml) . "\n";
				}
			}

			// Create the aggregated script and add it before the non-static scripts (see #4890)
			if ($objCombiner->hasEntries())
			{
				$strScripts = \Template::generateScriptTag($objCombiner->getCombinedFile(), $blnXhtml) . "\n" . $strScripts;
			}
		}

		// Add the internal <head> tags
		if (!empty($GLOBALS['TL_HEAD']) && is_array($GLOBALS['TL_HEAD']))
		{
			foreach (array_unique($GLOBALS['TL_HEAD']) as $head)
			{
				$strScripts .= trim($head) . "\n";
			}
		}

		$arrReplace['[[TL_HEAD]]'] = $strScripts;
		return str_replace(array_keys($arrReplace), array_values($arrReplace), $strBuffer);
	}


	/**
	 * Compile the margin format definition based on an array of values
	 *
	 * @param array  $arrValues An array of four values and a unit
	 * @param string $strType   Either "margin" or "padding"
	 *
	 * @return string The CSS markup
	 */
	public static function generateMargin($arrValues, $strType='margin')
	{
		// Initialize an empty array (see #5217)
		if (!is_array($arrValues))
		{
			$arrValues = array('top'=>'', 'right'=>'', 'bottom'=>'', 'left'=>'', 'unit'=>'');
		}

		$top = $arrValues['top'];
		$right = $arrValues['right'];
		$bottom = $arrValues['bottom'];
		$left = $arrValues['left'];

		// Try to shorten the definition
		if ($top != '' && $right != '' && $bottom != '' && $left != '')
		{
			if ($top == $right && $top == $bottom && $top == $left)
			{
				return $strType . ':' . $top . $arrValues['unit'] . ';';
			}
			elseif ($top == $bottom && $right == $left)
			{
				return $strType . ':' . $top . $arrValues['unit'] . ' ' . $left . $arrValues['unit'] . ';';
			}
			elseif ($top != $bottom && $right == $left)
			{
				return $strType . ':' . $top . $arrValues['unit'] . ' ' . $right . $arrValues['unit'] . ' ' . $bottom . $arrValues['unit'] . ';';
			}
			else
			{
				return $strType . ':' . $top . $arrValues['unit'] . ' ' . $right . $arrValues['unit'] . ' ' . $bottom . $arrValues['unit'] . ' ' . $left . $arrValues['unit'] . ';';
			}
		}

		$return = array();
		$arrDir = array('top'=>$top, 'right'=>$right, 'bottom'=>$bottom, 'left'=>$left);

		foreach ($arrDir as $k=>$v)
		{
			if ($v != '')
			{
				$return[] = $strType . '-' . $k . ':' . $v . $arrValues['unit'] . ';';
			}
		}

		return implode($return);
	}


	/**
	 * Add a request string to the current URL
	 *
	 * @param string  $strRequest The string to be added
	 * @param boolean $blnAddRef  Add the referer ID
	 * @param array   $arrUnset   An optional array of keys to unset
	 *
	 * @return string The new URL
	 */
	public static function addToUrl($strRequest, $blnAddRef=true, $arrUnset=array())
	{
		$strRequest = preg_replace('/^&(amp;)?/i', '', $strRequest);

		if ($strRequest != '' && $blnAddRef)
		{
			$strRequest .= '&amp;ref=' . TL_REFERER_ID;
		}

		$queries = preg_split('/&(amp;)?/i', \Environment::get('queryString'));

		// Overwrite existing parameters
		foreach ($queries as $k=>$v)
		{
			list($key) = explode('=', $v);

			if (in_array($key, $arrUnset) || preg_match('/(^|&(amp;)?)' . preg_quote($key, '/') . '=/i', $strRequest))
			{
				unset($queries[$k]);
			}
		}

		$href = '?';

		if (!empty($queries))
		{
			$href .= implode('&amp;', $queries) . '&amp;';
		}

		return TL_SCRIPT . $href . str_replace(' ', '%20', $strRequest);
	}


	/**
	 * Reload the current page
	 */
	public static function reload()
	{
		if (headers_sent())
		{
			exit;
		}

		$strLocation = \Environment::get('uri');

		// Ajax request
		if (\Environment::get('isAjaxRequest'))
		{
			header('HTTP/1.1 204 No Content');
			header('X-Ajax-Location: ' . $strLocation);
		}
		else
		{
			header('HTTP/1.1 303 See Other');
			header('Location: ' . $strLocation);
		}

		exit;
	}


	/**
	 * Redirect to another page
	 *
	 * @param string  $strLocation The target URL
	 * @param integer $intStatus   The HTTP status code (defaults to 303)
	 */
	public static function redirect($strLocation, $intStatus=303)
	{
		if (headers_sent())
		{
			exit;
		}

		$strLocation = str_replace('&amp;', '&', $strLocation);

		// Make the location an absolute URL
		if (!preg_match('@^https?://@i', $strLocation))
		{
			$strLocation = \Environment::get('base') . $strLocation;
		}

		// Ajax request
		if (\Environment::get('isAjaxRequest'))
		{
			header('HTTP/1.1 204 No Content');
			header('X-Ajax-Location: ' . $strLocation);
		}
		else
		{
			// Add the HTTP header
			switch ($intStatus)
			{
				case 301:
					header('HTTP/1.1 301 Moved Permanently');
					break;

				case 302:
					header('HTTP/1.1 302 Found');
					break;

				case 303:
					header('HTTP/1.1 303 See Other');
					break;

				case 307:
					header('HTTP/1.1 307 Temporary Redirect');
					break;
			}

			header('Location: ' . $strLocation);
		}

		exit;
	}


	/**
	 * Generate an URL depending on the current rewriteURL setting
	 *
	 * @param array   $arrRow       An array of page parameters
	 * @param string  $strParams    An optional string of URL parameters
	 * @param string  $strForceLang Force a certain language
<<<<<<< HEAD
	 * @param boolean $blnAbsolute  If true, the return value is always an absolute URL
	 *
	 * @return string An URL that can be used in the front end
	 */
	public static function generateFrontendUrl(array $arrRow, $strParams=null, $strForceLang=null, $blnAbsolute=false)
=======
	 * @param boolean $blnFixDomain Check the domain of the target page and append it if necessary
	 *
	 * @return string An URL that can be used in the front end
	 */
	public static function generateFrontendUrl(array $arrRow, $strParams=null, $strForceLang=null, $blnFixDomain=false)
>>>>>>> e0c89035
	{
		if (!\Config::get('disableAlias'))
		{
			$strLanguage = '';

			if (\Config::get('addLanguageToUrl'))
			{
				if ($strForceLang != '')
				{
					$strLanguage = $strForceLang . '/';
				}
				elseif (isset($arrRow['language']) && $arrRow['type'] == 'root')
				{
					$strLanguage = $arrRow['language'] . '/';
				}
				elseif (TL_MODE == 'FE')
				{
					global $objPage;
					$strLanguage = $objPage->rootLanguage . '/';
				}
			}

			// Correctly handle the "index" alias (see #3961)
			if ($arrRow['alias'] == 'index' && $strParams == '')
			{
				$strUrl = (\Config::get('rewriteURL') ? '' : 'index.php/') . $strLanguage;
			}
			else
			{
				$strUrl = (\Config::get('rewriteURL') ? '' : 'index.php/') . $strLanguage . ($arrRow['alias'] ?: $arrRow['id']) . $strParams . \Config::get('urlSuffix');
			}
		}
		else
		{
			$strRequest = '';

			if ($strParams != '')
			{
				$arrChunks = explode('/', preg_replace('@^/@', '', $strParams));

				for ($i=0, $c=count($arrChunks); $i<$c; $i=($i+2))
				{
					$strRequest .= sprintf('&%s=%s', $arrChunks[$i], $arrChunks[($i+1)]);
				}
			}

			$strUrl = 'index.php?id=' . $arrRow['id'] . $strRequest;
		}

		// Add the domain if it differs from the current one (see #3765 and #6927)
<<<<<<< HEAD
		if ($arrRow['domain'] != '' && $arrRow['domain'] != \Environment::get('host'))
		{
			$strUrl = (\Environment::get('ssl') ? 'https://' : 'http://') . $arrRow['domain'] . TL_PATH . $strUrl;
		}
		elseif ($blnAbsolute)
		{
			$strUrl = \Environment::get('base') . $strUrl;
=======
		if ($blnFixDomain && $arrRow['domain'] != '' && $arrRow['domain'] != \Environment::get('host'))
		{
			$strUrl = (\Environment::get('ssl') ? 'https://' : 'http://') . $arrRow['domain'] . TL_PATH . '/' . $strUrl;
>>>>>>> e0c89035
		}

		// HOOK: add custom logic
		if (isset($GLOBALS['TL_HOOKS']['generateFrontendUrl']) && is_array($GLOBALS['TL_HOOKS']['generateFrontendUrl']))
		{
			foreach ($GLOBALS['TL_HOOKS']['generateFrontendUrl'] as $callback)
			{
				$strUrl = static::importStatic($callback[0])->$callback[1]($arrRow, $strParams, $strUrl);
			}
		}

		return $strUrl;
	}


	/**
	 * Convert relative URLs in href and src attributes to absolute URLs
	 *
	 * @param string  $strContent  The text with the URLs to be converted
	 * @param string  $strBase     An optional base URL
	 * @param boolean $blnHrefOnly If true, only href attributes will be converted
	 *
	 * @return string The text with the replaced URLs
	 */
	public static function convertRelativeUrls($strContent, $strBase='', $blnHrefOnly=false)
	{
		if ($strBase == '')
		{
			$strBase = \Environment::get('base');
		}

		$search = $blnHrefOnly ? 'href' : 'href|src';
		$arrUrls = preg_split('/(('.$search.')="([^"]+)")/i', $strContent, -1, PREG_SPLIT_DELIM_CAPTURE);
		$strContent = '';

		for ($i=0, $c=count($arrUrls); $i<$c; $i=$i+4)
		{
			$strContent .= $arrUrls[$i];

			if (!isset($arrUrls[$i+2]))
			{
				continue;
			}

			$strAttribute = $arrUrls[$i+2];
			$strUrl = $arrUrls[$i+3];

			if (!preg_match('@^(https?://|ftp://|mailto:|#)@i', $strUrl))
			{
				$strUrl = $strBase . (($strUrl != '/') ? $strUrl : '');
			}

			$strContent .= $strAttribute . '="' . $strUrl . '"';
		}

		return $strContent;
	}


	/**
	 * Send a file to the browser so the "save as …" dialogue opens
	 *
	 * @param string $strFile The file path
	 */
	public static function sendFileToBrowser($strFile)
	{
		// Make sure there are no attempts to hack the file system
		if (preg_match('@^\.+@i', $strFile) || preg_match('@\.+/@i', $strFile) || preg_match('@(://)+@i', $strFile))
		{
			header('HTTP/1.1 404 Not Found');
			die('Invalid file name');
		}

		// Limit downloads to the files directory
		if (!preg_match('@^' . preg_quote(\Config::get('uploadPath'), '@') . '@i', $strFile))
		{
			header('HTTP/1.1 404 Not Found');
			die('Invalid path');
		}

		// Check whether the file exists
		if (!file_exists(TL_ROOT . '/' . $strFile))
		{
			header('HTTP/1.1 404 Not Found');
			die('File not found');
		}

		$objFile = new \File($strFile, true);
		$arrAllowedTypes = trimsplit(',', strtolower(\Config::get('allowedDownload')));

		// Check whether the file type is allowed to be downloaded
		if (!in_array($objFile->extension, $arrAllowedTypes))
		{
			header('HTTP/1.1 403 Forbidden');
			die(sprintf('File type "%s" is not allowed', $objFile->extension));
		}

		// HOOK: post download callback
		if (isset($GLOBALS['TL_HOOKS']['postDownload']) && is_array($GLOBALS['TL_HOOKS']['postDownload']))
		{
			foreach ($GLOBALS['TL_HOOKS']['postDownload'] as $callback)
			{
				static::importStatic($callback[0])->$callback[1]($strFile);
			}
		}

		// Send the file (will stop the script execution)
		$objFile->sendToBrowser();
	}


	/**
	 * Load a set of DCA files
	 *
	 * @param string  $strTable   The table name
	 * @param boolean $blnNoCache If true, the cache will be bypassed
	 */
	public static function loadDataContainer($strTable, $blnNoCache=false)
	{
		$loader = new \DcaLoader($strTable);
		$loader->load($blnNoCache);
	}


	/**
	 * Redirect to a front end page
	 *
	 * @param integer $intPage    The page ID
	 * @param mixed   $varArticle An optional article alias
	 * @param boolean $blnReturn  If true, return the URL and don't redirect
	 *
	 * @return string The URL of the target page
	 */
	protected function redirectToFrontendPage($intPage, $varArticle=null, $blnReturn=false)
	{
		if (($intPage = intval($intPage)) <= 0)
		{
			return '';
		}

		$objPage = \PageModel::findWithDetails($intPage);

		if ($varArticle !== null)
		{
			$varArticle = '/articles/' . $varArticle;
		}

<<<<<<< HEAD
		$strUrl = $this->generateFrontendUrl($objPage->row(), $varArticle, $objPage->language, true); // see #4332
=======
		$strUrl = $this->generateFrontendUrl($objPage->row(), $varArticle, $objPage->language, true);

		// Make sure the URL is absolute (see #4332)
		if (strncmp($strUrl, 'http://', 7) !== 0 && strncmp($strUrl, 'https://', 8) !== 0)
		{
			$strUrl = \Environment::get('base') . $strUrl;
		}
>>>>>>> e0c89035

		if (!$blnReturn)
		{
			$this->redirect($strUrl);
		}

		return $strUrl;
	}


	/**
	 * Get the parent records of an entry and return them as string which can
	 * be used in a log message
	 *
	 * @param string  $strTable The table name
	 * @param integer $intId    The record ID
	 *
	 * @return string A string that can be used in a log message
	 */
	protected function getParentEntries($strTable, $intId)
	{
		// No parent table
		if (!isset($GLOBALS['TL_DCA'][$strTable]['config']['ptable']))
		{
			return '';
		}

		$arrParent = array();

		do
		{
			// Get the pid
			$objParent = $this->Database->prepare("SELECT pid FROM " . $strTable . " WHERE id=?")
										->limit(1)
										->execute($intId);

			if ($objParent->numRows < 1)
			{
				break;
			}

			// Store the parent table information
			$strTable = $GLOBALS['TL_DCA'][$strTable]['config']['ptable'];
			$intId = $objParent->pid;

			// Add the log entry
			$arrParent[] = $strTable .'.id=' . $intId;

			// Load the data container of the parent table
			$this->loadDataContainer($strTable);
		}
		while ($intId && isset($GLOBALS['TL_DCA'][$strTable]['config']['ptable']));

		if (empty($arrParent))
		{
			return '';
		}

		return ' (parent records: ' . implode(', ', $arrParent) . ')';
	}


	/**
	 * Take an array of file paths and eliminate the nested ones
	 *
	 * @param array $arrPaths The array of file paths
	 *
	 * @return array The file paths array without the nested paths
	 */
	protected function eliminateNestedPaths($arrPaths)
	{
		if (!is_array($arrPaths) || empty($arrPaths))
		{
			return array();
		}

		$nested = array();

		foreach ($arrPaths as $path)
		{
			$nested = array_merge($nested, preg_grep('/^' . preg_quote($path, '/') . '\/.+/', $arrPaths));
		}

		return array_values(array_diff($arrPaths, $nested));
	}


	/**
	 * Take an array of pages and eliminate the nested ones
	 *
	 * @param array   $arrPages   The array of page IDs
	 * @param string  $strTable   The table name
	 * @param boolean $blnSorting True if the table has a sorting field
	 *
	 * @return array The page IDs array without the nested IDs
	 */
	protected function eliminateNestedPages($arrPages, $strTable=null, $blnSorting=false)
	{
		if (!is_array($arrPages) || empty($arrPages))
		{
			return array();
		}

		if (!$strTable)
		{
			$strTable = 'tl_page';
		}

		// Thanks to Andreas Schempp (see #2475 and #3423)
		$arrPages = array_intersect($this->Database->getChildRecords(0, $strTable, $blnSorting), $arrPages);
		$arrPages = array_values(array_diff($arrPages, $this->Database->getChildRecords($arrPages, $strTable, $blnSorting)));

		return $arrPages;
	}


	/**
	 * Add an image to a template
	 *
	 * @param object  $objTemplate   The template object to add the image to
	 * @param array   $arrItem       The element or module as array
	 * @param integer $intMaxWidth   An optional maximum width of the image
	 * @param string  $strLightboxId An optional lightbox ID
	 */
	public static function addImageToTemplate($objTemplate, $arrItem, $intMaxWidth=null, $strLightboxId=null)
	{
		global $objPage;

		$size = deserialize($arrItem['size']);
		$imgSize = getimagesize(TL_ROOT .'/'. $arrItem['singleSRC']);

		if ($intMaxWidth === null)
		{
			$intMaxWidth = (TL_MODE == 'BE') ? 320 : \Config::get('maxImageWidth');
		}

		// Provide an ID for single lightbox images in HTML5 (see #3742)
		if ($strLightboxId === null && $arrItem['fullsize'])
		{
			if ($objPage->outputFormat == 'xhtml')
			{
				$strLightboxId = 'lightbox';
			}
			else
			{
				$strLightboxId = 'lightbox[' . substr(md5($objTemplate->getName() . '_' . $arrItem['id']), 0, 6) . ']';
			}
		}

		// Store the original dimensions
		$objTemplate->width = $imgSize[0];
		$objTemplate->height = $imgSize[1];

		// Adjust the image size
		if ($intMaxWidth > 0)
		{
			$arrMargin = deserialize($arrItem['imagemargin']);

			// Subtract the margins before deciding whether to resize (see #6018)
			if (is_array($arrMargin) && $arrMargin['unit'] == 'px')
			{
				$intMaxWidth = $intMaxWidth - $arrMargin['left'] - $arrMargin['right'];
			}

			if ($size[0] > $intMaxWidth || (!$size[0] && !$size[1] && $imgSize[0] > $intMaxWidth))
			{
				// See #2268 (thanks to Thyon)
				$ratio = ($size[0] && $size[1]) ? $size[1] / $size[0] : $imgSize[1] / $imgSize[0];

				$size[0] = $intMaxWidth;
				$size[1] = floor($intMaxWidth * $ratio);
			}
		}

		$src = \Image::get($arrItem['singleSRC'], $size[0], $size[1], $size[2]);

		// Image dimensions
		if (($imgSize = @getimagesize(TL_ROOT .'/'. rawurldecode($src))) !== false)
		{
			$objTemplate->arrSize = $imgSize;
			$objTemplate->imgSize = ' ' . $imgSize[3];
		}

		// Float image
		if ($arrItem['floating'] != '')
		{
			$objTemplate->floatClass = ' float_' . $arrItem['floating'];
		}

		// Do not override the "href" key (see #6468)
		$strHrefKey = ($objTemplate->href != '') ? 'imageHref' : 'href';

		// Image link
		if ($arrItem['imageUrl'] != '' && TL_MODE == 'FE')
		{
			$objTemplate->$strHrefKey = $arrItem['imageUrl'];
			$objTemplate->attributes = '';

			if ($arrItem['fullsize'])
			{
				// Open images in the lightbox
				if (preg_match('/\.(jpe?g|gif|png)$/', $arrItem['imageUrl']))
				{
					// Do not add the TL_FILES_URL to external URLs (see #4923)
					if (strncmp($arrItem['imageUrl'], 'http://', 7) !== 0 && strncmp($arrItem['imageUrl'], 'https://', 8) !== 0)
					{
						$objTemplate->$strHrefKey = TL_FILES_URL . \System::urlEncode($arrItem['imageUrl']);
					}

					$objTemplate->attributes = ($objPage->outputFormat == 'xhtml') ? ' rel="' . $strLightboxId . '"' : ' data-lightbox="' . substr($strLightboxId, 9, -1) . '"';
				}
				else
				{
					$objTemplate->attributes = ($objPage->outputFormat == 'xhtml') ? ' onclick="return !window.open(this.href)"' : ' target="_blank"';
				}
			}
		}

		// Fullsize view
		elseif ($arrItem['fullsize'] && TL_MODE == 'FE')
		{
			$objTemplate->$strHrefKey = TL_FILES_URL . \System::urlEncode($arrItem['singleSRC']);
			$objTemplate->attributes = ($objPage->outputFormat == 'xhtml') ? ' rel="' . $strLightboxId . '"' : ' data-lightbox="' . substr($strLightboxId, 9, -1) . '"';
		}

		// Do not urlEncode() here because getImage() already does (see #3817)
		$objTemplate->src = TL_FILES_URL . $src;
		$objTemplate->alt = specialchars($arrItem['alt']);
		$objTemplate->title = specialchars($arrItem['title']);
		$objTemplate->linkTitle = $objTemplate->title;
		$objTemplate->fullsize = $arrItem['fullsize'] ? true : false;
		$objTemplate->addBefore = ($arrItem['floating'] != 'below');
		$objTemplate->margin = static::generateMargin(deserialize($arrItem['imagemargin']));
		$objTemplate->caption = $arrItem['caption'];
		$objTemplate->singleSRC = $arrItem['singleSRC'];
		$objTemplate->addImage = true;
	}


	/**
	 * Add enclosures to a template
	 *
	 * @param object $objTemplate The template object to add the enclosures to
	 * @param array  $arrItem     The element or module as array
	 * @param string $strKey      The name of the enclosures field in $arrItem
	 */
	public static function addEnclosuresToTemplate($objTemplate, $arrItem, $strKey='enclosure')
	{
		$arrEnclosures = deserialize($arrItem[$strKey]);

		if (!is_array($arrEnclosures) || empty($arrEnclosures))
		{
			return;
		}

		$objFiles = \FilesModel::findMultipleByUuids($arrEnclosures);

		if ($objFiles === null)
		{
			if (!\Validator::isUuid($arrEnclosures[0]))
			{
				foreach (array('details', 'answer', 'text') as $key)
				{
					if (isset($objTemplate->$key))
					{
						$objTemplate->$key = '<p class="error">'.$GLOBALS['TL_LANG']['ERR']['version2format'].'</p>';
					}
				}
			}

			return;
		}

		$file = \Input::get('file', true);

		// Send the file to the browser and do not send a 404 header (see #5178)
		if ($file != '')
		{
			while ($objFiles->next())
			{
				if ($file == $objFiles->path)
				{
					static::sendFileToBrowser($file);
				}
			}

			$objFiles->reset();
		}

		$arrEnclosures = array();
		$allowedDownload = trimsplit(',', strtolower(\Config::get('allowedDownload')));

		// Add download links
		while ($objFiles->next())
		{
			if ($objFiles->type == 'file')
			{
				if (!in_array($objFiles->extension, $allowedDownload) || !is_file(TL_ROOT . '/' . $objFiles->path))
				{
					continue;
				}

				$objFile = new \File($objFiles->path, true);
				$strHref = \Environment::get('request');

				// Remove an existing file parameter (see #5683)
				if (preg_match('/(&(amp;)?|\?)file=/', $strHref))
				{
					$strHref = preg_replace('/(&(amp;)?|\?)file=[^&]+/', '', $strHref);
				}

				$strHref .= ((\Config::get('disableAlias') || strpos($strHref, '?') !== false) ? '&amp;' : '?') . 'file=' . \System::urlEncode($objFiles->path);

				$arrEnclosures[] = array
				(
					'link'      => $objFiles->name,
					'filesize'  => static::getReadableSize($objFile->filesize),
					'title'     => ucfirst(str_replace('_', ' ', $objFile->filename)),
					'href'      => $strHref,
					'enclosure' => $objFiles->path,
					'icon'      => TL_ASSETS_URL . 'assets/contao/images/' . $objFile->icon,
					'mime'      => $objFile->mime
				);
			}
		}

		$objTemplate->enclosure = $arrEnclosures;
	}


	/**
	 * Set the static URL constants
	 *
	 * @param object $objPage An optional page object
	 */
	public static function setStaticUrls($objPage=null)
	{
		if (defined('TL_FILES_URL'))
		{
			return;
		}

		// Use the global object (see #5906)
		if ($objPage === null)
		{
			global $objPage;
		}

		$arrConstants = array
		(
			'staticFiles'   => 'TL_FILES_URL',
			'staticPlugins' => 'TL_ASSETS_URL'
		);

		foreach ($arrConstants as $strKey=>$strConstant)
		{
			$url = ($objPage !== null) ? $objPage->$strKey : \Config::get($strKey);

			if ($url == '' || \Config::get('debugMode'))
			{
				define($strConstant, '');
			}
			else
			{
				if (\Environment::get('ssl'))
				{
					$url = str_replace('http://', 'https://', $url);
				}

				define($strConstant, $url . TL_PATH . '/');
			}
		}

		// Backwards compatibility
		define('TL_SCRIPT_URL', TL_ASSETS_URL);
		define('TL_PLUGINS_URL', TL_ASSETS_URL);
	}


	/**
	 * Add a static URL to a script
	 *
	 * @param string $script The script path
	 *
	 * @return string The script path with the static URL
	 */
	public static function addStaticUrlTo($script)
	{
		// The feature is not used
		if (TL_ASSETS_URL == '')
		{
			return $script;
		}

		// Absolut URLs
		if (preg_match('@^https?://@', $script))
		{
			return $script;
		}

		return TL_ASSETS_URL . $script;
	}


	/**
	 * Return the current theme as string
	 *
	 * @return string The name of the theme
	 *
	 * @deprecated Use Backend::getTheme() instead
	 */
	public static function getTheme()
	{
		return \Backend::getTheme();
	}


	/**
	 * Return the back end themes as array
	 *
	 * @return array An array of available back end themes
	 *
	 * @deprecated Use Backend::getThemes() instead
	 */
	public static function getBackendThemes()
	{
		return \Backend::getThemes();
	}


	/**
	 * Get the details of a page including inherited parameters
	 *
	 * @param mixed $intId A page ID or a Model object
	 *
	 * @return \Model|null The page model or null
	 *
	 * @deprecated Use PageModel::findWithDetails() or PageModel->loadDetails() instead
	 */
	public static function getPageDetails($intId)
	{
		if ($intId instanceof \Model)
		{
			return $intId->loadDetails();
		}
		elseif ($intId instanceof \Model\Collection)
		{
			return $intId->current()->loadDetails();
		}
		elseif (is_object($intId))
		{
			$strKey = __METHOD__ . '-' . $intId->id;

			// Try to load from cache
			if (\Cache::has($strKey))
			{
				return \Cache::get($strKey);
			}

			// Create a model from the database result
			$objPage = new \PageModel();
			$objPage->setRow($intId->row());
			$objPage->loadDetails();

			\Cache::set($strKey, $objPage);
			return $objPage;
		}
		else
		{
			// Invalid ID
			if (!strlen($intId) || $intId < 1)
			{
				return null;
			}

			$strKey = __METHOD__ . '-' . $intId;

			// Try to load from cache
			if (\Cache::has($strKey))
			{
				return \Cache::get($strKey);
			}

			$objPage = \PageModel::findWithDetails($intId);

			\Cache::set($strKey, $objPage);
			return $objPage;
		}
	}


	/**
	 * Remove old XML files from the share directory
	 *
	 * @param boolean $blnReturn If true, only return the finds and don't delete
	 *
	 * @return array An array of old XML files
	 *
	 * @deprecated Use Automator::purgeXmlFiles() instead
	 */
	protected function removeOldFeeds($blnReturn=false)
	{
		$this->import('Automator');
		$this->Automator->purgeXmlFiles($blnReturn);
	}


	/**
	 * Return true if a class exists (tries to autoload the class)
	 *
	 * @param string $strClass The class name
	 *
	 * @return boolean True if the class exists
	 *
	 * @deprecated Use the PHP function class_exists() instead
	 */
	protected function classFileExists($strClass)
	{
		return class_exists($strClass);
	}


	/**
	 * Restore basic entities
	 *
	 * @param string $strBuffer The string with the tags to be replaced
	 *
	 * @return string The string with the original entities
	 *
	 * @deprecated Use String::restoreBasicEntities() instead
	 */
	public static function restoreBasicEntities($strBuffer)
	{
		return \String::restoreBasicEntities($strBuffer);
	}


	/**
	 * Resize an image and crop it if necessary
	 *
	 * @param string  $image  The image path
	 * @param integer $width  The target width
	 * @param integer $height The target height
	 * @param string  $mode   An optional resize mode
	 *
	 * @return boolean True if the image has been resized correctly
	 *
	 * @deprecated Use Image::resize() instead
	 */
	protected function resizeImage($image, $width, $height, $mode='')
	{
		return \Image::resize($image, $width, $height, $mode);
	}


	/**
	 * Resize an image and crop it if necessary
	 *
	 * @param string  $image  The image path
	 * @param integer $width  The target width
	 * @param integer $height The target height
	 * @param string  $mode   An optional resize mode
	 * @param string  $target An optional target to be replaced
	 * @param boolean $force  Override existing target images
	 *
	 * @return string|null The image path or null
	 *
	 * @deprecated Use Image::get() instead
	 */
	protected function getImage($image, $width, $height, $mode='', $target=null, $force=false)
	{
		return \Image::get($image, $width, $height, $mode, $target, $force);
	}


	/**
	 * Generate an image tag and return it as string
	 *
	 * @param string $src        The image path
	 * @param string $alt        An optional alt attribute
	 * @param string $attributes A string of other attributes
	 *
	 * @return string The image HTML tag
	 *
	 * @deprecated Use Image::getHtml() instead
	 */
	public static function generateImage($src, $alt='', $attributes='')
	{
		return \Image::getHtml($src, $alt, $attributes);
	}


	/**
	 * Return true for backwards compatibility (see #3218)
	 *
	 * @return boolean
	 *
	 * @deprecated Specify 'datepicker'=>true in your DCA file instead
	 */
	protected function getDatePickerString()
	{
		return true;
	}


	/**
	 * Return the installed back end languages as array
	 *
	 * @return array An array of available back end languages
	 *
	 * @deprecated Use System::getLanguages(true) instead
	 */
	protected function getBackendLanguages()
	{
		return $this->getLanguages(true);
	}


	/**
	 * Parse simple tokens that can be used to personalize newsletters
	 *
	 * @param string $strBuffer The text with the tokens to be replaced
	 * @param array  $arrData   The replacement data as array
	 *
	 * @return string The text with the replaced tokens
	 *
	 * @deprecated Use String::parseSimpleTokens() instead
	 */
	protected function parseSimpleTokens($strBuffer, $arrData)
	{
		return \String::parseSimpleTokens($strBuffer, $arrData);
	}


	/**
	 * Convert a DCA file configuration to be used with widgets
	 *
	 * @param array  $arrData  The field configuration array
	 * @param string $strName  The field name in the form
	 * @param mixed  $varValue The field value
	 * @param string $strField The field name in the database
	 * @param string $strTable The table name
	 *
	 * @return array An array that can be passed to a widget
	 *
	 * @deprecated Use Widget::getAttributesFromDca() instead
	 */
	protected function prepareForWidget($arrData, $strName, $varValue=null, $strField='', $strTable='')
	{
		return \Widget::getAttributesFromDca($arrData, $strName, $varValue, $strField, $strTable);
	}


	/**
	 * Return the IDs of all child records of a particular record (see #2475)
	 *
	 * @author Andreas Schempp
	 *
	 * @param mixed   $arrParentIds An array of parent IDs
	 * @param string  $strTable     The table name
	 * @param boolean $blnSorting   True if the table has a sorting field
	 * @param array   $arrReturn    The array to be returned
	 * @param string  $strWhere     Additional WHERE condition
	 *
	 * @return array An array of child record IDs
	 *
	 * @deprecated Use Database::getChildRecords() instead
	 */
	protected function getChildRecords($arrParentIds, $strTable, $blnSorting=false, $arrReturn=array(), $strWhere='')
	{
		return $this->Database->getChildRecords($arrParentIds, $strTable, $blnSorting, $arrReturn, $strWhere);
	}


	/**
	 * Return the IDs of all parent records of a particular record
	 *
	 * @param integer $intId    The ID of the record
	 * @param string  $strTable The table name
	 *
	 * @return array An array of parent record IDs
	 *
	 * @deprecated Use Database::getParentRecords() instead
	 */
	protected function getParentRecords($intId, $strTable)
	{
		return $this->Database->getParentRecords($intId, $strTable);
	}


	/**
	 * Print an article as PDF and stream it to the browser
	 *
	 * @param object $objArticle An article object
	 *
	 * @deprecated Use ModuleArticle->generatePdf() instead
	 */
	protected function printArticleAsPdf($objArticle)
	{
		$objArticle = new \ModuleArticle($objArticle);
		$objArticle->generatePdf();
	}


	/**
	 * Return all page sections as array
	 *
	 * @return array An array of active page sections
	 *
	 * @deprecated See #4693
	 */
	public static function getPageSections()
	{
		return array('header', 'left', 'right', 'main', 'footer');
	}


	/**
	 * Return a "selected" attribute if the option is selected
	 *
	 * @param string $strOption The option to check
	 * @param mixed  $varValues One or more values to check against
	 *
	 * @return string The attribute or an empty string
	 *
	 * @deprecated Use Widget::optionSelected() instead
	 */
	public static function optionSelected($strOption, $varValues)
	{
		return \Widget::optionSelected($strOption, $varValues);
	}


	/**
	 * Return a "checked" attribute if the option is checked
	 *
	 * @param string $strOption The option to check
	 * @param mixed  $varValues One or more values to check against
	 *
	 * @return string The attribute or an empty string
	 *
	 * @deprecated Use Widget::optionChecked() instead
	 */
	public static function optionChecked($strOption, $varValues)
	{
		return \Widget::optionChecked($strOption, $varValues);
	}


	/**
	 * Find a content element in the TL_CTE array and return the class name
	 *
	 * @param string $strName The content element name
	 *
	 * @return string The class name
	 *
	 * @deprecated Use ContentElement::findClass() instead
	 */
	public static function findContentElement($strName)
	{
		return \ContentElement::findClass($strName);
	}


	/**
	 * Find a front end module in the FE_MOD array and return the class name
	 *
	 * @param string $strName The front end module name
	 *
	 * @return string The class name
	 *
	 * @deprecated Use Module::findClass() instead
	 */
	public static function findFrontendModule($strName)
	{
		return \Module::findClass($strName);
	}


	/**
	 * Create an initial version of a record
	 *
	 * @param string  $strTable The table name
	 * @param integer $intId    The ID of the element to be versioned
	 *
	 * @deprecated Use Versions->initialize() instead
	 */
	protected function createInitialVersion($strTable, $intId)
	{
		$objVersions = new \Versions($strTable, $intId);
		$objVersions->initialize();
	}


	/**
	 * Create a new version of a record
	 *
	 * @param string  $strTable The table name
	 * @param integer $intId    The ID of the element to be versioned
	 *
	 * @deprecated Use Versions->create() instead
	 */
	protected function createNewVersion($strTable, $intId)
	{
		$objVersions = new \Versions($strTable, $intId);
		$objVersions->create();
	}
}<|MERGE_RESOLUTION|>--- conflicted
+++ resolved
@@ -942,11 +942,7 @@
 										$strForceLang = $objNext->language;
 									}
 
-<<<<<<< HEAD
-									$strUrl = $this->generateFrontendUrl($objNext->row(), null, $strForceLang);
-=======
 									$strUrl = $this->generateFrontendUrl($objNext->row(), null, $strForceLang, true);
->>>>>>> e0c89035
 									break;
 								}
 								// DO NOT ADD A break; STATEMENT
@@ -961,11 +957,7 @@
 									$strForceLang = $objNextPage->language;
 								}
 
-<<<<<<< HEAD
-								$strUrl = $this->generateFrontendUrl($objNextPage->row(), null, $strForceLang);
-=======
 								$strUrl = $this->generateFrontendUrl($objNextPage->row(), null, $strForceLang, true);
->>>>>>> e0c89035
 								break;
 						}
 
@@ -1840,30 +1832,10 @@
 			$strScripts .= "\n" . \Template::generateInlineScript('SyntaxHighlighter.defaults.toolbar=false;SyntaxHighlighter.all()', $blnXhtml) . "\n";
 		}
 
-<<<<<<< HEAD
-		$strSearchCron = '';
-
-		// Add to search index
-		if (\Config::get('enableSearch'))
-		{
-			$strSearchCron .= 'setTimeout(function(){try{var e=new XMLHttpRequest}catch(t){return}e.open("GET",window.location.href,!0),e.setRequestHeader("Index-Page",!0),e.setRequestHeader("X-Requested-With","XMLHttpRequest"),e.send()},1e4);';
-		}
-
 		// Command scheduler
 		if (!\Config::get('disableCron'))
 		{
-			$strSearchCron .= 'setTimeout(function(){var e=function(e,t){try{var n=new XMLHttpRequest}catch(r){return}n.open("GET",e,!0),n.onreadystatechange=function(){this.readyState==4&&this.status==200&&typeof t=="function"&&t(this.responseText)},n.send()},t="system/cron/cron.";e(t+"txt",function(n){parseInt(n||0)<Math.round(+(new Date)/1e3)-' . \Frontend::getCronTimeout() . '&&e(t+"php")})},5e3);';
-		}
-
-		if ($strSearchCron != '')
-		{
-			$strScripts .= "\n" . \Template::generateInlineScript($strSearchCron, $blnXhtml) . "\n";
-=======
-		// Command scheduler
-		if (!\Config::get('disableCron'))
-		{
 			$strScripts .= "\n" . \Template::generateInlineScript('setTimeout(function(){var e=function(e,t){try{var n=new XMLHttpRequest}catch(r){return}n.open("GET",e,!0),n.onreadystatechange=function(){this.readyState==4&&this.status==200&&typeof t=="function"&&t(this.responseText)},n.send()},t="system/cron/cron.";e(t+"txt",function(n){parseInt(n||0)<Math.round(+(new Date)/1e3)-' . \Frontend::getCronTimeout() . '&&e(t+"php")})},5e3);', $blnXhtml) . "\n";
->>>>>>> e0c89035
 		}
 
 		$arrReplace['[[TL_BODY]]'] = $strScripts;
@@ -2159,19 +2131,11 @@
 	 * @param array   $arrRow       An array of page parameters
 	 * @param string  $strParams    An optional string of URL parameters
 	 * @param string  $strForceLang Force a certain language
-<<<<<<< HEAD
-	 * @param boolean $blnAbsolute  If true, the return value is always an absolute URL
+	 * @param boolean $blnFixDomain Check the domain of the target page and append it if necessary
 	 *
 	 * @return string An URL that can be used in the front end
 	 */
-	public static function generateFrontendUrl(array $arrRow, $strParams=null, $strForceLang=null, $blnAbsolute=false)
-=======
-	 * @param boolean $blnFixDomain Check the domain of the target page and append it if necessary
-	 *
-	 * @return string An URL that can be used in the front end
-	 */
 	public static function generateFrontendUrl(array $arrRow, $strParams=null, $strForceLang=null, $blnFixDomain=false)
->>>>>>> e0c89035
 	{
 		if (!\Config::get('disableAlias'))
 		{
@@ -2222,19 +2186,9 @@
 		}
 
 		// Add the domain if it differs from the current one (see #3765 and #6927)
-<<<<<<< HEAD
-		if ($arrRow['domain'] != '' && $arrRow['domain'] != \Environment::get('host'))
-		{
-			$strUrl = (\Environment::get('ssl') ? 'https://' : 'http://') . $arrRow['domain'] . TL_PATH . $strUrl;
-		}
-		elseif ($blnAbsolute)
-		{
-			$strUrl = \Environment::get('base') . $strUrl;
-=======
 		if ($blnFixDomain && $arrRow['domain'] != '' && $arrRow['domain'] != \Environment::get('host'))
 		{
 			$strUrl = (\Environment::get('ssl') ? 'https://' : 'http://') . $arrRow['domain'] . TL_PATH . '/' . $strUrl;
->>>>>>> e0c89035
 		}
 
 		// HOOK: add custom logic
@@ -2382,9 +2336,6 @@
 			$varArticle = '/articles/' . $varArticle;
 		}
 
-<<<<<<< HEAD
-		$strUrl = $this->generateFrontendUrl($objPage->row(), $varArticle, $objPage->language, true); // see #4332
-=======
 		$strUrl = $this->generateFrontendUrl($objPage->row(), $varArticle, $objPage->language, true);
 
 		// Make sure the URL is absolute (see #4332)
@@ -2392,7 +2343,6 @@
 		{
 			$strUrl = \Environment::get('base') . $strUrl;
 		}
->>>>>>> e0c89035
 
 		if (!$blnReturn)
 		{
