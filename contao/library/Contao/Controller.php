--- conflicted
+++ resolved
@@ -676,885 +676,7 @@
 	 */
 	public static function replaceInsertTags($strBuffer, $blnCache=true)
 	{
-<<<<<<< HEAD
 		$objIt = new InsertTags();
-=======
-		/** @var \PageModel $objPage */
-		global $objPage;
-
-		// Preserve insert tags
-		if (\Config::get('disableInsertTags'))
-		{
-			return \String::restoreBasicEntities($strBuffer);
-		}
-
-		$tags = preg_split('/\{\{(([^\{\}]*|(?R))*)\}\}/', $strBuffer, -1, PREG_SPLIT_DELIM_CAPTURE);
-
-		$strBuffer = '';
-		static $arrCache = array();
-
-		for ($_rit=0, $_cnt=count($tags); $_rit<$_cnt; $_rit+=3)
-		{
-			$strBuffer .= $tags[$_rit];
-			$strTag = $tags[$_rit+1];
-
-			// Skip empty tags
-			if ($strTag == '')
-			{
-				continue;
-			}
-
-			// Run the replacement again if there are more tags (see #4402)
-			if (strpos($strTag, '{{') !== false)
-			{
-				$strTag = $this->replaceInsertTags($strTag, $blnCache);
-			}
-
-			$flags = explode('|', $strTag);
-			$tag = array_shift($flags);
-			$elements = explode('::', $tag);
-
-			// Load the value from cache
-			if (isset($arrCache[$strTag]) && !in_array('refresh', $flags))
-			{
-				$strBuffer .= $arrCache[$strTag];
-				continue;
-			}
-
-			// Skip certain elements if the output will be cached
-			if ($blnCache)
-			{
-				if ($elements[0] == 'date' || $elements[0] == 'ua' || $elements[0] == 'post' || $elements[0] == 'file' || $elements[1] == 'back' || $elements[1] == 'referer' || $elements[0] == 'request_token' || $elements[0] == 'toggle_view' || strncmp($elements[0], 'cache_', 6) === 0 || in_array('uncached', $flags))
-				{
-					$strBuffer .= '{{' . $strTag . '}}';
-					continue;
-				}
-			}
-
-			$arrCache[$strTag] = '';
-
-			// Replace the tag
-			switch (strtolower($elements[0]))
-			{
-				// Date
-				case 'date':
-					$arrCache[$strTag] = \Date::parse($elements[1] ?: \Config::get('dateFormat'));
-					break;
-
-				// Accessibility tags
-				case 'lang':
-					if ($elements[1] == '')
-					{
-						$arrCache[$strTag] = '</span>';
-					}
-					elseif ($objPage->outputFormat == 'xhtml')
-					{
-						$arrCache[$strTag] = '<span lang="' . $elements[1] . '" xml:lang="' . $elements[1] . '">';
-					}
-					else
-					{
-						$arrCache[$strTag] = $arrCache[$strTag] = '<span lang="' . $elements[1] . '">';
-					}
-					break;
-
-				// Line break
-				case 'br':
-					$arrCache[$strTag] = '<br' . ($objPage->outputFormat == 'xhtml' ? ' />' : '>');
-					break;
-
-				// E-mail addresses
-				case 'email':
-				case 'email_open':
-				case 'email_url':
-					if ($elements[1] == '')
-					{
-						$arrCache[$strTag] = '';
-						break;
-					}
-
-					$strEmail = \String::encodeEmail($elements[1]);
-
-					// Replace the tag
-					switch (strtolower($elements[0]))
-					{
-						case 'email':
-							$arrCache[$strTag] = '<a href="&#109;&#97;&#105;&#108;&#116;&#111;&#58;' . $strEmail . '" class="email">' . preg_replace('/\?.*$/', '', $strEmail) . '</a>';
-							break;
-
-						case 'email_open':
-							$arrCache[$strTag] = '<a href="&#109;&#97;&#105;&#108;&#116;&#111;&#58;' . $strEmail . '" title="' . $strEmail . '" class="email">';
-							break;
-
-						case 'email_url':
-							$arrCache[$strTag] = $strEmail;
-							break;
-					}
-					break;
-
-				// Label tags
-				case 'label':
-					$keys = explode(':', $elements[1]);
-
-					if (count($keys) < 2)
-					{
-						$arrCache[$strTag] = '';
-						break;
-					}
-
-					$file = $keys[0];
-
-					// Map the key (see #7217)
-					switch ($file)
-					{
-						case 'CNT':
-							$file = 'countries';
-							break;
-
-						case 'LNG':
-							$file = 'languages';
-							break;
-
-						case 'MOD':
-						case 'FMD':
-							$file = 'modules';
-							break;
-
-						case 'FFL':
-							$file = 'tl_form_field';
-							break;
-
-						case 'CACHE':
-							$file = 'tl_page';
-							break;
-
-						case 'XPL':
-							$file = 'explain';
-							break;
-
-						case 'XPT':
-							$file = 'exception';
-							break;
-					}
-
-					\System::loadLanguageFile($file);
-
-					if (count($keys) == 2)
-					{
-						$arrCache[$strTag] = $GLOBALS['TL_LANG'][$keys[0]][$keys[1]];
-					}
-					else
-					{
-						$arrCache[$strTag] = $GLOBALS['TL_LANG'][$keys[0]][$keys[1]][$keys[2]];
-					}
-					break;
-
-				// Front end user
-				case 'user':
-					if (FE_USER_LOGGED_IN)
-					{
-						$this->import('FrontendUser', 'User');
-						$value = $this->User->$elements[1];
-
-						if ($value == '')
-						{
-							$arrCache[$strTag] = $value;
-							break;
-						}
-
-						$this->loadDataContainer('tl_member');
-
-						if ($GLOBALS['TL_DCA']['tl_member']['fields'][$elements[1]]['inputType'] == 'password')
-						{
-							$arrCache[$strTag] = '';
-							break;
-						}
-
-						$value = deserialize($value);
-						$rgxp = $GLOBALS['TL_DCA']['tl_member']['fields'][$elements[1]]['eval']['rgxp'];
-						$opts = $GLOBALS['TL_DCA']['tl_member']['fields'][$elements[1]]['options'];
-						$rfrc = $GLOBALS['TL_DCA']['tl_member']['fields'][$elements[1]]['reference'];
-
-						if ($rgxp == 'date')
-						{
-							$arrCache[$strTag] = \Date::parse(\Config::get('dateFormat'), $value);
-						}
-						elseif ($rgxp == 'time')
-						{
-							$arrCache[$strTag] = \Date::parse(\Config::get('timeFormat'), $value);
-						}
-						elseif ($rgxp == 'datim')
-						{
-							$arrCache[$strTag] = \Date::parse(\Config::get('datimFormat'), $value);
-						}
-						elseif (is_array($value))
-						{
-							$arrCache[$strTag] = implode(', ', $value);
-						}
-						elseif (is_array($opts) && array_is_assoc($opts))
-						{
-							$arrCache[$strTag] = isset($opts[$value]) ? $opts[$value] : $value;
-						}
-						elseif (is_array($rfrc))
-						{
-							$arrCache[$strTag] = isset($rfrc[$value]) ? ((is_array($rfrc[$value])) ? $rfrc[$value][0] : $rfrc[$value]) : $value;
-						}
-						else
-						{
-							$arrCache[$strTag] = $value;
-						}
-
-						// Convert special characters (see #1890)
-						$arrCache[$strTag] = specialchars($arrCache[$strTag]);
-					}
-					break;
-
-				// Link
-				case 'link':
-				case 'link_open':
-				case 'link_url':
-				case 'link_title':
-				case 'link_target':
-				case 'link_name':
-					$strTarget = null;
-
-					// Back link
-					if ($elements[1] == 'back')
-					{
-						$strUrl = 'javascript:history.go(-1)';
-						$strTitle = $GLOBALS['TL_LANG']['MSC']['goBack'];
-
-						// No language files if the page is cached
-						if (!strlen($strTitle))
-						{
-							$strTitle = 'Go back';
-						}
-
-						$strName = $strTitle;
-					}
-
-					// External links
-					elseif (strncmp($elements[1], 'http://', 7) === 0 || strncmp($elements[1], 'https://', 8) === 0)
-					{
-						$strUrl = $elements[1];
-						$strTitle = $elements[1];
-						$strName = str_replace(array('http://', 'https://'), '', $elements[1]);
-					}
-
-					// Regular link
-					else
-					{
-						// User login page
-						if ($elements[1] == 'login')
-						{
-							if (!FE_USER_LOGGED_IN)
-							{
-								break;
-							}
-
-							$this->import('FrontendUser', 'User');
-							$elements[1] = $this->User->loginPage;
-						}
-
-						$objNextPage = \PageModel::findByIdOrAlias($elements[1]);
-
-						if ($objNextPage === null)
-						{
-							break;
-						}
-
-						// Page type specific settings (thanks to Andreas Schempp)
-						switch ($objNextPage->type)
-						{
-							case 'redirect':
-								$strUrl = $this->replaceInsertTags($objNextPage->url); // see #6765
-
-								if (strncasecmp($strUrl, 'mailto:', 7) === 0)
-								{
-									$strUrl = \String::encodeEmail($strUrl);
-								}
-								break;
-
-							case 'forward':
-								if ($objNextPage->jumpTo)
-								{
-									/** @var \PageModel $objNext */
-									$objNext = $objNextPage->getRelated('jumpTo');
-								}
-								else
-								{
-									$objNext = \PageModel::findFirstPublishedRegularByPid($objNextPage->id);
-								}
-
-								if ($objNext !== null)
-								{
-									$strForceLang = null;
-									$objNext->loadDetails();
-
-									// Check the target page language (see #4706)
-									if (\Config::get('addLanguageToUrl'))
-									{
-										$strForceLang = $objNext->language;
-									}
-
-									$strUrl = $this->generateFrontendUrl($objNext->row(), null, $strForceLang, true);
-									break;
-								}
-								// DO NOT ADD A break; STATEMENT
-
-							default:
-								$strForceLang = null;
-								$objNextPage->loadDetails();
-
-								// Check the target page language (see #4706, #5465)
-								if (\Config::get('addLanguageToUrl'))
-								{
-									$strForceLang = $objNextPage->language;
-								}
-
-								$strUrl = $this->generateFrontendUrl($objNextPage->row(), null, $strForceLang, true);
-								break;
-						}
-
-						$strName = $objNextPage->title;
-						$strTarget = $objNextPage->target ? (($objPage->outputFormat == 'xhtml') ? LINK_NEW_WINDOW : ' target="_blank"') : '';
-						$strTitle = $objNextPage->pageTitle ?: $objNextPage->title;
-					}
-
-					// Replace the tag
-					switch (strtolower($elements[0]))
-					{
-						case 'link':
-							$arrCache[$strTag] = sprintf('<a href="%s" title="%s"%s>%s</a>', $strUrl, specialchars($strTitle), $strTarget, specialchars($strName));
-							break;
-
-						case 'link_open':
-							$arrCache[$strTag] = sprintf('<a href="%s" title="%s"%s>', $strUrl, specialchars($strTitle), $strTarget);
-							break;
-
-						case 'link_url':
-							$arrCache[$strTag] = $strUrl;
-							break;
-
-						case 'link_title':
-							$arrCache[$strTag] = specialchars($strTitle);
-							break;
-
-						case 'link_target':
-							$arrCache[$strTag] = $strTarget;
-							break;
-
-						case 'link_name':
-							$arrCache[$strTag] = specialchars($strName);
-							break;
-					}
-					break;
-
-				// Closing link tag
-				case 'link_close':
-					$arrCache[$strTag] = '</a>';
-					break;
-
-				// Insert article
-				case 'insert_article':
-					if (($strOutput = $this->getArticle($elements[1], false, true)) !== false)
-					{
-						$arrCache[$strTag] = $this->replaceInsertTags(ltrim($strOutput), $blnCache);
-					}
-					else
-					{
-						$arrCache[$strTag] = '<p class="error">' . sprintf($GLOBALS['TL_LANG']['MSC']['invalidPage'], $elements[1]) . '</p>';
-					}
-					break;
-
-				// Insert content element
-				case 'insert_content':
-					$arrCache[$strTag] = $this->replaceInsertTags($this->getContentElement($elements[1]), $blnCache);
-					break;
-
-				// Insert module
-				case 'insert_module':
-					$arrCache[$strTag] = $this->replaceInsertTags($this->getFrontendModule($elements[1]), $blnCache);
-					break;
-
-				// Insert form
-				case 'insert_form':
-					$arrCache[$strTag] = $this->replaceInsertTags($this->getForm($elements[1]), $blnCache);
-					break;
-
-				// Article
-				case 'article':
-				case 'article_open':
-				case 'article_url':
-				case 'article_title':
-					if (($objArticle = \ArticleModel::findByIdOrAlias($elements[1])) === null || ($objPid = $objArticle->getRelated('pid')) === null)
-					{
-						break;
-					}
-
-					$strUrl = $this->generateFrontendUrl($objPid->row(), '/articles/' . ((!\Config::get('disableAlias') && strlen($objArticle->alias)) ? $objArticle->alias : $objArticle->id));
-
-					// Replace the tag
-					switch (strtolower($elements[0]))
-					{
-						case 'article':
-							$strLink = specialchars($objArticle->title);
-							$arrCache[$strTag] = sprintf('<a href="%s" title="%s">%s</a>', $strUrl, $strLink, $strLink);
-							break;
-
-						case 'article_open':
-							$arrCache[$strTag] = sprintf('<a href="%s" title="%s">', $strUrl, specialchars($objArticle->title));
-							break;
-
-						case 'article_url':
-							$arrCache[$strTag] = $strUrl;
-							break;
-
-						case 'article_title':
-							$arrCache[$strTag] = specialchars($objArticle->title);
-							break;
-					}
-					break;
-
-				// FAQ
-				case 'faq':
-				case 'faq_open':
-				case 'faq_url':
-				case 'faq_title':
-					if (($objFaq = \FaqModel::findByIdOrAlias($elements[1])) === null || ($objPid = $objFaq->getRelated('pid')) === null || ($objJumpTo = $objPid->getRelated('jumpTo')) === null)
-					{
-						break;
-					}
-
-					$strUrl = $this->generateFrontendUrl($objJumpTo->row(), ((\Config::get('useAutoItem') && !\Config::get('disableAlias')) ?  '/' : '/items/') . ((!\Config::get('disableAlias') && $objFaq->alias != '') ? $objFaq->alias : $objFaq->id));
-
-					// Replace the tag
-					switch (strtolower($elements[0]))
-					{
-						case 'faq':
-							$strLink = specialchars($objFaq->question);
-							$arrCache[$strTag] = sprintf('<a href="%s" title="%s">%s</a>', $strUrl, $strLink, $strLink);
-							break;
-
-						case 'faq_open':
-							$arrCache[$strTag] = sprintf('<a href="%s" title="%s">', $strUrl, specialchars($objFaq->question));
-							break;
-
-						case 'faq_url':
-							$arrCache[$strTag] = $strUrl;
-							break;
-
-						case 'faq_title':
-							$arrCache[$strTag] = specialchars($objFaq->question);
-							break;
-					}
-					break;
-
-				// News
-				case 'news':
-				case 'news_open':
-				case 'news_url':
-				case 'news_title':
-					if (($objNews = \NewsModel::findByIdOrAlias($elements[1])) === null)
-					{
-						break;
-					}
-
-					$strUrl = '';
-
-					if ($objNews->source == 'external')
-					{
-						$strUrl = $objNews->url;
-					}
-					elseif ($objNews->source == 'internal')
-					{
-						if (($objJumpTo = $objNews->getRelated('jumpTo')) !== null)
-						{
-							$strUrl = $this->generateFrontendUrl($objJumpTo->row());
-						}
-					}
-					elseif ($objNews->source == 'article')
-					{
-						if (($objArticle = \ArticleModel::findByPk($objNews->articleId, array('eager'=>true))) !== null && ($objPid = $objArticle->getRelated('pid')) !== null)
-						{
-							$strUrl = $this->generateFrontendUrl($objPid->row(), '/articles/' . ((!\Config::get('disableAlias') && $objArticle->alias != '') ? $objArticle->alias : $objArticle->id));
-						}
-					}
-					else
-					{
-						if (($objArchive = $objNews->getRelated('pid')) !== null && ($objJumpTo = $objArchive->getRelated('jumpTo')) !== null)
-						{
-							$strUrl = $this->generateFrontendUrl($objJumpTo->row(), ((\Config::get('useAutoItem') && !\Config::get('disableAlias')) ?  '/' : '/items/') . ((!\Config::get('disableAlias') && $objNews->alias != '') ? $objNews->alias : $objNews->id));
-						}
-					}
-
-					// Replace the tag
-					switch (strtolower($elements[0]))
-					{
-						case 'news':
-							$strLink = specialchars($objNews->headline);
-							$arrCache[$strTag] = sprintf('<a href="%s" title="%s">%s</a>', $strUrl, $strLink, $strLink);
-							break;
-
-						case 'news_open':
-							$arrCache[$strTag] = sprintf('<a href="%s" title="%s">', $strUrl, specialchars($objNews->headline));
-							break;
-
-						case 'news_url':
-							$arrCache[$strTag] = $strUrl;
-							break;
-
-						case 'news_title':
-							$arrCache[$strTag] = specialchars($objNews->headline);
-							break;
-					}
-					break;
-
-				// Events
-				case 'event':
-				case 'event_open':
-				case 'event_url':
-				case 'event_title':
-					if (($objEvent = \CalendarEventsModel::findByIdOrAlias($elements[1])) === null)
-					{
-						break;
-					}
-
-					$strUrl = '';
-
-					if ($objEvent->source == 'external')
-					{
-						$strUrl = $objEvent->url;
-					}
-					elseif ($objEvent->source == 'internal')
-					{
-						if (($objJumpTo = $objEvent->getRelated('jumpTo')) !== null)
-						{
-							$strUrl = $this->generateFrontendUrl($objJumpTo->row());
-						}
-					}
-					elseif ($objEvent->source == 'article')
-					{
-						if (($objArticle = \ArticleModel::findByPk($objEvent->articleId, array('eager'=>true))) !== null && ($objPid = $objArticle->getRelated('pid')) !== null)
-						{
-							$strUrl = $this->generateFrontendUrl($objPid->row(), '/articles/' . ((!\Config::get('disableAlias') && $objArticle->alias != '') ? $objArticle->alias : $objArticle->id));
-						}
-					}
-					else
-					{
-						if (($objCalendar = $objEvent->getRelated('pid')) !== null && ($objJumpTo = $objCalendar->getRelated('jumpTo')) !== null)
-						{
-							$strUrl = $this->generateFrontendUrl($objJumpTo->row(), ((\Config::get('useAutoItem') && !\Config::get('disableAlias')) ?  '/' : '/events/') . ((!\Config::get('disableAlias') && $objEvent->alias != '') ? $objEvent->alias : $objEvent->id));
-						}
-					}
-
-					// Replace the tag
-					switch (strtolower($elements[0]))
-					{
-						case 'event':
-							$strLink = specialchars($objEvent->title);
-							$arrCache[$strTag] = sprintf('<a href="%s" title="%s">%s</a>', $strUrl, $strLink, $strLink);
-							break;
-
-						case 'event_open':
-							$arrCache[$strTag] = sprintf('<a href="%s" title="%s">', $strUrl, specialchars($objEvent->title));
-							break;
-
-						case 'event_url':
-							$arrCache[$strTag] = $strUrl;
-							break;
-
-						case 'event_title':
-							$arrCache[$strTag] = specialchars($objEvent->title);
-							break;
-					}
-					break;
-
-				// Article teaser
-				case 'article_teaser':
-					$objTeaser = \ArticleModel::findByIdOrAlias($elements[1]);
-
-					if ($objTeaser !== null)
-					{
-						if ($objPage->outputFormat == 'xhtml')
-						{
-							$arrCache[$strTag] = \String::toXhtml($this->replaceInsertTags($objTeaser->teaser, $blnCache));
-						}
-						else
-						{
-							$arrCache[$strTag] = \String::toHtml5($this->replaceInsertTags($objTeaser->teaser, $blnCache));
-						}
-					}
-					break;
-
-				// News teaser
-				case 'news_teaser':
-					$objTeaser = \NewsModel::findByIdOrAlias($elements[1]);
-
-					if ($objTeaser !== null)
-					{
-						if ($objPage->outputFormat == 'xhtml')
-						{
-							$arrCache[$strTag] = \String::toXhtml($this->replaceInsertTags($objTeaser->teaser, $blnCache));
-						}
-						else
-						{
-							$arrCache[$strTag] = \String::toHtml5($this->replaceInsertTags($objTeaser->teaser, $blnCache));
-						}
-					}
-					break;
-
-				// Event teaser
-				case 'event_teaser':
-					$objTeaser = \CalendarEventsModel::findByIdOrAlias($elements[1]);
-
-					if ($objTeaser !== null)
-					{
-						if ($objPage->outputFormat == 'xhtml')
-						{
-							$arrCache[$strTag] = \String::toXhtml($this->replaceInsertTags($objTeaser->teaser, $blnCache));
-						}
-						else
-						{
-							$arrCache[$strTag] = \String::toHtml5($this->replaceInsertTags($objTeaser->teaser, $blnCache));
-						}
-					}
-					break;
-
-				// News feed URL
-				case 'news_feed':
-					$objFeed = \NewsFeedModel::findByPk($elements[1]);
-
-					if ($objFeed !== null)
-					{
-						$arrCache[$strTag] = $objFeed->feedBase . 'share/' . $objFeed->alias . '.xml';
-					}
-					break;
-
-				// Calendar feed URL
-				case 'calendar_feed':
-					$objFeed = \CalendarFeedModel::findByPk($elements[1]);
-
-					if ($objFeed !== null)
-					{
-						$arrCache[$strTag] = $objFeed->feedBase . 'share/' . $objFeed->alias . '.xml';
-					}
-					break;
-
-				// Last update
-				case 'last_update':
-					$strQuery = "SELECT MAX(tstamp) AS tc";
-
-					if (in_array('news', \ModuleLoader::getActive()))
-					{
-						$strQuery .= ", (SELECT MAX(tstamp) FROM tl_news) AS tn";
-					}
-
-					if (in_array('calendar', \ModuleLoader::getActive()))
-					{
-						$strQuery .= ", (SELECT MAX(tstamp) FROM tl_calendar_events) AS te";
-					}
-
-					$strQuery .= " FROM tl_content";
-					$objUpdate = \Database::getInstance()->query($strQuery);
-
-					if ($objUpdate->numRows)
-					{
-						$arrCache[$strTag] = \Date::parse($elements[1] ?: \Config::get('datimFormat'), max($objUpdate->tc, $objUpdate->tn, $objUpdate->te));
-					}
-					break;
-
-				// Version
-				case 'version':
-					$arrCache[$strTag] = VERSION . '.' . BUILD;
-					break;
-
-				// Request token
-				case 'request_token':
-					$arrCache[$strTag] = REQUEST_TOKEN;
-					break;
-
-				// POST data
-				case 'post':
-					$arrCache[$strTag] = \Input::post($elements[1]);
-					break;
-
-				// Mobile/desktop toggle (see #6469)
-				case 'toggle_view':
-					$strUrl = ampersand(\Environment::get('request'));
-					$strGlue = (strpos($strUrl, '?') === false) ? '?' : '&amp;';
-
-					if (\Input::cookie('TL_VIEW') == 'mobile' || (\Environment::get('agent')->mobile && \Input::cookie('TL_VIEW') != 'desktop'))
-					{
-						$arrCache[$strTag] = '<a href="' . $strUrl . $strGlue . 'toggle_view=desktop" class="toggle_desktop" title="' . specialchars($GLOBALS['TL_LANG']['MSC']['toggleDesktop'][1]) . '">' . $GLOBALS['TL_LANG']['MSC']['toggleDesktop'][0] . '</a>';
-					}
-					else
-					{
-						$arrCache[$strTag] = '<a href="' . $strUrl . $strGlue . 'toggle_view=mobile" class="toggle_mobile" title="' . specialchars($GLOBALS['TL_LANG']['MSC']['toggleMobile'][1]) . '">' . $GLOBALS['TL_LANG']['MSC']['toggleMobile'][0] . '</a>';
-					}
-					break;
-
-				// Conditional tags (if)
-				case 'iflng':
-					if ($elements[1] != '' && $elements[1] != $objPage->language)
-					{
-						for (; $_rit<$_cnt; $_rit+=3)
-						{
-							if ($tags[$_rit+1] == 'iflng' || $tags[$_rit+1] == 'iflng::' . $objPage->language)
-							{
-								break;
-							}
-						}
-					}
-					unset($arrCache[$strTag]);
-					break;
-
-				// Conditional tags (if not)
-				case 'ifnlng':
-					if ($elements[1] != '')
-					{
-						$langs = trimsplit(',', $elements[1]);
-
-						if (in_array($objPage->language, $langs))
-						{
-							for (; $_rit<$_cnt; $_rit+=3)
-							{
-								if ($tags[$_rit+1] == 'ifnlng')
-								{
-									break;
-								}
-							}
-						}
-					}
-					unset($arrCache[$strTag]);
-					break;
-
-				// Environment
-				case 'env':
-					switch ($elements[1])
-					{
-						case 'host':
-							$arrCache[$strTag] = \Idna::decode(\Environment::get('host'));
-							break;
-
-						case 'http_host':
-							$arrCache[$strTag] = \Idna::decode(\Environment::get('httpHost'));
-							break;
-
-						case 'url':
-							$arrCache[$strTag] = \Idna::decode(\Environment::get('url'));
-							break;
-
-						case 'path':
-							$arrCache[$strTag] = \Idna::decode(\Environment::get('base'));
-							break;
-
-						case 'request':
-							$arrCache[$strTag] = \Environment::get('indexFreeRequest');
-							break;
-
-						case 'ip':
-							$arrCache[$strTag] = \Environment::get('ip');
-							break;
-
-						case 'referer':
-							$arrCache[$strTag] = $this->getReferer(true);
-							break;
-
-						case 'files_url':
-							$arrCache[$strTag] = TL_FILES_URL;
-							break;
-
-						case 'assets_url':
-						case 'plugins_url':
-						case 'script_url':
-							$arrCache[$strTag] = TL_ASSETS_URL;
-							break;
-					}
-					break;
-
-				// Page
-				case 'page':
-					if ($elements[1] == 'pageTitle' && $objPage->pageTitle == '')
-					{
-						$elements[1] = 'title';
-					}
-					elseif ($elements[1] == 'parentPageTitle' && $objPage->parentPageTitle == '')
-					{
-						$elements[1] = 'parentTitle';
-					}
-					elseif ($elements[1] == 'mainPageTitle' && $objPage->mainPageTitle == '')
-					{
-						$elements[1] = 'mainTitle';
-					}
-
-					// Do not use specialchars() here (see #4687)
-					$arrCache[$strTag] = $objPage->{$elements[1]};
-					break;
-
-				// User agent
-				case 'ua':
-					$ua = \Environment::get('agent');
-
-					if ($elements[1] != '')
-					{
-						$arrCache[$strTag] = $ua->{$elements[1]};
-					}
-					else
-					{
-						$arrCache[$strTag] = '';
-					}
-					break;
-
-				// Acronyms
-				case 'acronym':
-					if ($objPage->outputFormat == 'xhtml')
-					{
-						if ($elements[1] != '')
-						{
-							$arrCache[$strTag] = '<acronym title="'. $elements[1] .'">';
-						}
-						else
-						{
-							$arrCache[$strTag] = '</acronym>';
-						}
-						break;
-					}
-					// NO break;
-
-				// Abbreviations
-				case 'abbr':
-					if ($elements[1] != '')
-					{
-						$arrCache[$strTag] = '<abbr title="'. $elements[1] .'">';
-					}
-					else
-					{
-						$arrCache[$strTag] = '</abbr>';
-					}
-					break;
-
-				// Images
-				case 'image':
-					$width = null;
-					$height = null;
-					$alt = '';
-					$class = '';
-					$rel = '';
-					$strFile = $elements[1];
-					$mode = '';
-
-					// Take arguments
-					if (strpos($elements[1], '?') !== false)
-					{
-						$arrChunks = explode('?', urldecode($elements[1]), 2);
-						$strSource = \String::decodeEntities($arrChunks[1]);
-						$strSource = str_replace('[&]', '&', $strSource);
-						$arrParams = explode('&', $strSource);
-
-						foreach ($arrParams as $strParam)
-						{
-							list($key, $value) = explode('=', $strParam);
->>>>>>> 690f91fd
 
 		return $objIt->replace($strBuffer, $blnCache);
 	}
@@ -2270,12 +1392,6 @@
 	 */
 	public static function addImageToTemplate($objTemplate, $arrItem, $intMaxWidth=null, $strLightboxId=null)
 	{
-<<<<<<< HEAD
-=======
-		/** @var \PageModel $objPage */
-		global $objPage;
-
->>>>>>> 690f91fd
 		try
 		{
 			$objFile = new \File($arrItem['singleSRC']);
