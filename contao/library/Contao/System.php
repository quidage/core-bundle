--- conflicted
+++ resolved
@@ -490,11 +490,7 @@
 	{
 		if ($strPath == '')
 		{
-<<<<<<< HEAD
-			$strPath = \Config::get('websitePath') ?: '/'; // see #4390
-=======
 			$strPath = TL_PATH ?: '/'; // see #4390
->>>>>>> c31c05bc
 		}
 
 		$objCookie = new \stdClass();
