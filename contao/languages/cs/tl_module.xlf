<?xml version="1.0" ?><xliff version="1.1">
  <file datatype="php" original="system/modules/core/languages/en/tl_module.php" source-language="en">
    <body>
      <trans-unit id="tl_module.name.0">
        <source>Title</source>
        <target>Jméno modulu</target>
      </trans-unit>
      <trans-unit id="tl_module.name.1">
        <source>Please enter the module title.</source>
        <target>Zadejte unikátní jméno modulu</target>
      </trans-unit>
      <trans-unit id="tl_module.headline.0">
        <source>Headline</source>
        <target>Hlavička</target>
      </trans-unit>
      <trans-unit id="tl_module.headline.1">
        <source>Here you can add a headline to the module.</source>
        <target>Pokud zadáte hlavičku, bude zobrazena nahoře modulu</target>
      </trans-unit>
      <trans-unit id="tl_module.type.0">
        <source>Module type</source>
        <target>Typ modulu</target>
      </trans-unit>
      <trans-unit id="tl_module.type.1">
        <source>Please choose the type of module.</source>
        <target>Zvolte typ tohoto modulu</target>
      </trans-unit>
      <trans-unit id="tl_module.levelOffset.0">
        <source>Start level</source>
        <target>Startovací úroveň</target>
      </trans-unit>
      <trans-unit id="tl_module.levelOffset.1">
        <source>Enter a value greater than 0 to show only submenu items.</source>
        <target>Zadejte hodnotu větší než 0 pro zobrazení položek podmenu.</target>
      </trans-unit>
      <trans-unit id="tl_module.showLevel.0">
        <source>Stop level</source>
        <target>Zastavovací úroveň</target>
      </trans-unit>
      <trans-unit id="tl_module.showLevel.1">
        <source>Enter a value greater than 0 to limit the nesting level of the menu.</source>
        <target>Zadejte hodnotu větší než 0, abyste omezili podúrovně menu.</target>
      </trans-unit>
      <trans-unit id="tl_module.hardLimit.0">
        <source>Hard limit</source>
        <target>Tvrdý limit</target>
      </trans-unit>
      <trans-unit id="tl_module.hardLimit.1">
        <source>Never show any menu items beyond the stop level.</source>
        <target>Nikdy nezobrazovat součásti menu mimo úroveň stopu.</target>
      </trans-unit>
      <trans-unit id="tl_module.showProtected.0">
        <source>Show protected items</source>
        <target>Ukázat chráněné elementy</target>
      </trans-unit>
      <trans-unit id="tl_module.showProtected.1">
        <source>Show items that are usually only visible to authenticated users.</source>
        <target>Zobrazit elementy, které mohou jinak vidět jen autorizovaní uživatelé.</target>
      </trans-unit>
      <trans-unit id="tl_module.defineRoot.0">
        <source>Set a reference page</source>
        <target>Určit referenční stránku</target>
      </trans-unit>
      <trans-unit id="tl_module.defineRoot.1">
        <source>Define a custom source or target page for the module.</source>
        <target>Přiřadit vlastní zdroj nebo cílovou stránku modulu.</target>
      </trans-unit>
      <trans-unit id="tl_module.rootPage.0">
        <source>Reference page</source>
        <target>Referenční stránka</target>
      </trans-unit>
      <trans-unit id="tl_module.rootPage.1">
        <source>Please choose the reference page from the site structure.</source>
        <target>Zvolte prosím stránku ze struktury stránek.</target>
      </trans-unit>
      <trans-unit id="tl_module.navigationTpl.0">
        <source>Navigation template</source>
        <target>Předloha navigace</target>
      </trans-unit>
      <trans-unit id="tl_module.navigationTpl.1">
        <source>Here you can select the navigation template.</source>
        <target>Zde můžete vybrat předlohu navigace</target>
      </trans-unit>
      <trans-unit id="tl_module.customTpl.0">
        <source>Custom module template</source>
<<<<<<< HEAD
      </trans-unit>
      <trans-unit id="tl_module.customTpl.1">
        <source>Here you can overwrite the default module template.</source>
=======
        <target>Vlastní předloha modulu</target>
      </trans-unit>
      <trans-unit id="tl_module.customTpl.1">
        <source>Here you can overwrite the default module template.</source>
        <target>Zde můžete přepsat výchozí předlohu modulu.</target>
>>>>>>> e0c89035
      </trans-unit>
      <trans-unit id="tl_module.pages.0">
        <source>Pages</source>
        <target>Stránky</target>
      </trans-unit>
      <trans-unit id="tl_module.pages.1">
        <source>Please choose one or more pages from the site structure.</source>
        <target>Vyberte prosím jednu nebo více stránek ze struktury stránek.</target>
      </trans-unit>
      <trans-unit id="tl_module.showHidden.0">
        <source>Show hidden items</source>
        <target>Ukázat skryté elementy</target>
      </trans-unit>
      <trans-unit id="tl_module.showHidden.1">
        <source>Show items that are usually hidden in the navigation menu.</source>
        <target>Ukázat elementy v navigaci, které jsou jinak skryté.</target>
      </trans-unit>
      <trans-unit id="tl_module.customLabel.0">
        <source>Custom label</source>
        <target>Vlastní údaj</target>
      </trans-unit>
      <trans-unit id="tl_module.customLabel.1">
        <source>Here you can enter a custom label for the drop-down menu.</source>
        <target>Zde můžete zadat vlastní údaj pro rozbalovací menu.</target>
      </trans-unit>
      <trans-unit id="tl_module.autologin.0">
        <source>Allow auto login</source>
        <target>Povolit automatické přihlášení</target>
      </trans-unit>
      <trans-unit id="tl_module.autologin.1">
        <source>Allow members to log into the front end automatically.</source>
        <target>Povolí členům automatické přihlášení do frontendu.</target>
      </trans-unit>
      <trans-unit id="tl_module.jumpTo.0">
        <source>Redirect page</source>
        <target>Přesměrování na stránku</target>
      </trans-unit>
      <trans-unit id="tl_module.jumpTo.1">
        <source>Please choose the page to which visitors will be redirected when clicking a link or submitting a form.</source>
        <target>Zvolte prosím stránku, na kterou bude přesměrovaný návštěvník poté, co kliknul na tlačítko odeslat.</target>
      </trans-unit>
      <trans-unit id="tl_module.redirectBack.0">
        <source>Redirect to last page visited</source>
        <target>Přesměrování na poslední navštívenou stránku</target>
      </trans-unit>
      <trans-unit id="tl_module.redirectBack.1">
        <source>Redirect the user back to the last page visited instead of the redirect page.</source>
        <target>Přesměrovat uživatele na poslední navštívenou stránku místo na stránku určenou k přesměrování.</target>
      </trans-unit>
      <trans-unit id="tl_module.cols.0">
        <source>Number of columns</source>
        <target>Počet sloupců</target>
      </trans-unit>
      <trans-unit id="tl_module.cols.1">
        <source>Please choose the number of columns of the form.</source>
        <target>Zvolte prosím počet sloupců pro zobrazení formuláře v backendu.</target>
      </trans-unit>
      <trans-unit id="tl_module.1cl.0">
        <source>One column</source>
        <target>Jeden sloupec</target>
      </trans-unit>
      <trans-unit id="tl_module.1cl.1">
        <source>Show the label above the input field.</source>
        <target>zobrazit popisek nad polem.</target>
      </trans-unit>
      <trans-unit id="tl_module.2cl.0">
        <source>Two columns</source>
        <target>Dva sloupce</target>
      </trans-unit>
      <trans-unit id="tl_module.2cl.1">
        <source>Show the label on the left side of the input field.</source>
        <target>zobrazit popisek vlevo vedle pole.</target>
      </trans-unit>
      <trans-unit id="tl_module.editable.0">
        <source>Editable fields</source>
        <target>Upravitelná pole</target>
      </trans-unit>
      <trans-unit id="tl_module.editable.1">
        <source>Show these fields in the front end form.</source>
        <target>Zobrazit tato pole ve formuláři ve frontendu.</target>
      </trans-unit>
      <trans-unit id="tl_module.memberTpl.0">
        <source>Form template</source>
        <target>Předloha formuláře</target>
      </trans-unit>
      <trans-unit id="tl_module.memberTpl.1">
        <source>Here you can select the form template.</source>
        <target>Zde můžete zvolit předlohu formuláře.</target>
      </trans-unit>
      <trans-unit id="tl_module.tableless.0">
        <source>Tableless layout</source>
        <target>Bez tabulky</target>
      </trans-unit>
      <trans-unit id="tl_module.tableless.1">
        <source>Render the form without HTML tables.</source>
        <target>Formulář bude naformátovaný bez tabulky.</target>
      </trans-unit>
      <trans-unit id="tl_module.form.0">
        <source>Form</source>
        <target>Formulář</target>
      </trans-unit>
      <trans-unit id="tl_module.form.1">
        <source>Please select a form.</source>
        <target>Zvolte prosím formulář.</target>
      </trans-unit>
      <trans-unit id="tl_module.queryType.0">
        <source>Default query type</source>
        <target>Výchozí typ dotazu</target>
      </trans-unit>
      <trans-unit id="tl_module.queryType.1">
        <source>Please select the default query type.</source>
        <target>Zvolte prosím výchozí typ dotazu.</target>
      </trans-unit>
      <trans-unit id="tl_module.and.0">
        <source>Find all words</source>
        <target>Vyhledej všechna slova</target>
      </trans-unit>
      <trans-unit id="tl_module.and.1">
        <source>Returns only pages that contain all keywords.</source>
        <target>najde jen ty stránky, které obsahují dané slovo.</target>
      </trans-unit>
      <trans-unit id="tl_module.or.0">
        <source>Find any word</source>
        <target>Vyhledej jakýkoliv slovo</target>
      </trans-unit>
      <trans-unit id="tl_module.or.1">
        <source>Returns all pages that contain any of the keywords.</source>
        <target>najde všechny stránky, které obsahují dané slovo.</target>
      </trans-unit>
      <trans-unit id="tl_module.fuzzy.0">
        <source>Fuzzy search</source>
        <target>Nepřesné vyhledávání</target>
      </trans-unit>
      <trans-unit id="tl_module.fuzzy.1">
        <source>Will find &quot;Contao&quot; if you search for &quot;con&quot; (equal to a wildcard search).</source>
        <target>Najde např. &quot;Contao&quot; při zadání slova &quot;con&quot;.</target>
      </trans-unit>
      <trans-unit id="tl_module.simple.0">
        <source>Simple form</source>
        <target>Jednoduchý formulář</target>
      </trans-unit>
      <trans-unit id="tl_module.simple.1">
        <source>Contains a single input field only.</source>
        <target>obsahuje jen jedno pole.</target>
      </trans-unit>
      <trans-unit id="tl_module.advanced.0">
        <source>Advanced form</source>
        <target>Pokročilejší formulář</target>
      </trans-unit>
      <trans-unit id="tl_module.advanced.1">
        <source>Contains an input field and a radio button menu to choose the query type.</source>
        <target>obsahuje jedno pole a jedno výběrové tlačítko pro volbu typu dotazu.</target>
      </trans-unit>
      <trans-unit id="tl_module.contextLength.0">
        <source>Context range</source>
        <target>Rozpětí vyhledaného záznamů</target>
      </trans-unit>
      <trans-unit id="tl_module.contextLength.1">
        <source>The number of characters on the left and right side of each keyword that are used as context.</source>
        <target>Počet znaků, které lze použít nalevo a napravo hledaného výrazu jako kontextu.</target>
      </trans-unit>
      <trans-unit id="tl_module.totalLength.0">
        <source>Maximum context length</source>
        <target>Maximální délka nalezených záznamů</target>
      </trans-unit>
      <trans-unit id="tl_module.totalLength.1">
        <source>Here you can limit the overall context length per result.</source>
        <target>Zde můžete zadat maximální délku pro každý výsledek vyhledávání.</target>
      </trans-unit>
      <trans-unit id="tl_module.perPage.0">
        <source>Items per page</source>
        <target>Počet záznamů na stránku</target>
      </trans-unit>
      <trans-unit id="tl_module.perPage.1">
        <source>The number of items per page. Set to 0 to disable pagination.</source>
        <target>Počet záznamů na stránku. Zadejte 0, pokud chcete vypnout zalamování stránky.</target>
      </trans-unit>
      <trans-unit id="tl_module.searchType.0">
        <source>Search form layout</source>
        <target>Vzhled vyhledávacího formuláře</target>
      </trans-unit>
      <trans-unit id="tl_module.searchType.1">
        <source>Here you can select the search form layout.</source>
        <target>Zde můžete zvolit vzhled vyhledávacího formuláře.</target>
      </trans-unit>
      <trans-unit id="tl_module.searchTpl.0">
        <source>Search results template</source>
        <target>Předloha pro výsledky vyhledávání</target>
      </trans-unit>
      <trans-unit id="tl_module.searchTpl.1">
        <source>Here you can select the search results template.</source>
        <target>Zde můžete vybrat předlohu pro výsledky vyhledávání.</target>
      </trans-unit>
      <trans-unit id="tl_module.inColumn.0">
        <source>Column</source>
        <target>Sloupce</target>
      </trans-unit>
      <trans-unit id="tl_module.inColumn.1">
        <source>Please choose the column whose articles you want to list.</source>
        <target>Vyberte prosím sloupec, jehož články chcete zobrazit v seznamu.</target>
      </trans-unit>
      <trans-unit id="tl_module.skipFirst.0">
        <source>Skip items</source>
        <target>Přeskočit elementy</target>
      </trans-unit>
      <trans-unit id="tl_module.skipFirst.1">
        <source>Here you can define how many items will be skipped.</source>
        <target>Zde můžete učit, kolik elementů se má přeskočit.</target>
      </trans-unit>
      <trans-unit id="tl_module.loadFirst.0">
        <source>Load the first item</source>
        <target>Nahrát první element</target>
      </trans-unit>
      <trans-unit id="tl_module.loadFirst.1">
        <source>Automatically redirect to the first item if none is selected.</source>
        <target>Automaticky přesměrovat k prvnímu elementu, pokud není již vybraný nějaký jiný.</target>
      </trans-unit>
      <trans-unit id="tl_module.size.0">
        <source>Width and height</source>
        <target>Šírka a výška</target>
      </trans-unit>
      <trans-unit id="tl_module.size.1">
        <source>Please enter the width and height in pixel.</source>
        <target>Zadejte prosím šířku a výšku v pixelech.</target>
      </trans-unit>
      <trans-unit id="tl_module.transparent.0">
        <source>Transparent movie</source>
        <target>Průhlednost filmu</target>
      </trans-unit>
      <trans-unit id="tl_module.transparent.1">
        <source>Make the Flash movie transparent (wmode = transparent).</source>
        <target>nastavit míru průhlednosti flashového filmu (wmode = průhledný)</target>
      </trans-unit>
      <trans-unit id="tl_module.flashvars.0">
        <source>FlashVars</source>
        <target>FlashVars</target>
      </trans-unit>
      <trans-unit id="tl_module.flashvars.1">
        <source>Pass variables to the Flash movie (&lt;em&gt;var1=value1&amp;amp;var2=value2&lt;/em&gt;).</source>
        <target>Předat flashi proměnlivé (&lt;em&gt;var1=value1&amp;var2=value2&lt;/em&gt;).</target>
      </trans-unit>
      <trans-unit id="tl_module.version.0">
        <source>Flash player version</source>
        <target>Verze Flashového přehrávače</target>
      </trans-unit>
      <trans-unit id="tl_module.version.1">
        <source>Please enter the required Flash player version (e.g. 6.0.12).</source>
        <target>Zadejte prosím požadovanou verzi Flash player (např. 6.0.12).</target>
      </trans-unit>
      <trans-unit id="tl_module.altContent.0">
        <source>Alternate content</source>
        <target>Alternativní obsah</target>
      </trans-unit>
      <trans-unit id="tl_module.altContent.1">
        <source>The alternate content will be shown if the movie cannot be loaded. HTML tags are allowed.</source>
        <target>Alternativní obsah se zobrazí místo flasha, pokud je flashový obsah zakázaný nebo pokud není nainstalované potřebné rozšíření.</target>
      </trans-unit>
      <trans-unit id="tl_module.source.0">
        <source>Source</source>
        <target>Zdroj</target>
      </trans-unit>
      <trans-unit id="tl_module.source.1">
        <source>Whether to use a file on the server or point to an external URL.</source>
        <target>Použít soubor uložený na serveru nebo externí internetovou adresu.</target>
      </trans-unit>
      <trans-unit id="tl_module.singleSRC.0">
        <source>Source file</source>
        <target>Zdrojový soubor</target>
      </trans-unit>
      <trans-unit id="tl_module.singleSRC.1">
        <source>Please select a file from the files directory.</source>
        <target>Vyberte soubor z adresáře</target>
      </trans-unit>
      <trans-unit id="tl_module.url.0">
        <source>URL</source>
        <target>Internetová adresa</target>
      </trans-unit>
      <trans-unit id="tl_module.url.1">
        <source>Please enter the URL (http://…) of the Flash movie.</source>
        <target>Zadejte prosím internetovou adresu (http://...) daného flashového videa.</target>
      </trans-unit>
      <trans-unit id="tl_module.interactive.0">
        <source>Make interactive</source>
        <target>Přidat interativní funkcionalitu</target>
      </trans-unit>
      <trans-unit id="tl_module.interactive.1">
        <source>Make the Flash movie interact with the browser (requires JavaScript).</source>
        <target>Přidat snímku interaktivní funkcionalitu, kterou lze využít v prohlížeči (vyžaduje JavaScript).</target>
      </trans-unit>
      <trans-unit id="tl_module.flashID.0">
        <source>Flash movie ID</source>
        <target>Flashové video ID</target>
      </trans-unit>
      <trans-unit id="tl_module.flashID.1">
        <source>Please enter a unique Flash movie ID.</source>
        <target>Zadejte prosím jednoznačné ID flashového videa.</target>
      </trans-unit>
      <trans-unit id="tl_module.flashJS.0">
        <source>JavaScript _DoFSCommand(command, args) {</source>
        <target>JavaScript _DoFSCommand(command, args) {</target>
      </trans-unit>
      <trans-unit id="tl_module.flashJS.1">
        <source>Please enter the JavaScript code.</source>
        <target>Zadejte prosím kód JavaScriptu.</target>
      </trans-unit>
      <trans-unit id="tl_module.fullsize.0">
        <source>Full-size view/new window</source>
        <target>Zobrazit v plné velikost v lightboxu/nové okno</target>
      </trans-unit>
      <trans-unit id="tl_module.fullsize.1">
        <source>Open the full-size image in a lightbox or the link in a new browser window.</source>
        <target>Zobrazit obrázek v maximální velikosti v rozevíracím rámu lightboxu - stane se tak po kliknutí na obrázek.</target>
      </trans-unit>
      <trans-unit id="tl_module.imgSize.0">
        <source>Image width and height</source>
        <target>Šířka a výška obrázku</target>
      </trans-unit>
      <trans-unit id="tl_module.imgSize.1">
        <source>Here you can set the image dimensions and the resize mode.</source>
        <target>Zde můžete zadat rozměry a metodu zobrazení obrázku.</target>
      </trans-unit>
      <trans-unit id="tl_module.useCaption.0">
        <source>Show caption</source>
        <target>Zobrazit popisek</target>
      </trans-unit>
      <trans-unit id="tl_module.useCaption.1">
        <source>Display the image name or caption below the image.</source>
        <target>Zobrazit název nebo popisek obrázku pod ním.</target>
      </trans-unit>
      <trans-unit id="tl_module.multiSRC.0">
        <source>Source files</source>
        <target>Zdrojový soubor</target>
      </trans-unit>
      <trans-unit id="tl_module.multiSRC.1">
        <source>Please select one or more files from the files directory.</source>
        <target>Vyberte jeden nebo více souborů z adresáře</target>
      </trans-unit>
      <trans-unit id="tl_module.orderSRC.0">
        <source>Sort order</source>
        <target>Seřadit podle</target>
      </trans-unit>
      <trans-unit id="tl_module.orderSRC.1">
        <source>The sort order of the items.</source>
        <target>Způsob řazení položek.</target>
      </trans-unit>
      <trans-unit id="tl_module.html.0">
        <source>HTML code</source>
        <target>Kód HTML</target>
      </trans-unit>
      <trans-unit id="tl_module.html.1">
        <source>You can modify the list of allowed HTML tags in the back end settings.</source>
        <target>Seznam povolených znaků HTML můžete upravit v nastaveních systému.</target>
      </trans-unit>
      <trans-unit id="tl_module.rss_cache.0">
        <source>Cache timeout</source>
        <target>Časový limit vyrovnávací paměti</target>
      </trans-unit>
      <trans-unit id="tl_module.rss_cache.1">
        <source>Here you can define how long the RSS feed is being cached.</source>
        <target>Zde můžete určit, jak dlouho bude RSS kanál uložen ve vyrovnávací paměti.</target>
      </trans-unit>
      <trans-unit id="tl_module.rss_feed.0">
        <source>Feed URLs</source>
        <target>URL kanálu</target>
      </trans-unit>
      <trans-unit id="tl_module.rss_feed.1">
        <source>Please enter the URL of one or more RSS feeds.</source>
        <target>Prosím vložte URL jednoho nebo více RSS kanálů.</target>
      </trans-unit>
      <trans-unit id="tl_module.rss_template.0">
        <source>Feed template</source>
        <target>Šablona kanálu</target>
      </trans-unit>
      <trans-unit id="tl_module.rss_template.1">
        <source>Here you can select the feed template.</source>
        <target>Zde můžete vybrat šablonu kanálu.</target>
      </trans-unit>
      <trans-unit id="tl_module.numberOfItems.0">
        <source>Number of items</source>
        <target>Počet položek</target>
      </trans-unit>
      <trans-unit id="tl_module.numberOfItems.1">
        <source>Here you can limit the number of items. Set to 0 to show all.</source>
        <target>Zde můžete omezit počet položek. Zadejte 0, pokud chcete zobrazit všechny položky.</target>
      </trans-unit>
      <trans-unit id="tl_module.protected.0">
        <source>Protect module</source>
        <target>Chránit modul</target>
      </trans-unit>
      <trans-unit id="tl_module.protected.1">
        <source>Show the module to certain member groups only.</source>
        <target>Ukázat modul jen některým členům skupiny.</target>
      </trans-unit>
      <trans-unit id="tl_module.groups.0">
        <source>Allowed member groups</source>
        <target>Povolené členské skupiny</target>
      </trans-unit>
      <trans-unit id="tl_module.groups.1">
        <source>These groups will be able to see the module.</source>
        <target>Zvolená skupina bude smět vidět daný modul.</target>
      </trans-unit>
      <trans-unit id="tl_module.guests.0">
        <source>Show to guests only</source>
        <target>Ukázat jen hostům</target>
      </trans-unit>
      <trans-unit id="tl_module.guests.1">
        <source>Hide the module if a member is logged in.</source>
        <target>Skrýt modul, pokud je přihlášený alespoň jeden z členů.</target>
      </trans-unit>
      <trans-unit id="tl_module.cssID.0">
        <source>CSS ID/class</source>
        <target>Kaskádovitý styl ID/class</target>
      </trans-unit>
      <trans-unit id="tl_module.cssID.1">
        <source>Here you can set an ID and one or more classes.</source>
        <target>Zde můžete zadat ID nebo jednu nebo více tříd (class) kaskádovitých stylů.</target>
      </trans-unit>
      <trans-unit id="tl_module.space.0">
        <source>Space in front and after</source>
        <target>Odsazení před a po</target>
      </trans-unit>
      <trans-unit id="tl_module.space.1">
        <source>Here you can enter the spacing in front of and after the module in pixel. You should try to avoid inline styles and define the spacing in a style sheet, though.</source>
        <target>Zde můžete zadat odsazení před a po modulu v pixelích. Měli byste se ale vyvarovat jakýchkoli stylů nenadefinovaných centrálně v sekci &quot;Styly&quot;.</target>
      </trans-unit>
      <trans-unit id="tl_module.disableCaptcha.0">
        <source>Disable the security question</source>
        <target>Vypnout bezpečnostní otázku</target>
      </trans-unit>
      <trans-unit id="tl_module.disableCaptcha.1">
        <source>Here you can disable the security question (not recommended).</source>
        <target>Zde můžete vypnout bezpečnostní otázku (nedoporučeno).</target>
      </trans-unit>
      <trans-unit id="tl_module.reg_groups.0">
        <source>Member groups</source>
        <target>Skupiny členů</target>
      </trans-unit>
      <trans-unit id="tl_module.reg_groups.1">
        <source>Here you can assign the user to one or more groups.</source>
        <target>Prosím zařaďte uživatele do jedné nebo více skupin.</target>
      </trans-unit>
      <trans-unit id="tl_module.reg_allowLogin.0">
        <source>Allow login</source>
        <target>Povolit přihlášení</target>
      </trans-unit>
      <trans-unit id="tl_module.reg_allowLogin.1">
        <source>Allow the new user to log into the front end.</source>
        <target>Pokud vyberete tuto volbu, nový uživatelé budou schopni se přihlásit pod svým uživatelským jménem a heslem.</target>
      </trans-unit>
      <trans-unit id="tl_module.reg_skipName.0">
        <source>Skip username</source>
        <target>Neptat se na uživatelské jméno</target>
      </trans-unit>
      <trans-unit id="tl_module.reg_skipName.1">
        <source>Do not require the username to request a new password.</source>
        <target>Nebude požadováno zadání uživatelského jména.</target>
      </trans-unit>
      <trans-unit id="tl_module.reg_close.0">
        <source>Mode</source>
        <target>Způsob</target>
      </trans-unit>
      <trans-unit id="tl_module.reg_close.1">
        <source>Here you can define how to handle the deletion.</source>
        <target>Zde určíte, jakým způsobem bude provedeno smazání.</target>
      </trans-unit>
      <trans-unit id="tl_module.reg_assignDir.0">
        <source>Create a home directory</source>
        <target>Vytvořit domovský adresář.</target>
      </trans-unit>
      <trans-unit id="tl_module.reg_assignDir.1">
        <source>Create a home directory from the registered username.</source>
        <target>Vyberte tuto volbu k automatickému vytváření domovského adresáře uživatele.</target>
      </trans-unit>
      <trans-unit id="tl_module.reg_homeDir.0">
        <source>Home directory path</source>
        <target>Domovský adresář</target>
      </trans-unit>
      <trans-unit id="tl_module.reg_homeDir.1">
        <source>Please select the parent folder from the files directory.</source>
        <target>Prosím vyberte rodičovský adresář k uživatelským adresářům.</target>
      </trans-unit>
      <trans-unit id="tl_module.reg_activate.0">
        <source>Send activation e-mail</source>
        <target>Poslat aktivační e-mail</target>
      </trans-unit>
      <trans-unit id="tl_module.reg_activate.1">
        <source>Send an activation e-mail to the registered e-mail address.</source>
        <target>Vyberte tuto volbu pokud chcete poslat aktivační e-mail registrovaným uživatelům.</target>
      </trans-unit>
      <trans-unit id="tl_module.reg_jumpTo.0">
        <source>Confirmation page</source>
        <target>Stránka s potvrzením</target>
      </trans-unit>
      <trans-unit id="tl_module.reg_jumpTo.1">
        <source>Please choose the page to which users will be redirected after the request has been completed.</source>
        <target>Vyberte prosím stránku, na níž bude uživatel přesměrován po úspěšném přihlášení.</target>
      </trans-unit>
      <trans-unit id="tl_module.reg_text.0">
        <source>Activation message</source>
        <target>Aktivační e-mail</target>
      </trans-unit>
      <trans-unit id="tl_module.reg_text.1">
        <source>You can use the wildcards &lt;em&gt;##domain##&lt;/em&gt; (domain name), &lt;em&gt;##link##&lt;/em&gt; (activation link) and any input field (e.g. &lt;em&gt;##lastname##&lt;/em&gt;).</source>
        <target>Můžete použít &lt;em&gt;##domain##&lt;/em&gt; (jméno domény), &lt;em&gt;##link##&lt;/em&gt; (aktivační link) a jakékoliv pole &quot;input&quot; (např. &lt;em&gt;##příjmení##&lt;/em&gt;).</target>
      </trans-unit>
      <trans-unit id="tl_module.reg_password.0">
        <source>Password message</source>
        <target>Mail s heslem</target>
      </trans-unit>
      <trans-unit id="tl_module.reg_password.1">
        <source>You can use the wildcards &lt;em&gt;##domain##&lt;/em&gt; (domain name), &lt;em&gt;##link##&lt;/em&gt; (activation link) and any user property (e.g. &lt;em&gt;##lastname##&lt;/em&gt;).</source>
        <target>Můžete použít &lt;em&gt;##domain##&lt;/em&gt; (jméno domény), &lt;em&gt;##link##&lt;/em&gt; (aktivační link) a jakékoliv pole &quot;input&quot; (např. &lt;em&gt;##příjmení##&lt;/em&gt;).</target>
      </trans-unit>
      <trans-unit id="tl_module.title_legend">
        <source>Title and type</source>
        <target>Název a typ</target>
      </trans-unit>
      <trans-unit id="tl_module.nav_legend">
        <source>Navigation settings</source>
        <target>Nastavení navigace</target>
      </trans-unit>
      <trans-unit id="tl_module.reference_legend">
        <source>Reference page</source>
        <target>Referenční stránka</target>
      </trans-unit>
      <trans-unit id="tl_module.redirect_legend">
        <source>Redirect settings</source>
        <target>Nastavení přesměrování</target>
      </trans-unit>
      <trans-unit id="tl_module.template_legend">
        <source>Template settings</source>
        <target>Nastavení předlohy</target>
      </trans-unit>
      <trans-unit id="tl_module.image_legend">
        <source>Image settings</source>
        <target>Nastavení obrázku</target>
      </trans-unit>
      <trans-unit id="tl_module.config_legend">
        <source>Module configuration</source>
        <target>Nastavení mudulu</target>
      </trans-unit>
      <trans-unit id="tl_module.include_legend">
        <source>Include settings</source>
        <target>Zahrnout nastavení</target>
      </trans-unit>
      <trans-unit id="tl_module.source_legend">
        <source>Files and folders</source>
        <target>Soubory a adresáře</target>
      </trans-unit>
      <trans-unit id="tl_module.interact_legend">
        <source>Interactive Flash movie</source>
        <target>Interaktivní flashová videa</target>
      </trans-unit>
      <trans-unit id="tl_module.html_legend">
        <source>Text/HTML</source>
        <target>Text/HTML</target>
      </trans-unit>
      <trans-unit id="tl_module.protected_legend">
        <source>Access protection</source>
        <target>Chráněný přístup</target>
      </trans-unit>
      <trans-unit id="tl_module.expert_legend">
        <source>Expert settings</source>
        <target>Rozšířená nastavení</target>
      </trans-unit>
      <trans-unit id="tl_module.email_legend">
        <source>E-mail settings</source>
        <target>Nastavení e-mailu</target>
      </trans-unit>
      <trans-unit id="tl_module.account_legend">
        <source>Account settings</source>
        <target>Nastavení účtu</target>
      </trans-unit>
      <trans-unit id="tl_module.emailText.0">
        <source>Your registration on %s</source>
        <target>Vaše registrace na %s</target>
      </trans-unit>
      <trans-unit id="tl_module.emailText.1">
        <source>Thank you for your registration on ##domain##.

Please click ##link## to complete your registration and to activate your account. If you did not request an account, please ignore this e-mail.
</source>
        <target>Děkujeme Vám za to, že jste se registrovali na naší ##domain## stránce. Pro dokončení registrace klikněte prosím na tento odkaz ##link##, aby se mohl zaktivovat Váš účet. Pokud tak nechcete učinit, ignorujte prosím tento mail.</target>
      </trans-unit>
      <trans-unit id="tl_module.passwordText.0">
        <source>Your password request on %s</source>
        <target>Vyžádání Vašeho hesla na %s</target>
      </trans-unit>
      <trans-unit id="tl_module.passwordText.1">
        <source>You have requested a new password for ##domain##.

Please click ##link## to set the new password. If you did not request this e-mail, please contact the website administrator.
</source>
        <target>Požádali jste o zaslání nového hesla pro ##domain##. Pro odeslání nového hesla kliknětě prosím na následující odkaz ##link##. Nedostanete-li tento mail, obraťte se prosím na správce webu.</target>
      </trans-unit>
      <trans-unit id="tl_module.header">
        <source>Header</source>
        <target>Záhlaví</target>
      </trans-unit>
      <trans-unit id="tl_module.left">
        <source>Left column</source>
        <target>Levý sloupec</target>
      </trans-unit>
      <trans-unit id="tl_module.main">
        <source>Main column</source>
        <target>Hlavní sloupec</target>
      </trans-unit>
      <trans-unit id="tl_module.right">
        <source>Right column</source>
        <target>Pravý sloupec</target>
      </trans-unit>
      <trans-unit id="tl_module.footer">
        <source>Footer</source>
        <target>Zápatí</target>
      </trans-unit>
      <trans-unit id="tl_module.internal">
        <source>Internal file</source>
        <target>Vnitřní soubor</target>
      </trans-unit>
      <trans-unit id="tl_module.external">
        <source>External URL</source>
        <target>Externí internetová adresa</target>
      </trans-unit>
      <trans-unit id="tl_module.close_deactivate">
        <source>Deactivate account</source>
        <target>Vypnutí účtu</target>
      </trans-unit>
      <trans-unit id="tl_module.close_delete">
        <source>Irrevocably delete account</source>
        <target>Nenávratné smazání účtu</target>
      </trans-unit>
      <trans-unit id="tl_module.new.0">
        <source>Add module</source>
        <target>Přidat modul</target>
      </trans-unit>
      <trans-unit id="tl_module.new.1">
        <source>Add a module</source>
        <target>Přidat modul</target>
      </trans-unit>
      <trans-unit id="tl_module.show.0">
        <source>Module details</source>
        <target>Zobrazit podrobnosti</target>
      </trans-unit>
      <trans-unit id="tl_module.show.1">
        <source>Show the details of module ID %s</source>
        <target>Zobrazit podrobnosti k modulu ID %s</target>
      </trans-unit>
      <trans-unit id="tl_module.edit.0">
        <source>Edit module</source>
        <target>Editovat modul</target>
      </trans-unit>
      <trans-unit id="tl_module.edit.1">
        <source>Edit module ID %s</source>
        <target>Editovat modul ID %s</target>
      </trans-unit>
      <trans-unit id="tl_module.cut.0">
        <source>Move module</source>
        <target>Přesunout modul</target>
      </trans-unit>
      <trans-unit id="tl_module.cut.1">
        <source>Move module ID %s</source>
        <target>Přesunout modul ID %s</target>
      </trans-unit>
      <trans-unit id="tl_module.copy.0">
        <source>Duplicate module</source>
        <target>Duplikovat modul</target>
      </trans-unit>
      <trans-unit id="tl_module.copy.1">
        <source>Duplicate module ID %s</source>
        <target>Duplikovat modul ID %s</target>
      </trans-unit>
      <trans-unit id="tl_module.delete.0">
        <source>Delete module</source>
        <target>Smazat modul</target>
      </trans-unit>
      <trans-unit id="tl_module.delete.1">
        <source>Delete module ID %s</source>
        <target>Smazat modul ID %s</target>
      </trans-unit>
      <trans-unit id="tl_module.editheader.0">
        <source>Edit theme</source>
        <target>Upravit vzhled</target>
      </trans-unit>
      <trans-unit id="tl_module.editheader.1">
        <source>Edit the theme settings</source>
        <target>Upravit nastavení vzhledu</target>
      </trans-unit>
      <trans-unit id="tl_module.pasteafter.0">
        <source>Paste here</source>
        <target>Vložit sem</target>
      </trans-unit>
      <trans-unit id="tl_module.pasteafter.1">
        <source>Paste after module ID %s</source>
        <target>Vložit za modul ID %s</target>
      </trans-unit>
    </body>
  </file>
</xliff><|MERGE_RESOLUTION|>--- conflicted
+++ resolved
@@ -83,17 +83,11 @@
       </trans-unit>
       <trans-unit id="tl_module.customTpl.0">
         <source>Custom module template</source>
-<<<<<<< HEAD
-      </trans-unit>
-      <trans-unit id="tl_module.customTpl.1">
-        <source>Here you can overwrite the default module template.</source>
-=======
         <target>Vlastní předloha modulu</target>
       </trans-unit>
       <trans-unit id="tl_module.customTpl.1">
         <source>Here you can overwrite the default module template.</source>
         <target>Zde můžete přepsat výchozí předlohu modulu.</target>
->>>>>>> e0c89035
       </trans-unit>
       <trans-unit id="tl_module.pages.0">
         <source>Pages</source>
