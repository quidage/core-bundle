--- conflicted
+++ resolved
@@ -171,10 +171,7 @@
       </trans-unit>
       <trans-unit id="MOD.theme_export">
         <source>Theme export</source>
-<<<<<<< HEAD
-=======
         <target>Eksport motywu</target>
->>>>>>> e0c89035
       </trans-unit>
       <trans-unit id="FMD.navigationMenu">
         <source>Navigation</source>
