--- conflicted
+++ resolved
@@ -43,10 +43,7 @@
 	 */
 	public function run()
 	{
-<<<<<<< HEAD
-=======
 		/** @var \BackendTemplate|object $objTemplate */
->>>>>>> 690f91fd
 		$objTemplate = new \BackendTemplate('be_preview');
 
 		$objTemplate->base = \Environment::get('base');
