--- conflicted
+++ resolved
@@ -270,162 +270,5 @@
 	 */
 	protected function outputFromCache()
 	{
-<<<<<<< HEAD
-=======
-		// Build the page if a user is (potentially) logged in or there is POST data
-		if (!empty($_POST) || \Input::cookie('FE_USER_AUTH') || \Input::cookie('FE_AUTO_LOGIN') || $_SESSION['DISABLE_CACHE'] || isset($_SESSION['LOGIN_ERROR']) || \Config::get('debugMode'))
-		{
-			return;
-		}
-
-		/**
-		 * If the request string is empty, look for a cached page matching the
-		 * primary browser language. This is a compromise between not caching
-		 * empty requests at all and considering all browser languages, which
-		 * is not possible for various reasons.
-		 */
-		if (\Environment::get('request') == '' || \Environment::get('request') == 'index.php')
-		{
-			// Return if the language is added to the URL and the empty domain will be redirected
-			if (\Config::get('addLanguageToUrl') && !\Config::get('doNotRedirectEmpty'))
-			{
-				return;
-			}
-
-			$arrLanguage = \Environment::get('httpAcceptLanguage');
-			$strCacheKey = \Environment::get('base') .'empty.'. $arrLanguage[0];
-		}
-		else
-		{
-			$strCacheKey = \Environment::get('base') . \Environment::get('request');
-		}
-
-		// HOOK: add custom logic
-		if (isset($GLOBALS['TL_HOOKS']['getCacheKey']) && is_array($GLOBALS['TL_HOOKS']['getCacheKey']))
-		{
-			foreach ($GLOBALS['TL_HOOKS']['getCacheKey'] as $callback)
-			{
-				$this->import($callback[0]);
-				$strCacheKey = $this->$callback[0]->$callback[1]($strCacheKey);
-			}
-		}
-
-		$blnFound = false;
-		$strCacheFile = null;
-
-		// Check for a mobile layout
-		if (\Input::cookie('TL_VIEW') == 'mobile' || (\Environment::get('agent')->mobile && \Input::cookie('TL_VIEW') != 'desktop'))
-		{
-			$strCacheKey = md5($strCacheKey . '.mobile');
-			$strCacheFile = TL_ROOT . '/system/cache/html/' . substr($strCacheKey, 0, 1) . '/' . $strCacheKey . '.html';
-
-			if (file_exists($strCacheFile))
-			{
-				$blnFound = true;
-			}
-		}
-
-		// Check for a regular layout
-		if (!$blnFound)
-		{
-			$strCacheKey = md5($strCacheKey);
-			$strCacheFile = TL_ROOT . '/system/cache/html/' . substr($strCacheKey, 0, 1) . '/' . $strCacheKey . '.html';
-
-			if (file_exists($strCacheFile))
-			{
-				$blnFound = true;
-			}
-		}
-
-		// Return if the file does not exist
-		if (!$blnFound)
-		{
-			return;
-		}
-
-		$expire = null;
-		$content = null;
-		$type = null;
-
-		// Include the file
-		ob_start();
-		require_once $strCacheFile;
-
-		// The file has expired
-		if ($expire < time())
-		{
-			ob_end_clean();
-
-			return;
-		}
-
-		// Read the buffer
-		$strBuffer = ob_get_contents();
-		ob_end_clean();
-
-		// Session required to determine the referer
-		$this->import('Session');
-		$session = $this->Session->getData();
-
-		// Set the new referer
-		if (!isset($_GET['pdf']) && !isset($_GET['file']) && !isset($_GET['id']) && $session['referer']['current'] != \Environment::get('requestUri'))
-		{
-			$session['referer']['last'] = $session['referer']['current'];
-			$session['referer']['current'] = substr(\Environment::get('requestUri'), strlen(TL_PATH) + 1);
-		}
-
-		// Store the session data
-		$this->Session->setData($session);
-
-		// Load the default language file (see #2644)
-		\System::loadLanguageFile('default');
-
-		// Replace the insert tags and then re-replace the request_token
-		// tag in case a form element has been loaded via insert tag
-		$strBuffer = $this->replaceInsertTags($strBuffer, false);
-		$strBuffer = str_replace(array('{{request_token}}', '[{]', '[}]'), array(REQUEST_TOKEN, '{{', '}}'), $strBuffer);
-
-		// Content type
-		if (!$content)
-		{
-			$content = 'text/html';
-		}
-
-		// Send the status header (see #6585)
-		if ($type == 'error_403')
-		{
-			header('HTTP/1.1 403 Forbidden');
-		}
-		elseif ($type == 'error_404')
-		{
-			header('HTTP/1.1 404 Not Found');
-		}
-		else
-		{
-			header('HTTP/1.1 200 Ok');
-		}
-
-		header('Vary: User-Agent', false);
-		header('Content-Type: ' . $content . '; charset=' . \Config::get('characterSet'));
-
-		// Send the cache headers
-		if ($expire !== null && (\Config::get('cacheMode') == 'both' || \Config::get('cacheMode') == 'browser'))
-		{
-			header('Cache-Control: public, max-age=' . ($expire - time()));
-			header('Pragma: public');
-			header('Last-Modified: ' . gmdate('D, d M Y H:i:s', time()) . ' GMT');
-			header('Expires: ' . gmdate('D, d M Y H:i:s', $expire) . ' GMT');
-		}
-		else
-		{
-			header('Cache-Control: no-store, no-cache, must-revalidate, post-check=0, pre-check=0');
-			header('Pragma: no-cache');
-			header('Last-Modified: ' . gmdate('D, d M Y H:i:s') . ' GMT');
-			header('Expires: Fri, 06 Jun 1975 15:10:00 GMT');
-		}
-
-		echo $strBuffer;
-		exit;
->>>>>>> 690f91fd
 	}
 }