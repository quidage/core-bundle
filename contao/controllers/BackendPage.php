--- conflicted
+++ resolved
@@ -50,10 +50,7 @@
 	 */
 	public function run()
 	{
-<<<<<<< HEAD
-=======
 		/** @var \BackendTemplate|object $objTemplate */
->>>>>>> 690f91fd
 		$objTemplate = new \BackendTemplate('be_picker');
 		$objTemplate->main = '';
 
@@ -118,17 +115,11 @@
 			}
 		}
 
-<<<<<<< HEAD
-		// Prepare the widget
-		$class = $GLOBALS['BE_FFL']['pageSelector'];
-		$objPageTree = new $class($class::getAttributesFromDca($GLOBALS['TL_DCA'][$strTable]['fields'][$strField], $strField, $arrValues, $strField, $strTable, $objDca));
-=======
 		/** @var \PageSelector $strClass */
 		$strClass = $GLOBALS['BE_FFL']['pageSelector'];
 
 		/** @var \PageSelector $objPageTree */
 		$objPageTree = new $strClass($strClass::getAttributesFromDca($GLOBALS['TL_DCA'][$strTable]['fields'][$strField], $strField, $arrValues, $strField, $strTable, $objDca));
->>>>>>> 690f91fd
 
 		$objTemplate->main = $objPageTree->generate();
 		$objTemplate->theme = \Backend::getTheme();
