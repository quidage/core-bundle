--- conflicted
+++ resolved
@@ -51,10 +51,7 @@
 		\System::loadLanguageFile($table);
 		$this->loadDataContainer($table);
 
-<<<<<<< HEAD
-=======
 		/** @var \BackendTemplate|object $objTemplate */
->>>>>>> 690f91fd
 		$objTemplate = new \BackendTemplate('be_help');
 		$objTemplate->rows = array();
 		$objTemplate->explanation = '';
