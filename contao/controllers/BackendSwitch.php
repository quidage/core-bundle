<?php

/**
 * Contao Open Source CMS
 *
 * Copyright (c) 2005-2015 Leo Feyer
 *
 * @license LGPL-3.0+
 */

namespace Contao;


/**
 * Switch accounts in the front end preview.
 *
 * @author Leo Feyer <https://github.com/leofeyer>
 */
class BackendSwitch extends \Backend
{

	/**
	 * Initialize the controller
	 *
	 * 1. Import the user
	 * 2. Call the parent constructor
	 * 3. Authenticate the user
	 * 4. Load the language files
	 * DO NOT CHANGE THIS ORDER!
	 */
	public function __construct()
	{
		$this->import('BackendUser', 'User');
		parent::__construct();

		$this->User->authenticate();
		\System::loadLanguageFile('default');
	}


	/**
	 * Run the controller and parse the template
	 */
	public function run()
	{
		if (\Environment::get('isAjaxRequest'))
		{
			$this->getDatalistOptions();
		}

		$strUser = '';
		$strHash = sha1(session_id() . (!\Config::get('disableIpCheck') ? \Environment::get('ip') : '') . 'FE_USER_AUTH');

		// Get the front end user
		if (FE_USER_LOGGED_IN)
		{
			$objUser = $this->Database->prepare("SELECT username FROM tl_member WHERE id=(SELECT pid FROM tl_session WHERE hash=?)")
									  ->limit(1)
									  ->execute($strHash);

			if ($objUser->numRows)
			{
				$strUser = $objUser->username;
			}
		}

<<<<<<< HEAD
		// Create the template object
=======
		/** @var \BackendTemplate|object $objTemplate */
>>>>>>> 690f91fd
		$objTemplate = new \BackendTemplate('be_switch');
		$objTemplate->user = $strUser;
		$objTemplate->show = \Input::cookie('FE_PREVIEW');
		$objTemplate->update = false;

		// Switch
		if (\Input::post('FORM_SUBMIT') == 'tl_switch')
		{
			$time = time();

			// Hide unpublished elements
			if (\Input::post('unpublished') == 'hide')
			{
				$this->setCookie('FE_PREVIEW', 0, ($time - 86400));
				$objTemplate->show = 0;
			}

			// Show unpublished elements
			else
			{
				$this->setCookie('FE_PREVIEW', 1, ($time + \Config::get('sessionTimeout')));
				$objTemplate->show = 1;
			}

			// Allow admins to switch user accounts
			if ($this->User->isAdmin)
			{
				// Remove old sessions
				$this->Database->prepare("DELETE FROM tl_session WHERE tstamp<? OR hash=?")
							   ->execute(($time - \Config::get('sessionTimeout')), $strHash);

			   // Log in the front end user
				if (\Input::post('user'))
				{
					$objUser = \MemberModel::findByUsername(\Input::post('user'));

					if ($objUser !== null)
					{
						// Insert the new session
						$this->Database->prepare("INSERT INTO tl_session (pid, tstamp, name, sessionID, ip, hash) VALUES (?, ?, ?, ?, ?, ?)")
									   ->execute($objUser->id, $time, 'FE_USER_AUTH', session_id(), \Environment::get('ip'), $strHash);

						// Set the cookie
						$this->setCookie('FE_USER_AUTH', $strHash, ($time + \Config::get('sessionTimeout')), null, null, false, true);
						$objTemplate->user = \Input::post('user');
					}
				}

				// Log out the front end user
				else
				{
					// Remove cookie
					$this->setCookie('FE_USER_AUTH', $strHash, ($time - 86400), null, null, false, true);
					$objTemplate->user = '';
				}
			}

			$objTemplate->update = true;
		}

		// Default variables
		$objTemplate->theme = \Backend::getTheme();
		$objTemplate->base = \Environment::get('base');
		$objTemplate->language = $GLOBALS['TL_LANGUAGE'];
		$objTemplate->apply = $GLOBALS['TL_LANG']['MSC']['apply'];
		$objTemplate->reload = $GLOBALS['TL_LANG']['MSC']['reload'];
		$objTemplate->feUser = $GLOBALS['TL_LANG']['MSC']['feUser'];
		$objTemplate->username = $GLOBALS['TL_LANG']['MSC']['username'];
		$objTemplate->charset = \Config::get('characterSet');
		$objTemplate->lblHide = $GLOBALS['TL_LANG']['MSC']['hiddenHide'];
		$objTemplate->lblShow = $GLOBALS['TL_LANG']['MSC']['hiddenShow'];
		$objTemplate->fePreview = $GLOBALS['TL_LANG']['MSC']['fePreview'];
		$objTemplate->hiddenElements = $GLOBALS['TL_LANG']['MSC']['hiddenElements'];
		$objTemplate->closeSrc = TL_FILES_URL . 'system/themes/' . \Backend::getTheme() . '/images/close.gif';
		$objTemplate->action = ampersand(\Environment::get('request'));
		$objTemplate->isAdmin = $this->User->isAdmin;

		\Config::set('debugMode', false);
		$objTemplate->output();
	}


	/**
	 * Find ten matching usernames and return them as JSON
	 */
	protected function getDatalistOptions()
	{
		if (!$this->User->isAdmin)
		{
			header('HTTP/1.1 400 Bad Request');
			die('You must be an administrator to use the script');
		}

		$time = time();
		$arrUsers = array();

		// Get the active front end users
		$objUsers = $this->Database->prepare("SELECT username FROM tl_member WHERE username LIKE ? AND login=1 AND disable!=1 AND (start='' OR start<$time) AND (stop='' OR stop>$time) ORDER BY username")
								   ->limit(10)
								   ->execute(str_replace('%', '', \Input::post('value')) . '%');

		if ($objUsers->numRows)
		{
			$arrUsers = $objUsers->fetchEach('username');
		}

		header('Content-type: application/json');
		die(json_encode($arrUsers));
	}
}<|MERGE_RESOLUTION|>--- conflicted
+++ resolved
@@ -64,11 +64,7 @@
 			}
 		}
 
-<<<<<<< HEAD
-		// Create the template object
-=======
 		/** @var \BackendTemplate|object $objTemplate */
->>>>>>> 690f91fd
 		$objTemplate = new \BackendTemplate('be_switch');
 		$objTemplate->user = $strUser;
 		$objTemplate->show = \Input::cookie('FE_PREVIEW');
