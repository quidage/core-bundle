--- conflicted
+++ resolved
@@ -26,11 +26,7 @@
 	protected $objAjax;
 
 	/**
-<<<<<<< HEAD
-	 * @var Template
-=======
 	 * @var \BackendTemplate|object
->>>>>>> 690f91fd
 	 */
 	protected $Template;
 
