<?php

/**
 * Contao Open Source CMS
 *
 * Copyright (c) 2005-2015 Leo Feyer
 *
 * @license LGPL-3.0+
 */

namespace Contao;


/**
 * Confirm an invalid token URL.
 *
 * @author Leo Feyer <https://github.com/leofeyer>
 */
class BackendConfirm extends \Backend
{

	/**
	 * Initialize the controller
	 *
	 * 1. Import the user
	 * 2. Call the parent constructor
	 * 3. Authenticate the user
	 * 4. Load the language files
	 * DO NOT CHANGE THIS ORDER!
	 */
	public function __construct()
	{
		$this->import('BackendUser', 'User');
		parent::__construct();

		$this->User->authenticate();

		\System::loadLanguageFile('default');
		\System::loadLanguageFile('modules');
	}


	/**
	 * Run the controller
	 */
	public function run()
	{
		// Redirect to the back end home page
		if (\Input::post('FORM_SUBMIT') == 'invalid_token_url')
		{
			list($strUrl) = explode('?', $this->Session->get('INVALID_TOKEN_URL'));
			$this->redirect($strUrl);
		}

<<<<<<< HEAD
=======
		/** @var \BackendTemplate|object $objTemplate */
>>>>>>> 690f91fd
		$objTemplate = new \BackendTemplate('be_confirm');

		// Prepare the URL
		$url = preg_replace('/(\?|&)rt=[^&]*/', '', $this->Session->get('INVALID_TOKEN_URL'));
		$objTemplate->href = ampersand($url . ((strpos($url, '?') !== false) ? '&rt=' : '?rt=') . REQUEST_TOKEN);

		$vars = array();
		list(, $request) = explode('?', $url, 2);

		// Extract the arguments
		foreach (explode('&', $request) as $arg)
		{
			list($key, $value) = explode('=', $arg, 2);
			$vars[$key] = $value;
		}

		$arrInfo = array();

		// Provide more information about the link (see #4007)
		foreach ($vars as $k=>$v)
		{
			switch ($k)
			{
				default:
					$arrInfo[$k] = $v;
					break;

				case 'do':
					$arrInfo['do'] = $GLOBALS['TL_LANG']['MOD'][$v][0];
					break;

				case 'id':
					$arrInfo['id'] = 'ID ' . $v;
					break;
			}
		}

		// Use the first table if none is given
		if (!isset($arrInfo['table']))
		{
			foreach ($GLOBALS['BE_MOD'] as $category=>$modules)
			{
				if (isset($GLOBALS['BE_MOD'][$category][$vars['do']]))
				{
					$arrInfo['table'] = $GLOBALS['BE_MOD'][$category][$vars['do']]['tables'][0];
					break;
				}
			}
		}

		\System::loadLanguageFile($arrInfo['table']);

		// Override the action label
		if (isset($arrInfo['clipboard']))
		{
			$arrInfo['act'] = $GLOBALS['TL_LANG']['MSC']['clearClipboard'];
		}
		elseif (isset($arrInfo['mode']) && !isset($arrInfo['act']))
		{
			if ($arrInfo['mode'] == 'create')
			{
				$arrInfo['act'] = $GLOBALS['TL_LANG'][$arrInfo['table']]['new'][0];
			}
			elseif ($arrInfo['mode'] == 'cut' || $arrInfo['mode'] == 'copy')
			{
				$arrInfo['act'] = $GLOBALS['TL_LANG'][$arrInfo['table']][$arrInfo['mode']][0];
			}
		}
		else
		{
			$arrInfo['act'] = $GLOBALS['TL_LANG'][$arrInfo['table']][$arrInfo['act']][0];
		}

		unset($arrInfo['pid']);
		unset($arrInfo['clipboard']);
		unset($arrInfo['ref']);
		unset($arrInfo['mode']);

		// Template variables
		$objTemplate->confirm = true;
		$objTemplate->link = specialchars($url);
		$objTemplate->info = $arrInfo;
		$objTemplate->labels = $GLOBALS['TL_LANG']['CONFIRM'];
		$objTemplate->explain = $GLOBALS['TL_LANG']['ERR']['invalidTokenUrl'];
		$objTemplate->cancel = $GLOBALS['TL_LANG']['MSC']['cancelBT'];
		$objTemplate->continue = $GLOBALS['TL_LANG']['MSC']['continue'];
		$objTemplate->theme = \Backend::getTheme();
		$objTemplate->base = \Environment::get('base');
		$objTemplate->language = $GLOBALS['TL_LANGUAGE'];
		$objTemplate->title = specialchars($GLOBALS['TL_LANG']['MSC']['invalidTokenUrl']);
		$objTemplate->charset = \Config::get('characterSet');

		$objTemplate->output();
	}
}<|MERGE_RESOLUTION|>--- conflicted
+++ resolved
@@ -52,10 +52,7 @@
 			$this->redirect($strUrl);
 		}
 
-<<<<<<< HEAD
-=======
 		/** @var \BackendTemplate|object $objTemplate */
->>>>>>> 690f91fd
 		$objTemplate = new \BackendTemplate('be_confirm');
 
 		// Prepare the URL
