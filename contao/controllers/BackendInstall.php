<?php

/**
 * Contao Open Source CMS
 *
 * Copyright (c) 2005-2015 Leo Feyer
 *
 * @license LGPL-3.0+
 */

namespace Contao;


/**
 * Back end install tool.
 *
 * @author Leo Feyer <https://github.com/leofeyer>
 */
class BackendInstall extends \Backend
{

	/**
<<<<<<< HEAD
	 * @var Template
=======
	 * @var \BackendTemplate|object
>>>>>>> 690f91fd
	 */
	protected $Template;


	/**
	 * Initialize the controller
	 */
	public function __construct()
	{
		$this->import('Config');
		$this->import('Session');

		\Config::set('showHelp', false);
		\Config::set('displayErrors', false);

		$this->setStaticUrls();

		\System::loadLanguageFile('default');
		\System::loadLanguageFile('tl_install');
	}


	/**
	 * Run the controller and parse the login template
	 */
	public function run()
	{
		$this->Template = new \BackendTemplate('be_install');

		// Lock the tool if there are too many login attempts
		if (\Config::get('installCount') >= 3)
		{
			$this->Template->locked = true;
			$this->outputAndExit();
		}

		$this->import('Files');

		// If the files are not writeable, the SMH is required
		if (!$this->Files->is_writeable('system/config/constants.php'))
		{
			$this->outputAndExit();
		}

		$this->Template->lcfWriteable = true; # FIXME: adjust the texts (no more SMH)

		// Create the local configuration files if not done yet
		$this->createLocalConfigurationFiles();

		// Show the license text
		if (!\Config::get('licenseAccepted'))
		{
			$this->acceptLicense();
		}

		// Log in the user
		if (\Input::post('FORM_SUBMIT') == 'tl_login')
		{
			$this->loginUser();
		}

		// Auto-login on fresh installations
		if (\Config::get('installPassword') == '')
		{
			$this->setAuthCookie();
		}

		// Login required
		elseif (!\Input::cookie('TL_INSTALL_AUTH') || $_SESSION['TL_INSTALL_AUTH'] == '' || \Input::cookie('TL_INSTALL_AUTH') != $_SESSION['TL_INSTALL_AUTH'] || $_SESSION['TL_INSTALL_EXPIRE'] < time())
		{
			$this->Template->login = true;
			$this->outputAndExit();
		}

		// Authenticated, so renew the cookie
		else
		{
			$this->setAuthCookie();
		}

		// Store the relative path
		$this->storeRelativePath();

		// Store the install tool password
		if (\Input::post('FORM_SUBMIT') == 'tl_install')
		{
			$this->storeInstallToolPassword();
		}

		// Require a password
		if (\Config::get('installPassword') == '')
		{
			$this->Template->setPassword = true;
			$this->outputAndExit();
		}

		// Save the encryption key
		if (\Input::post('FORM_SUBMIT') == 'tl_encryption')
		{
			\Config::persist('encryptionKey', \Input::post('key'));
			$this->reload();
		}

		// Autogenerate an encryption key
		if (\Config::get('encryptionKey') == '')
		{
			$strKey = md5(uniqid(mt_rand(), true));

			\Config::set('encryptionKey', $strKey);
			\Config::persist('encryptionKey', $strKey);
		}

		$this->Template->encryptionKey = \Config::get('encryptionKey');

		// Check the minimum length of the encryption key
		if (utf8_strlen(\Config::get('encryptionKey')) < 12)
		{
			$this->Template->encryptionLength = true;
			$this->outputAndExit();
		}

		// Purge the internal cache (see #6357)
		if (is_dir(TL_ROOT . '/system/cache/dca'))
		{
			foreach (array('config', 'dca', 'language', 'sql') as $dir)
			{
				$objFolder = new \Folder('system/cache/' . $dir);
				$objFolder->delete();
			}
		}

		// Set up the database connection
		$this->setUpDatabaseConnection();

		// Run the version-specific database updates
		$this->runDatabaseUpdates();

		// Store the collation
		$this->storeCollation();

		// Adjust the database tables
		$this->adjustDatabaseTables();

		// Import the example website
		try
		{
			$this->importExampleWebsite();
		}
		catch (\Exception $e)
		{
			\Config::remove('exampleWebsite');
			$this->Template->importException = true;
			error_log("\nPHP Fatal error: {$e->getMessage()} in {$e->getFile()} on line {$e->getLine()}\n{$e->getTraceAsString()}\n");
			$this->outputAndExit();
		}

		// Create an admin user
		$this->createAdminUser();

		// Clear the cron timestamps so the jobs are run
		\Config::remove('cron_hourly');
		\Config::remove('cron_daily');
		\Config::remove('cron_weekly');

		$this->outputAndExit();
	}


	/**
	 * Accept the license
	 */
	protected function acceptLicense()
	{
		if (\Input::post('FORM_SUBMIT') == 'tl_license')
		{
			\Config::persist('licenseAccepted', true);
			$this->reload();
		}

		$this->Template->license = true;
		$this->outputAndExit();
	}


	/**
	 * Log in the user
	 */
	protected function loginUser()
	{
		$_SESSION['TL_INSTALL_AUTH'] = '';
		$_SESSION['TL_INSTALL_EXPIRE'] = 0;

		// The password has been generated with crypt()
		if (\Encryption::test(\Config::get('installPassword')))
		{
			if (\Encryption::verify(\Input::postUnsafeRaw('password'), \Config::get('installPassword')))
			{
				$this->setAuthCookie();
				\Config::persist('installCount', 0);

				$this->reload();
			}
		}
		else
		{
			list($strPassword, $strSalt) = explode(':', \Config::get('installPassword'));
			$blnAuthenticated = ($strSalt == '') ? ($strPassword === sha1(\Input::postUnsafeRaw('password'))) : ($strPassword === sha1($strSalt . \Input::postUnsafeRaw('password')));

			if ($blnAuthenticated)
			{
				// Store a crypt() version of the password
				$strPassword = \Encryption::hash(\Input::postUnsafeRaw('password'));
				\Config::persist('installPassword', $strPassword);

				$this->setAuthCookie();
				\Config::persist('installCount', 0);

				$this->reload();
			}
		}

		// Increase the login count if we get here
		\Config::persist('installCount', \Config::get('installCount') + 1);

		$this->Template->passwordError = $GLOBALS['TL_LANG']['ERR']['invalidPass'];
	}


	/**
	 * Store the install tool password
	 */
	protected function storeInstallToolPassword()
	{
		$strPassword = \Input::postUnsafeRaw('password');

		// The passwords do not match
		if ($strPassword != \Input::postUnsafeRaw('confirm_password'))
		{
			$this->Template->passwordError = $GLOBALS['TL_LANG']['ERR']['passwordMatch'];
		}

		// The password is too short
		elseif (utf8_strlen($strPassword) < \Config::get('minPasswordLength'))
		{
			$this->Template->passwordError = sprintf($GLOBALS['TL_LANG']['ERR']['passwordLength'], \Config::get('minPasswordLength'));
		}

		// Save the password
		else
		{
			$strPassword = \Encryption::hash($strPassword);
			\Config::persist('installPassword', $strPassword);

			$this->reload();
		}
	}


	/**
	 * Set up the database connection
	 */
	protected function setUpDatabaseConnection()
	{
		$strDrivers = '';
		$arrDrivers = array('');

		if (class_exists('mysqli', false))
		{
			$arrDrivers[] = 'MySQLi';
		}
		if (function_exists('mysql_connect'))
		{
			$arrDrivers[] = 'MySQL';
		}

		// If there is another driver defined, add it here as well
		if (\Config::get('dbDriver') != '' && !in_array(\Config::get('dbDriver'), $arrDrivers))
		{
			$arrDrivers[] = \Config::get('dbDriver');
		}

		foreach ($arrDrivers as $strDriver)
		{
			$strDrivers .= sprintf('<option value="%s"%s>%s</option>',
									$strDriver,
									(($strDriver == \Config::get('dbDriver')) ? ' selected="selected"' : ''),
									($strDriver ?: '-'));
		}

		$this->Template->drivers = $strDrivers;
		$this->Template->driver = \Config::get('dbDriver');
		$this->Template->host = \Config::get('dbHost');
		$this->Template->user = \Config::get('dbUser');
		$this->Template->pass = (\Config::get('dbPass') != '') ? '*****' : '';
		$this->Template->port = \Config::get('dbPort');
		$this->Template->socket = \Config::get('dbSocket');
		$this->Template->pconnect = \Config::get('dbPconnect');
		$this->Template->dbcharset = \Config::get('dbCharset');
		$this->Template->database = \Config::get('dbDatabase');

		// Store the database connection parameters
		if (\Input::post('FORM_SUBMIT') == 'tl_database_login')
		{
			foreach (preg_grep('/^db/', array_keys($_POST)) as $strKey)
			{
				if ($strKey == 'dbPass' && \Input::post($strKey, true) == '*****')
				{
					continue;
				}

				\Config::persist($strKey, \Input::post($strKey, true));
			}

			$this->reload();
		}

		// No driver selected (see #6088)
		if (\Config::get('dbDriver') == '')
		{
			$this->Template->dbConnection = false;
			$this->outputAndExit();
		}

		// Try to connect
		try
		{
			$this->import('Database');
			$this->Database->listTables();
			$this->Template->dbConnection = true;
		}
		catch (\Exception $e)
		{
			$this->Template->dbConnection = false;
			$this->Template->dbError = $e->getMessage();
			$this->outputAndExit();
		}
	}


	/**
	 * Run the database updates
	 */
	protected function runDatabaseUpdates()
	{
		// Fresh installation
		if (!$this->Database->tableExists('tl_module'))
		{
			return;
		}

		$objRow = $this->Database->query("SELECT COUNT(*) AS count FROM tl_page");

		// Still a fresh installation
		if ($objRow->count < 1)
		{
			return;
		}

		// Run the updates
		foreach (get_class_methods($this) as $method)
		{
			if (strncmp($method, 'update', 6) === 0)
			{
				$this->$method();
			}
		}
	}


	/**
	 * Store the collation
	 */
	protected function storeCollation()
	{
		if (\Input::post('FORM_SUBMIT') == 'tl_collation')
		{
			$strCharset = strtolower(\Config::get('dbCharset'));
			$strCollation = \Input::post('dbCollation');

			try
			{
				$this->Database->query("ALTER DATABASE " . \Config::get('dbDatabase') . " DEFAULT CHARACTER SET $strCharset COLLATE $strCollation");
			}
			catch (\Exception $e) {}

			$arrTables = $this->Database->listTables();

			foreach ($arrTables as $strTable)
			{
				if (strncmp($strTable, 'tl_', 3) !== 0)
				{
					continue;
				}

				if (!in_array($strTable, $arrTables))
				{
					$this->Database->query("ALTER TABLE $strTable DEFAULT CHARACTER SET $strCharset COLLATE $strCollation");
					$arrTables[] = $strTable;
				}

				$arrFields = $this->Database->listFields($strTable);

				foreach ($arrFields as $arrField)
				{
					if ($arrField['collation'] === null)
					{
						continue;
					}

					$strQuery = "ALTER TABLE $strTable CHANGE {$arrField['name']} {$arrField['name']} {$arrField['origtype']} CHARACTER SET $strCharset COLLATE $strCollation";

					if ($arrField['null'] == 'NULL')
					{
						$strQuery .= " NULL";
					}
					else
					{
						$strQuery .= " NOT NULL DEFAULT '{$arrField['default']}'";
					}

					$this->Database->query($strQuery);
				}
			}

			\Config::persist('dbCollation', $strCollation);
			$this->reload();
		}

		$arrOptions = array();

		$objCollation = $this->Database->prepare("SHOW COLLATION LIKE ?")
									   ->execute(\Config::get('dbCharset') .'%');

		while ($objCollation->next())
		{
			$key = $objCollation->Collation;

			$arrOptions[$key] = sprintf('<option value="%s"%s>%s</option>',
										$key,
										(($key == \Config::get('dbCollation')) ? ' selected="selected"' : ''),
										$key);
		}

		ksort($arrOptions);
		$this->Template->collations = implode('', $arrOptions);
	}


	/**
	 * Adjust the database tables
	 */
	protected function adjustDatabaseTables()
	{
		if (\Input::post('FORM_SUBMIT') == 'tl_tables')
		{
			$sql = \Input::post('sql');

			if (!empty($sql) && is_array($sql))
			{
				foreach ($sql as $key)
				{
					if (isset($_SESSION['sql_commands'][$key]))
					{
						$this->Database->query(str_replace('DEFAULT CHARSET=utf8;', 'DEFAULT CHARSET=utf8 COLLATE ' . \Config::get('dbCollation') . ';', $_SESSION['sql_commands'][$key]));
					}
				}
			}

			$_SESSION['sql_commands'] = array();
			$this->reload();
		}

		// Wait for the tables to be created (see #5061)
		if ($this->Database->tableExists('tl_log'))
		{
			$this->handleRunOnce();
		}

		$this->import('Database\\Installer', 'Installer');

		$this->Template->dbUpdate = $this->Installer->generateSqlForm();
		$this->Template->dbUpToDate = ($this->Template->dbUpdate != '') ? false : true;
	}


	/**
	 * Import the example website
	 */
	protected function importExampleWebsite()
	{
		// Recursively scan for .sql files
		$objFiles = new \RecursiveIteratorIterator(
			new \Filter\SqlFiles(
				new \RecursiveDirectoryIterator(
					TL_ROOT . '/templates',
					\FilesystemIterator::UNIX_PATHS|\FilesystemIterator::FOLLOW_SYMLINKS|\FilesystemIterator::SKIP_DOTS
				)
			)
		);

		$arrTemplates = array();

		// Add the relative paths
		foreach ($objFiles as $objFile)
		{
			$arrTemplates[] = str_replace(TL_ROOT . '/templates/', '', $objFile->getPathname());
		}

		$strTemplates = '<option value="">-</option>';

		// Build the select options
		foreach ($arrTemplates as $strTemplate)
		{
			$strTemplates .= sprintf('<option value="%s">%s</option>', $strTemplate, specialchars($strTemplate));
		}

		$this->Template->templates = $strTemplates;

		// Process the request after the select menu has been generated
		// so the options show up even if the import throws an Exception
		if (\Input::post('FORM_SUBMIT') == 'tl_tutorial')
		{
			$this->Template->emptySelection = true;
			$strTemplate = \Input::post('template');

			// Template selected
			if ($strTemplate != '' && in_array($strTemplate, $arrTemplates))
			{
				$tables = preg_grep('/^tl_/i', $this->Database->listTables());

				// Truncate tables
				if (!isset($_POST['preserve']))
				{
					foreach ($tables as $table)
					{
						// Preserve the repository tables (see #6037)
						if (isset($_POST['override']) || ($table != 'tl_repository_installs' && $table != 'tl_repository_instfiles'))
						{
							$this->Database->execute("TRUNCATE TABLE " . $table);
						}
					}
				}

				// Import data
				$file = file(TL_ROOT . '/templates/' . $strTemplate);
				$sql = preg_grep('/^INSERT /', $file);

				foreach ($sql as $query)
				{
					// Skip the repository tables (see #6037)
					if (isset($_POST['override']) || (strpos($query, '`tl_repository_installs`') === false && strpos($query, '`tl_repository_instfiles`') === false))
					{
						$this->Database->execute($query);
					}
				}

				\Config::persist('exampleWebsite', time());
				$this->reload();
			}
		}

		$this->Template->dateImported = \Date::parse(\Config::get('datimFormat'), \Config::get('exampleWebsite'));
	}


	/**
	 * Create an admin user
	 */
	protected function createAdminUser()
	{
		try
		{
			$objAdmin = $this->Database->execute("SELECT COUNT(*) AS count FROM tl_user WHERE admin=1");

			if ($objAdmin->count > 0)
			{
				$this->Template->adminCreated = true;
			}
			elseif (\Input::post('FORM_SUBMIT') == 'tl_admin')
			{
				// Do not allow special characters in usernames
				if (preg_match('/[#\(\)\/<=>]/', \Input::post('username', true)))
				{
					$this->Template->usernameError = $GLOBALS['TL_LANG']['ERR']['extnd'];
				}
				// The username must not contain whitespace characters (see #4006)
				elseif (strpos(\Input::post('username', true), ' ') !== false)
				{
					$this->Template->usernameError = sprintf($GLOBALS['TL_LANG']['ERR']['noSpace'], $GLOBALS['TL_LANG']['MSC']['username']);
				}
				// Validate the e-mail address (see #6003)
				elseif (!\Validator::isEmail(\Input::post('email', true)))
				{
					$this->Template->emailError = $GLOBALS['TL_LANG']['ERR']['email'];
				}
				// The passwords do not match
				elseif (\Input::post('pass', true) != \Input::post('confirm_pass', true))
				{
					$this->Template->passwordError = $GLOBALS['TL_LANG']['ERR']['passwordMatch'];
				}
				// The password is too short
				elseif (utf8_strlen(\Input::post('pass', true)) < \Config::get('minPasswordLength'))
				{
					$this->Template->passwordError = sprintf($GLOBALS['TL_LANG']['ERR']['passwordLength'], \Config::get('minPasswordLength'));
				}
				// Password and username are the same
				elseif (\Input::post('pass', true) == \Input::post('username', true))
				{
					$this->Template->passwordError = $GLOBALS['TL_LANG']['ERR']['passwordName'];
				}
				// Save the data
				elseif (\Input::post('name') != '' && \Input::post('email', true) != '' && \Input::post('username', true) != '')
				{
					$time = time();
					$strPassword = \Encryption::hash(\Input::post('pass', true));

					$this->Database->prepare("INSERT INTO tl_user (tstamp, name, email, username, password, language, backendTheme, admin, showHelp, useRTE, useCE, thumbnails, dateAdded) VALUES ($time, ?, ?, ?, ?, ?, ?, 1, 1, 1, 1, 1, $time)")
								   ->execute(\Input::post('name'), \Input::post('email', true), \Input::post('username', true), $strPassword, $GLOBALS['TL_LANGUAGE'], \Config::get('backendTheme'));

					\Config::persist('adminEmail', \Input::post('email', true));

					// Scan the upload folder (see #6134)
					if ($this->Database->tableExists('tl_files') && $this->Database->query("SELECT COUNT(*) AS count FROM tl_files")->count < 1)
					{
						$this->import('Database\\Updater', 'Updater');
						$this->Updater->scanUploadFolder();
					}

					$this->reload();
				}

				$this->Template->adminName = \Input::post('name');
				$this->Template->adminEmail = \Input::post('email', true);
				$this->Template->adminUser = \Input::post('username', true);
			}
		}
		catch (\Exception $e)
		{
			$this->Template->adminCreated = false;
		}
	}


	/**
	 * Create the local configuration files if they do not exist
	 */
	protected function createLocalConfigurationFiles()
	{
		if (\Config::get('installPassword') != '')
		{
			return;
		}

		// The localconfig.php file is created by the Config class
		foreach (array('dcaconfig', 'initconfig', 'langconfig') as $file)
		{
			if (!file_exists(TL_ROOT . '/system/config/' . $file . '.php'))
			{
				\File::putContent('system/config/'. $file .'.php', '<?php' . "\n\n// Put your custom configuration here\n");
			}
		}
	}


	/**
	 * Set the authentication cookie
	 */
	protected function setAuthCookie()
	{
		$_SESSION['TL_INSTALL_EXPIRE'] = (time() + 300);
		$_SESSION['TL_INSTALL_AUTH'] = md5(uniqid(mt_rand(), true) . (!\Config::get('disableIpCheck') ? \Environment::get('ip') : '') . session_id());
		$this->setCookie('TL_INSTALL_AUTH', $_SESSION['TL_INSTALL_AUTH'], $_SESSION['TL_INSTALL_EXPIRE'], null, null, false, true);
	}


	/**
	 * Store the relative path
	 */
	protected function storeRelativePath()
	{
		if (\Environment::get('path') === null)
		{
			return;
		}

		if (\Config::get('websitePath') !== \Environment::get('path'))
		{
			\Config::persist('websitePath', \Environment::get('path'));
		}
	}


	/**
	 * Output the template file and exit
	 */
	protected function outputAndExit()
	{
		$this->Template->theme = \Backend::getTheme();
		$this->Template->base = \Environment::get('base');
		$this->Template->language = $GLOBALS['TL_LANGUAGE'];
		$this->Template->charset = \Config::get('characterSet');
		$this->Template->pageOffset = \Input::cookie('BE_PAGE_OFFSET');
		$this->Template->action = ampersand(\Environment::get('request'));
		$this->Template->noCookies = $GLOBALS['TL_LANG']['MSC']['noCookies'];
		$this->Template->title = specialchars($GLOBALS['TL_LANG']['tl_install']['installTool'][0]);
		$this->Template->expandNode = $GLOBALS['TL_LANG']['MSC']['expandNode'];
		$this->Template->collapseNode = $GLOBALS['TL_LANG']['MSC']['collapseNode'];
		$this->Template->loadingData = $GLOBALS['TL_LANG']['MSC']['loadingData'];
		$this->Template->hasComposer = is_dir(TL_ROOT . '/system/modules/!composer');

		$this->Template->output();
		exit;
	}


	/**
	 * Enable the safe mode and switch to maintenance mode
	 */
	protected function enableSafeMode()
	{
		if (!\Config::get('maintenanceMode'))
		{
			\Config::set('maintenanceMode', true);
			\Config::persist('maintenanceMode', true);
		}

		if (!\Config::get('coreOnlyMode'))
		{
			global $kernel;

			$modules = array();

			foreach ($kernel->getContaoBundles() as $bundle)
			{
				$modules[] = $bundle->getName();
			}

			if (count(array_diff($modules, array('ContaoCoreBundle', 'calendar', 'comments', 'devtools', 'faq', 'listing', 'news', 'newsletter', 'repository'))) > 0)
			{
				\Config::set('coreOnlyMode', true);
				\Config::persist('coreOnlyMode', true);
			}
		}
	}


	/**
	 * Version 2.8.0 update
	 */
	protected function update28()
	{
		if ($this->Database->tableExists('tl_layout') && !$this->Database->fieldExists('script', 'tl_layout'))
		{
			$this->enableSafeMode();

			if (\Input::post('FORM_SUBMIT') == 'tl_28update')
			{
				$this->import('Database\\Updater', 'Updater');
				$this->Updater->run28Update();
				$this->reload();
			}

			$this->Template->is28Update = true;
			$this->outputAndExit();
		}
	}


	/**
	 * Version 2.9.0 update
	 */
	protected function update29()
	{
		if ($this->Database->tableExists('tl_layout') && !$this->Database->tableExists('tl_theme'))
		{
			$this->enableSafeMode();

			if (\Input::post('FORM_SUBMIT') == 'tl_29update')
			{
				$this->import('Database\\Updater', 'Updater');
				$this->Updater->run29Update();
				$this->reload();
			}

			$this->Template->is29Update = true;
			$this->outputAndExit();
		}
	}


	/**
	 * Version 2.9.2 update
	 */
	protected function update292()
	{
		if ($this->Database->tableExists('tl_calendar_events'))
		{
			$arrFields = $this->Database->listFields('tl_calendar_events');

			foreach ($arrFields as $arrField)
			{
				if ($arrField['name'] == 'startDate' && $arrField['type'] != 'int')
				{
					$this->enableSafeMode();

					if (\Input::post('FORM_SUBMIT') == 'tl_292update')
					{
						$this->import('Database\\Updater', 'Updater');
						$this->Updater->run292Update();
						$this->reload();
					}

					$this->Template->is292Update = true;
					$this->outputAndExit();
				}
			}
		}
	}


	/**
	 * Version 2.10.0 update
	 */
	protected function update210()
	{
		if ($this->Database->tableExists('tl_style') && !$this->Database->fieldExists('positioning', 'tl_style'))
		{
			$this->enableSafeMode();

			if (\Input::post('FORM_SUBMIT') == 'tl_210update')
			{
				$this->import('Database\\Updater', 'Updater');
				$this->Updater->run210Update();
				$this->reload();
			}

			$this->Template->is210Update = true;
			$this->outputAndExit();
		}
	}


	/**
	 * Version 3.0.0 update
	 */
	protected function update300()
	{
		// Step 1: database structure
		if (!$this->Database->tableExists('tl_files'))
		{
			$this->enableSafeMode();

			if (\Input::post('FORM_SUBMIT') == 'tl_30update')
			{
				$this->import('Database\\Updater', 'Updater');
				$this->Updater->run300Update();
				$this->reload();
			}

			// Disable the tasks extension (see #4907)
			if (is_dir(TL_ROOT . '/system/modules/tasks'))
			{
				\System::disableModule('tasks');
			}

			// Reset the upload path if it has been changed already (see #5560 and #5870)
			if (\Config::get('uploadPath') == 'files' && is_dir(TL_ROOT . '/tl_files'))
			{
				\Config::set('uploadPath', 'tl_files');
				\Config::persist('uploadPath', 'tl_files');
			}

			// Show a warning if the upload folder does not exist (see #4626)
			if (!is_dir(TL_ROOT . '/' . \Config::get('uploadPath')))
			{
				$this->Template->filesWarning = sprintf($GLOBALS['TL_LANG']['tl_install']['filesWarning'], '<a href="https://gist.github.com/3304014" target="_blank">https://gist.github.com/3304014</a>');
			}

			$this->Template->step = 1;
			$this->Template->is30Update = true;
			$this->outputAndExit();
		}

		$objRow = $this->Database->query("SELECT COUNT(*) AS count FROM tl_files");

		// Step 2: scan the upload folder if it is not empty (see #6061)
		if ($objRow->count < 1 && count(scan(TL_ROOT . '/' . \Config::get('uploadPath'))) > 0)
		{
			$this->enableSafeMode();

			if (\Input::post('FORM_SUBMIT') == 'tl_30update')
			{
				$this->import('Database\\Updater', 'Updater');
				$this->Updater->scanUploadFolder();

				\Config::persist('checkFileTree', true);
				$this->reload();
			}

			$this->Template->step = 2;
			$this->Template->is30Update = true;
			$this->outputAndExit();
		}

		// Step 3: update the database fields
		elseif (\Config::get('checkFileTree'))
		{
			$this->enableSafeMode();

			if (\Input::post('FORM_SUBMIT') == 'tl_30update')
			{
				$this->import('Database\\Updater', 'Updater');
				$this->Updater->updateFileTreeFields();

				\Config::persist('checkFileTree', false);
				$this->reload();
			}

			$this->Template->step = 3;
			$this->Template->is30Update = true;
			$this->outputAndExit();
		}
	}


	/**
	 * Version 3.1.0 update
	 */
	protected function update31()
	{
		if ($this->Database->tableExists('tl_content') && $this->Database->fieldExists('mooType', 'tl_content'))
		{
			$this->enableSafeMode();

			if (\Input::post('FORM_SUBMIT') == 'tl_31update')
			{
				$this->import('Database\\Updater', 'Updater');
				$this->Updater->run31Update();
				$this->reload();
			}

			$this->Template->is31Update = true;
			$this->outputAndExit();
		}
	}


	/**
	 * Version 3.2.0 update
	 */
	protected function update32()
	{
		if ($this->Database->tableExists('tl_files'))
		{
			$blnDone = false;

			// Check whether the field has been changed already
			foreach ($this->Database->listFields('tl_layout') as $arrField)
			{
				if ($arrField['name'] == 'sections' && $arrField['length'] == 1022)
				{
					$blnDone = true;
					break;
				}
			}

			// Run the version 3.2.0 update
			if (!$blnDone)
			{
				$this->enableSafeMode();

				if (\Input::post('FORM_SUBMIT') == 'tl_32update')
				{
					$this->import('Database\\Updater', 'Updater');
					$this->Updater->run32Update();
					$this->reload();
				}

				$this->Template->is32Update = true;
				$this->outputAndExit();
			}
		}
	}


	/**
	 * Version 3.3.0 update
	 */
	protected function update33()
	{
		if ($this->Database->tableExists('tl_layout') && !$this->Database->fieldExists('viewport', 'tl_layout'))
		{
			$this->enableSafeMode();

			if (\Input::post('FORM_SUBMIT') == 'tl_33update')
			{
				$this->import('Database\\Updater', 'Updater');
				$this->Updater->run33Update();
				$this->reload();
			}

			$this->Template->is33Update = true;
			$this->outputAndExit();
		}
	}


	/**
	 * Version 4.0.0 update
	 */
	protected function update40()
	{
		if ($this->Database->tableExists('tl_layout') && !$this->Database->fieldExists('scripts', 'tl_layout'))
		{
			$this->enableSafeMode();

			if (\Input::post('FORM_SUBMIT') == 'tl_40update')
			{
				$this->import('Contao\\Database\\Updater', 'Updater');
				$this->Updater->run40Update();
				$this->reload();
			}

			$this->Template->is40Update = true;
			$this->outputAndExit();
		}
	}
}<|MERGE_RESOLUTION|>--- conflicted
+++ resolved
@@ -20,11 +20,7 @@
 {
 
 	/**
-<<<<<<< HEAD
-	 * @var Template
-=======
 	 * @var \BackendTemplate|object
->>>>>>> 690f91fd
 	 */
 	protected $Template;
 
