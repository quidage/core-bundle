--- conflicted
+++ resolved
@@ -45,10 +45,7 @@
 	 */
 	public function run()
 	{
-<<<<<<< HEAD
-=======
 		/** @var \BackendTemplate|object $objTemplate */
->>>>>>> 690f91fd
 		$objTemplate = new \BackendTemplate('be_password');
 
 		if (\Input::post('FORM_SUBMIT') == 'tl_password')
