--- conflicted
+++ resolved
@@ -326,15 +326,10 @@
 
 	/**
 	 * Toggle the visibility of a format definition
-<<<<<<< HEAD
-	 * @param integer
-	 * @param boolean
-	 * @param \DataContainer
-=======
-	 *
-	 * @param integer $intId
-	 * @param boolean $blnVisible
->>>>>>> 690f91fd
+	 *
+	 * @param integer       $intId
+	 * @param boolean       $blnVisible
+	 * @param DataContainer $dc
 	 */
 	public function toggleVisibility($intId, $blnVisible, DataContainer $dc=null)
 	{
