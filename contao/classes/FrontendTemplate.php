<?php

/**
 * Contao Open Source CMS
 * 
 * Copyright (C) 2005-2012 Leo Feyer
 * 
 * @package Core
 * @link    http://www.contao.org
 * @license http://www.gnu.org/licenses/lgpl-3.0.html LGPL
 */


/**
 * Run in a custom namespace, so the class can be replaced
 */
namespace Contao;


/**
 * Class FrontendTemplate
 *
 * Provide methods to handle front end templates.
 * @copyright  Leo Feyer 2005-2012
 * @author     Leo Feyer <http://www.contao.org>
 * @package    Core
 */
class FrontendTemplate extends \Template
{

	/**
	 * Add a hook to modify the template output
	 * @return string
	 */
	public function parse()
	{
		$strBuffer = parent::parse();

		// HOOK: add custom parse filters
		if (isset($GLOBALS['TL_HOOKS']['parseFrontendTemplate']) && is_array($GLOBALS['TL_HOOKS']['parseFrontendTemplate']))
		{
			foreach ($GLOBALS['TL_HOOKS']['parseFrontendTemplate'] as $callback)
			{
				$this->import($callback[0]);
				$strBuffer = $this->$callback[0]->$callback[1]($strBuffer, $this->strTemplate);
			}
		}

		return $strBuffer;
	}


	/**
	 * Parse the template file, replace insert tags and print it to the screen
	 */
	public function output()
	{
		global $objPage;

		// Ignore certain URL parameters
		$arrIgnore = array('id', 'file', 'token', 'day', 'month', 'year');

		if ($GLOBALS['TL_CONFIG']['useAutoItem'])
		{
			$arrIgnore[] = 'auto_item';
		}
		if ($GLOBALS['TL_CONFIG']['addLanguageToUrl'])
		{
			$arrIgnore[] = 'language';
		}

		$strParams = '';
		$arrPageParams = array();

		// Rebuild the URL to eliminate duplicate parameters
		foreach (array_keys($_GET) as $key)
		{
			if (!in_array($key, $arrIgnore))
			{
				if (preg_match('/^page/', $key))
				{
					$arrPageParams[] = $key;
					continue; // see #4141
				}

				if ($GLOBALS['TL_CONFIG']['useAutoItem'] && in_array($key, $GLOBALS['TL_AUTO_ITEM']))
				{
					$strParams .= '/' . \Input::get($key);
				}
				else
				{
					$strParams .= '/' . $key . '/' . \Input::get($key);
				}
			}
		}

		$strUrl = $this->generateFrontendUrl($objPage->row(), $strParams);

		sort($arrPageParams); // see #4141
		$strGlue = (!$GLOBALS['TL_CONFIG']['disableAlias'] && strpos($strUrl, '?') === false) ? '?' : '&';

		// Re-add the page numbers
		foreach ($arrPageParams as $key)
		{
			$strUrl .= $strGlue . $key . '=' . \Input::get($key);
			$strGlue = '&';
		}

		$this->keywords = '';
		$arrKeywords = array_map('trim', explode(',', $GLOBALS['TL_KEYWORDS']));

		// Add the meta keywords
		if (strlen($arrKeywords[0]))
		{
			$this->keywords = str_replace(array("\n", "\r", '"'), array(' ' , '', ''), implode(', ', array_unique($arrKeywords)));
		}

		// Parse the template
		$strBuffer = str_replace(' & ', ' &amp; ', $this->parse());

		// HOOK: add custom output filters
		if (isset($GLOBALS['TL_HOOKS']['outputFrontendTemplate']) && is_array($GLOBALS['TL_HOOKS']['outputFrontendTemplate']))
		{
			foreach ($GLOBALS['TL_HOOKS']['outputFrontendTemplate'] as $callback)
			{
				$this->import($callback[0]);
				$strBuffer = $this->$callback[0]->$callback[1]($strBuffer, $this->strTemplate);
			}
		}

		$intCache = null;

		// Cache the page if it is not protected
		if (empty($_POST) && !BE_USER_LOGGED_IN && !FE_USER_LOGGED_IN && !$_SESSION['DISABLE_CACHE'] && !isset($_SESSION['LOGIN_ERROR']) && ($GLOBALS['TL_CONFIG']['cacheMode'] == 'both' || $GLOBALS['TL_CONFIG']['cacheMode'] == 'server') && intval($objPage->cache) > 0 && !$objPage->protected)
		{
			// If the request string is empty, use a special cache tag which considers the page language
			if (\Environment::get('request') == '' || \Environment::get('request') == 'index.php')
			{
				$strCacheKey = \Environment::get('base') . 'empty.' . $objPage->language;
			}
			else
			{
				$strCacheKey = \Environment::get('base') . $strUrl;
			}

			// HOOK: add custom logic
			if (isset($GLOBALS['TL_HOOKS']['getCacheKey']) && is_array($GLOBALS['TL_HOOKS']['getCacheKey']))
			{
				foreach ($GLOBALS['TL_HOOKS']['getCacheKey'] as $callback)
				{
					$this->import($callback[0]);
					$strCacheKey = $this->$callback[0]->$callback[1]($strCacheKey);
				}
			}

			// Store mobile pages separately
			if ($objPage->mobileLayout && \Environment::get('agent')->mobile)
			{
				$strCacheKey .= '.mobile';
			}

			// Replace insert tags for caching
			$strBuffer = $this->replaceInsertTags($strBuffer, true);

			// Add head/foot Tags from $GLOBALS[TL_JAVASCRIPT], $GLOBALS[TL_HEAD], $GLOBALS[TL_MOOTOOLS], $GLOBALS[TL_JQUERY] and $GLOBALS[TL_CSS]
			$this->strBuffer = str_replace(array('[[TL_HEAD]]','[[TL_FOOT]]'), array(\PageRegular::generateHeadJsCssData(),\PageRegular::generateFootMootoolsJqueryData()), $this->strBuffer);

			$intCache = intval($objPage->cache) + time();
			$lb = $GLOBALS['TL_CONFIG']['minifyMarkup'] ? '' : "\n";
			$strMd5CacheKey = md5($strCacheKey);

			// Create the cache file
			$objFile = new \File('system/cache/html/' . substr($strMd5CacheKey, 0, 1) . '/' . $strMd5CacheKey . '.html');
			$objFile->write('<?php' . " /* $strCacheKey */ \$expire = $intCache; \$content = '{$this->strContentType}'; ?>\n");

			/**
			 * Copyright notice
			 *
			 * ACCORDING TO THE LESSER GENERAL PUBLIC LICENSE (LGPL),YOU ARE NOT
			 * PERMITTED TO RUN CONTAO WITHOUT THIS COPYRIGHT NOTICE. CHANGING,
			 * REMOVING OR OBSTRUCTING IT IS PROHIBITED BY LAW!
			 */
			$objFile->append(preg_replace
			(
				'/([ \t]*<title[^>]*>)\n*/',
				"<!--\n\n"
				. "\tThis website is powered by Contao Open Source CMS :: Licensed under GNU/LGPL\n"
				. "\tCopyright ©2005-" . date('Y') . " by Leo Feyer :: Extensions are copyright of their respective owners\n"
				. "\tVisit the project website at http://www.contao.org for more information\n\n"
				. "//-->$lb$1",
				$this->minifyHtml($strBuffer), 1
			), '');

			$objFile->close();
		}

		// Send cache headers
		if (!headers_sent())
		{
			if ($intCache !== null && ($GLOBALS['TL_CONFIG']['cacheMode'] == 'both' || $GLOBALS['TL_CONFIG']['cacheMode'] == 'browser'))
			{
				header('Cache-Control: public, max-age=' . ($intCache -  time()));
				header('Expires: ' . gmdate('D, d M Y H:i:s', $intCache) . ' GMT');
				header('Last-Modified: ' . gmdate('D, d M Y H:i:s', time()) . ' GMT');
				header('Pragma: public');
			}
			else
			{
				header('Cache-Control: no-store, no-cache, must-revalidate, post-check=0, pre-check=0');
				header('Pragma: no-cache');
				header('Last-Modified: ' . gmdate('D, d M Y H:i:s') . ' GMT');
				header('Expires: Fri, 06 Jun 1975 15:10:00 GMT');
			}
		}

		// Replace insert tags
		$this->strBuffer = $this->replaceInsertTags($strBuffer);
<<<<<<< HEAD
=======

		// Add headTags from $GLOBALS[TL_JAVASCRIPT], $GLOBALS[TL_HEAD], $GLOBALS[TL_MOOTOOLS], $GLOBALS[TL_JQUERY] and $GLOBALS[TL_CSS] and replace [}] to allow plain insert tags output
		$this->strBuffer = str_replace(array('[[TL_HEAD]]', '[[TL_FOOT]]', '[{]', '[}]'), array(\PageRegular::generateHeadJsCssData(), \PageRegular::generateFootMootoolsJqueryData(), '{{', '}}'), $this->strBuffer);
>>>>>>> 59306baa

		// Index page if searching is allowed and there is no back end user
		if ($GLOBALS['TL_CONFIG']['enableSearch'] && $objPage->type == 'regular' && !BE_USER_LOGGED_IN && !$objPage->noSearch)
		{
			// Index protected pages if enabled
			if ($GLOBALS['TL_CONFIG']['indexProtected'] || (!FE_USER_LOGGED_IN && !$objPage->protected))
			{
				$arrData = array
				(
					'url' => $strUrl,
					'content' => $this->strBuffer,
					'title' => $objPage->pageTitle ?: $objPage->title,
					'protected' => ($objPage->protected ? '1' : ''),
					'groups' => $objPage->groups,
					'pid' => $objPage->id,
					'language' => $objPage->language
				);

				\Search::indexPage($arrData);
			}
		}

		parent::output();
	}


	/**
	 * Return a custom layout section
	 * @param string
	 * @return string
	 */
	public function getCustomSection($strKey)
	{
		return sprintf("\n<div id=\"%s\">\n%s\n</div>\n", $strKey, $this->sections[$strKey] ?: '&nbsp;');
	}


	/**
	 * Return all custom layout sections
	 * @param string
	 * @return string
	 */
	public function getCustomSections($strKey=null)
	{
		if ($strKey != '' && $this->sPosition != $strKey)
		{
			return '';
		}

		$tag = 'div';

		if ($strKey == 'main')
		{
			global $objPage;

			// Use the section tag in HTML5
			if ($objPage->outputFormat == 'html5')
			{
				$tag = 'section';
			}
		}

		$sections = '';

		// Standardize the IDs (thanks to Tsarma) (see #4251)
		foreach ($this->sections as $k=>$v)
		{
			$sections .= "\n" . '<' . $tag . ' id="' . standardize($k, true) . '">' . "\n" . '<div class="inside">' . "\n" . $v . "\n" . '</div>' . "\n" . '</' . $tag . '>' . "\n";
		}

		if ($sections == '')
		{
			return '';
		}

		return "\n" . '<div class="custom">' . "\n" . $sections . "\n" . '</div>' . "\n";
	}
}<|MERGE_RESOLUTION|>--- conflicted
+++ resolved
@@ -215,12 +215,9 @@
 
 		// Replace insert tags
 		$this->strBuffer = $this->replaceInsertTags($strBuffer);
-<<<<<<< HEAD
-=======
 
 		// Add headTags from $GLOBALS[TL_JAVASCRIPT], $GLOBALS[TL_HEAD], $GLOBALS[TL_MOOTOOLS], $GLOBALS[TL_JQUERY] and $GLOBALS[TL_CSS] and replace [}] to allow plain insert tags output
 		$this->strBuffer = str_replace(array('[[TL_HEAD]]', '[[TL_FOOT]]', '[{]', '[}]'), array(\PageRegular::generateHeadJsCssData(), \PageRegular::generateFootMootoolsJqueryData(), '{{', '}}'), $this->strBuffer);
->>>>>>> 59306baa
 
 		// Index page if searching is allowed and there is no back end user
 		if ($GLOBALS['TL_CONFIG']['enableSearch'] && $objPage->type == 'regular' && !BE_USER_LOGGED_IN && !$objPage->noSearch)
