<?php

/**
 * Contao Open Source CMS
 *
 * Copyright (c) 2005-2014 Leo Feyer
 *
 * @package Core
 * @link    https://contao.org
 * @license http://www.gnu.org/licenses/lgpl-3.0.html LGPL
 */


/**
 * Run in a custom namespace, so the class can be replaced
 */
namespace Contao;


/**
 * Class Module
 *
 * Parent class for front end modules.
 * @copyright  Leo Feyer 2005-2014
 * @author     Leo Feyer <https://contao.org>
 * @package    Core
 */
abstract class Module extends \Frontend
{

	/**
	 * Template
	 * @var string
	 */
	protected $strTemplate;

	/**
	 * Column
	 * @var string
	 */
	protected $strColumn;

	/**
	 * Model
	 * @var Model
	 */
	protected $objModel;

	/**
	 * Current record
	 * @var array
	 */
	protected $arrData = array();

	/**
	 * Style array
	 * @var array
	 */
	protected $arrStyle = array();


	/**
	 * Initialize the object
	 * @param object
	 * @param string
	 */
	public function __construct($objModule, $strColumn='main')
	{
		if ($objModule instanceof \Model)
		{
			$this->objModel = $objModule;
		}
		elseif ($objModule instanceof \Model\Collection)
		{
			$this->objModel = $objModule->current();
		}

		parent::__construct();

		$this->arrData = $objModule->row();
		$this->space = deserialize($objModule->space);
		$this->cssID = deserialize($objModule->cssID, true);

		if ($this->customTpl != '' && TL_MODE == 'FE')
		{
			$this->strTemplate = $this->customTpl;
		}

		$arrHeadline = deserialize($objModule->headline);
		$this->headline = is_array($arrHeadline) ? $arrHeadline['value'] : $arrHeadline;
		$this->hl = is_array($arrHeadline) ? $arrHeadline['unit'] : 'h1';
		$this->strColumn = $strColumn;
	}


	/**
	 * Set an object property
	 * @param string
	 * @param mixed
	 */
	public function __set($strKey, $varValue)
	{
		$this->arrData[$strKey] = $varValue;
	}


	/**
	 * Return an object property
	 * @param string
	 * @return mixed
	 */
	public function __get($strKey)
	{
		if (isset($this->arrData[$strKey]))
		{
			return $this->arrData[$strKey];
		}

		return parent::__get($strKey);
	}


	/**
	 * Check whether a property is set
	 * @param string
	 * @return boolean
	 */
	public function __isset($strKey)
	{
		return isset($this->arrData[$strKey]);
	}


	/**
	 * Return the model
	 * @return \Model
	 */
	public function getModel()
	{
		return $this->objModel;
	}


	/**
	 * Parse the template
	 * @return string
	 */
	public function generate()
	{
		if ($this->arrData['space'][0] != '')
		{
			$this->arrStyle[] = 'margin-top:'.$this->arrData['space'][0].'px;';
		}

		if ($this->arrData['space'][1] != '')
		{
			$this->arrStyle[] = 'margin-bottom:'.$this->arrData['space'][1].'px;';
		}

		$this->Template = new \FrontendTemplate($this->strTemplate);
		$this->Template->setData($this->arrData);

		$this->compile();

		// Do not change this order (see #6191)
		$this->Template->style = !empty($this->arrStyle) ? implode(' ', $this->arrStyle) : '';
		$this->Template->class = trim('mod_' . $this->type . ' ' . $this->cssID[1]);
		$this->Template->cssID = ($this->cssID[0] != '') ? ' id="' . $this->cssID[0] . '"' : '';

		$this->Template->inColumn = $this->strColumn;

		if ($this->Template->headline == '')
		{
			$this->Template->headline = $this->headline;
		}

		if ($this->Template->hl == '')
		{
			$this->Template->hl = $this->hl;
		}

		if (!empty($this->objModel->classes) && is_array($this->objModel->classes))
		{
			$this->Template->class .= ' ' . implode(' ', $this->objModel->classes);
		}

		return $this->Template->parse();
	}


	/**
	 * Compile the current element
	 */
	abstract protected function compile();


	/**
	 * Recursively compile the navigation menu and return it as HTML string
	 * @param integer
	 * @param integer
	 * @param string
	 * @param string
	 * @return string
	 */
	protected function renderNavigation($pid, $level=1, $host=null, $language=null)
	{
		// Get all active subpages
		$objSubpages = \PageModel::findPublishedSubpagesWithoutGuestsByPid($pid, $this->showHidden, $this instanceof \ModuleSitemap);

		if ($objSubpages === null)
		{
			return '';
		}

		$items = array();
		$groups = array();

		// Get all groups of the current front end user
		if (FE_USER_LOGGED_IN)
		{
			$this->import('FrontendUser', 'User');
			$groups = $this->User->groups;
		}

		// Layout template fallback
		if ($this->navigationTpl == '')
		{
			$this->navigationTpl = 'nav_default';
		}

		$objTemplate = new \FrontendTemplate($this->navigationTpl);

		$objTemplate->type = get_class($this);
		$objTemplate->cssID = $this->cssID; // see #4897
		$objTemplate->level = 'level_' . $level++;

		// Get page object
		global $objPage;

		// Browse subpages
		while ($objSubpages->next())
		{
			// Skip hidden sitemap pages
			if ($this instanceof \ModuleSitemap && $objSubpages->sitemap == 'map_never')
			{
				continue;
			}

			$subitems = '';
			$_groups = deserialize($objSubpages->groups);

			// Override the domain (see #3765)
			if ($host !== null)
			{
				$objSubpages->domain = $host;
			}

			// Do not show protected pages unless a back end or front end user is logged in
			if (!$objSubpages->protected || BE_USER_LOGGED_IN || (is_array($_groups) && count(array_intersect($_groups, $groups))) || $this->showProtected || ($this instanceof \ModuleSitemap && $objSubpages->sitemap == 'map_always'))
			{
				// Check whether there will be subpages
				if ($objSubpages->subpages > 0 && (!$this->showLevel || $this->showLevel >= $level || (!$this->hardLimit && ($objPage->id == $objSubpages->id || in_array($objPage->id, $this->Database->getChildRecords($objSubpages->id, 'tl_page'))))))
				{
					$subitems = $this->renderNavigation($objSubpages->id, $level, $host, $language);
				}

				// Get href
				switch ($objSubpages->type)
				{
					case 'redirect':
						$href = $objSubpages->url;

						if (strncasecmp($href, 'mailto:', 7) === 0)
						{
							$href = \String::encodeEmail($href);
						}
						break;

					case 'forward':
						if ($objSubpages->jumpTo)
						{
							$objNext = $objSubpages->getRelated('jumpTo');
						}
						else
						{
							$objNext = \PageModel::findFirstPublishedRegularByPid($objSubpages->id);
						}

						if ($objNext !== null)
						{
							// Hide the link if the target page is invisible
							if (!$objNext->published || ($objNext->start != '' && $objNext->start > time()) || ($objNext->stop != '' && $objNext->stop < time()))
							{
								continue(2);
							}

							$strForceLang = null;
							$objNext->loadDetails();

							// Check the target page language (see #4706)
							if (\Config::get('addLanguageToUrl'))
							{
								$strForceLang = $objNext->language;
							}

<<<<<<< HEAD
							$href = $this->generateFrontendUrl($objNext->row(), null, $strForceLang);
=======
							$href = $this->generateFrontendUrl($objNext->row(), null, $strForceLang, true);
>>>>>>> e0c89035
							break;
						}
						// DO NOT ADD A break; STATEMENT

					default:
<<<<<<< HEAD
						$href = $this->generateFrontendUrl($objSubpages->row(), null, $language);
=======
						$href = $this->generateFrontendUrl($objSubpages->row(), null, $language, true);
>>>>>>> e0c89035
						break;
				}

				$row = $objSubpages->row();

				// Active page
				if (($objPage->id == $objSubpages->id || $objSubpages->type == 'forward' && $objPage->id == $objSubpages->jumpTo) && !$this instanceof \ModuleSitemap && !\Input::get('articles'))
				{
					// Mark active forward pages (see #4822)
					$strClass = (($objSubpages->type == 'forward' && $objPage->id == $objSubpages->jumpTo) ? 'forward' . (in_array($objSubpages->id, $objPage->trail) ? ' trail' : '') : 'active') . (($subitems != '') ? ' submenu' : '') . ($objSubpages->protected ? ' protected' : '') . (($objSubpages->cssClass != '') ? ' ' . $objSubpages->cssClass : '');

					$row['isActive'] = true;
				}

				// Regular page
				else
				{
					$strClass = (($subitems != '') ? 'submenu' : '') . ($objSubpages->protected ? ' protected' : '') . (in_array($objSubpages->id, $objPage->trail) ? ' trail' : '') . (($objSubpages->cssClass != '') ? ' ' . $objSubpages->cssClass : '');

					// Mark pages on the same level (see #2419)
					if ($objSubpages->pid == $objPage->pid)
					{
						$strClass .= ' sibling';
					}

					$row['isActive'] = false;
				}

				$row['subitems'] = $subitems;
				$row['class'] = trim($strClass);
				$row['title'] = specialchars($objSubpages->title, true);
				$row['pageTitle'] = specialchars($objSubpages->pageTitle, true);
				$row['link'] = $objSubpages->title;
				$row['href'] = $href;
				$row['nofollow'] = (strncmp($objSubpages->robots, 'noindex', 7) === 0);
				$row['target'] = '';
				$row['description'] = str_replace(array("\n", "\r"), array(' ' , ''), $objSubpages->description);

				// Override the link target
				if ($objSubpages->type == 'redirect' && $objSubpages->target)
				{
					$row['target'] = ($objPage->outputFormat == 'xhtml') ? ' onclick="return !window.open(this.href)"' : ' target="_blank"';
				}

				$items[] = $row;
			}
		}

		// Add classes first and last
		if (!empty($items))
		{
			$last = count($items) - 1;

			$items[0]['class'] = trim($items[0]['class'] . ' first');
			$items[$last]['class'] = trim($items[$last]['class'] . ' last');
		}

		$objTemplate->items = $items;
		return !empty($items) ? $objTemplate->parse() : '';
	}


	/**
	 * Find a front end module in the FE_MOD array and return the class name
	 *
	 * @param string $strName The front end module name
	 *
	 * @return string The class name
	 */
	public static function findClass($strName)
	{
		foreach ($GLOBALS['FE_MOD'] as $v)
		{
			foreach ($v as $kk=>$vv)
			{
				if ($kk == $strName)
				{
					return $vv;
				}
			}
		}

		return '';
	}
}<|MERGE_RESOLUTION|>--- conflicted
+++ resolved
@@ -303,21 +303,13 @@
 								$strForceLang = $objNext->language;
 							}
 
-<<<<<<< HEAD
-							$href = $this->generateFrontendUrl($objNext->row(), null, $strForceLang);
-=======
 							$href = $this->generateFrontendUrl($objNext->row(), null, $strForceLang, true);
->>>>>>> e0c89035
 							break;
 						}
 						// DO NOT ADD A break; STATEMENT
 
 					default:
-<<<<<<< HEAD
-						$href = $this->generateFrontendUrl($objSubpages->row(), null, $language);
-=======
 						$href = $this->generateFrontendUrl($objSubpages->row(), null, $language, true);
->>>>>>> e0c89035
 						break;
 				}
 
